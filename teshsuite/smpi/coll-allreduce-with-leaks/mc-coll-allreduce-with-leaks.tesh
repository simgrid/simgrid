# Smpi Allreduce collectives tests

p Test allreduce
$ $VALGRIND_NO_LEAK_CHECK ${bindir:=.}/../../../smpi_script/bin/smpirun -wrapper "${bindir:=.}/../../../bin/simgrid-mc" -map -hostfile ../hostfile_coll -platform  ${platfdir:=.}/small_platform.xml --cfg=model-check/sleep-set:true -np 4 --log=xbt_cfg.thres:critical ${bindir:=.}/coll-allreduce-with-leaks --log=smpi_config.thres:warning --cfg=smpi/display-allocs:yes --cfg=smpi/simulate-computation:no --log=smpi_coll.thres:error --log=smpi_mpi.thres:error --cfg=smpi/list-leaks:10 --log=no_loc
> [0.000000] [smpi/INFO] [rank 0] -> Tremblay
> [0.000000] [smpi/INFO] [rank 1] -> Tremblay
> [0.000000] [smpi/INFO] [rank 2] -> Tremblay
> [0.000000] [smpi/INFO] [rank 3] -> Tremblay
> [0.000000] [mc_dfs/INFO] Start a DFS exploration. Reduction is: dpor.
> [0.000000] [smpi_utils/INFO] Probable memory leaks in your code: SMPI detected 8 unfreed MPI handles:
> [0.000000] [smpi_utils/WARNING] To get more information (location of allocations), compile your code with -trace-call-location flag of smpicc/f90
> [0.000000] [smpi_utils/INFO] 4 leaked handles of type MPI_Comm
> [0.000000] [smpi_utils/INFO] 4 leaked handles of type MPI_Group
> [0.000000] [smpi_utils/INFO] Probable memory leaks in your code: SMPI detected 8 unfreed buffers:
> [0.000000] [smpi_utils/INFO] leaked allocations of total size 152, called 8 times, with minimum size 16 and maximum size 28
> [0.000000] [smpi_utils/INFO] Memory Usage: Simulated application allocated 152 bytes during its lifetime through malloc/calloc calls.
> Largest allocation at once from a single process was 28 bytes, at coll-allreduce-with-leaks.c:28. It was called 1 times during the whole simulation.
> If this is too much, consider sharing allocations for computation buffers.
> This can be done automatically by setting --cfg=smpi/auto-shared-malloc-thresh to the minimum size wanted size (this can alter execution if data content is necessary)
> 
> [0.000000] [smpi_utils/INFO] Probable memory leaks in your code: SMPI detected 8 unfreed MPI handles:
> [0.000000] [smpi_utils/WARNING] To get more information (location of allocations), compile your code with -trace-call-location flag of smpicc/f90
> [0.000000] [smpi_utils/INFO] 4 leaked handles of type MPI_Comm
> [0.000000] [smpi_utils/INFO] 4 leaked handles of type MPI_Group
> [0.000000] [smpi_utils/INFO] Probable memory leaks in your code: SMPI detected 8 unfreed buffers:
> [0.000000] [smpi_utils/INFO] leaked allocations of total size 152, called 8 times, with minimum size 16 and maximum size 28
> [0.000000] [smpi_utils/INFO] Memory Usage: Simulated application allocated 152 bytes during its lifetime through malloc/calloc calls.
> Largest allocation at once from a single process was 28 bytes, at coll-allreduce-with-leaks.c:28. It was called 1 times during the whole simulation.
> If this is too much, consider sharing allocations for computation buffers.
> This can be done automatically by setting --cfg=smpi/auto-shared-malloc-thresh to the minimum size wanted size (this can alter execution if data content is necessary)
> 
> [0.000000] [smpi_utils/INFO] Probable memory leaks in your code: SMPI detected 8 unfreed MPI handles:
> [0.000000] [smpi_utils/WARNING] To get more information (location of allocations), compile your code with -trace-call-location flag of smpicc/f90
> [0.000000] [smpi_utils/INFO] 4 leaked handles of type MPI_Comm
> [0.000000] [smpi_utils/INFO] 4 leaked handles of type MPI_Group
> [0.000000] [smpi_utils/INFO] Probable memory leaks in your code: SMPI detected 8 unfreed buffers:
> [0.000000] [smpi_utils/INFO] leaked allocations of total size 152, called 8 times, with minimum size 16 and maximum size 28
> [0.000000] [smpi_utils/INFO] Memory Usage: Simulated application allocated 152 bytes during its lifetime through malloc/calloc calls.
> Largest allocation at once from a single process was 28 bytes, at coll-allreduce-with-leaks.c:28. It was called 1 times during the whole simulation.
> If this is too much, consider sharing allocations for computation buffers.
> This can be done automatically by setting --cfg=smpi/auto-shared-malloc-thresh to the minimum size wanted size (this can alter execution if data content is necessary)
> 
> [0.000000] [smpi_utils/INFO] Probable memory leaks in your code: SMPI detected 8 unfreed MPI handles:
> [0.000000] [smpi_utils/WARNING] To get more information (location of allocations), compile your code with -trace-call-location flag of smpicc/f90
> [0.000000] [smpi_utils/INFO] 4 leaked handles of type MPI_Comm
> [0.000000] [smpi_utils/INFO] 4 leaked handles of type MPI_Group
> [0.000000] [smpi_utils/INFO] Probable memory leaks in your code: SMPI detected 8 unfreed buffers:
> [0.000000] [smpi_utils/INFO] leaked allocations of total size 152, called 8 times, with minimum size 16 and maximum size 28
> [0.000000] [smpi_utils/INFO] Memory Usage: Simulated application allocated 152 bytes during its lifetime through malloc/calloc calls.
> Largest allocation at once from a single process was 28 bytes, at coll-allreduce-with-leaks.c:28. It was called 1 times during the whole simulation.
> If this is too much, consider sharing allocations for computation buffers.
> This can be done automatically by setting --cfg=smpi/auto-shared-malloc-thresh to the minimum size wanted size (this can alter execution if data content is necessary)
> 
> [0.000000] [smpi_utils/INFO] Probable memory leaks in your code: SMPI detected 8 unfreed MPI handles:
> [0.000000] [smpi_utils/WARNING] To get more information (location of allocations), compile your code with -trace-call-location flag of smpicc/f90
> [0.000000] [smpi_utils/INFO] 4 leaked handles of type MPI_Comm
> [0.000000] [smpi_utils/INFO] 4 leaked handles of type MPI_Group
> [0.000000] [smpi_utils/INFO] Probable memory leaks in your code: SMPI detected 8 unfreed buffers:
> [0.000000] [smpi_utils/INFO] leaked allocations of total size 152, called 8 times, with minimum size 16 and maximum size 28
> [0.000000] [smpi_utils/INFO] Memory Usage: Simulated application allocated 152 bytes during its lifetime through malloc/calloc calls.
> Largest allocation at once from a single process was 28 bytes, at coll-allreduce-with-leaks.c:28. It was called 1 times during the whole simulation.
> If this is too much, consider sharing allocations for computation buffers.
> This can be done automatically by setting --cfg=smpi/auto-shared-malloc-thresh to the minimum size wanted size (this can alter execution if data content is necessary)
> 
> [0.000000] [smpi_utils/INFO] Probable memory leaks in your code: SMPI detected 8 unfreed MPI handles:
> [0.000000] [smpi_utils/WARNING] To get more information (location of allocations), compile your code with -trace-call-location flag of smpicc/f90
> [0.000000] [smpi_utils/INFO] 4 leaked handles of type MPI_Comm
> [0.000000] [smpi_utils/INFO] 4 leaked handles of type MPI_Group
> [0.000000] [smpi_utils/INFO] Probable memory leaks in your code: SMPI detected 8 unfreed buffers:
> [0.000000] [smpi_utils/INFO] leaked allocations of total size 152, called 8 times, with minimum size 16 and maximum size 28
> [0.000000] [smpi_utils/INFO] Memory Usage: Simulated application allocated 152 bytes during its lifetime through malloc/calloc calls.
> Largest allocation at once from a single process was 28 bytes, at coll-allreduce-with-leaks.c:28. It was called 1 times during the whole simulation.
> If this is too much, consider sharing allocations for computation buffers.
> This can be done automatically by setting --cfg=smpi/auto-shared-malloc-thresh to the minimum size wanted size (this can alter execution if data content is necessary)
> 
<<<<<<< HEAD
> [0.000000] [smpi_utils/INFO] Probable memory leaks in your code: SMPI detected 8 unfreed MPI handles:
> [0.000000] [smpi_utils/WARNING] To get more information (location of allocations), compile your code with -trace-call-location flag of smpicc/f90
> [0.000000] [smpi_utils/INFO] 4 leaked handles of type MPI_Comm
> [0.000000] [smpi_utils/INFO] 4 leaked handles of type MPI_Group
> [0.000000] [smpi_utils/INFO] Probable memory leaks in your code: SMPI detected 8 unfreed buffers:
> [0.000000] [smpi_utils/INFO] leaked allocations of total size 152, called 8 times, with minimum size 16 and maximum size 28
> [0.000000] [smpi_utils/INFO] Memory Usage: Simulated application allocated 152 bytes during its lifetime through malloc/calloc calls.
> Largest allocation at once from a single process was 28 bytes, at coll-allreduce-with-leaks.c:28. It was called 1 times during the whole simulation.
> If this is too much, consider sharing allocations for computation buffers.
> This can be done automatically by setting --cfg=smpi/auto-shared-malloc-thresh to the minimum size wanted size (this can alter execution if data content is necessary)
> 
> [0.000000] [smpi_utils/INFO] Probable memory leaks in your code: SMPI detected 8 unfreed MPI handles:
> [0.000000] [smpi_utils/WARNING] To get more information (location of allocations), compile your code with -trace-call-location flag of smpicc/f90
> [0.000000] [smpi_utils/INFO] 4 leaked handles of type MPI_Comm
> [0.000000] [smpi_utils/INFO] 4 leaked handles of type MPI_Group
> [0.000000] [smpi_utils/INFO] Probable memory leaks in your code: SMPI detected 8 unfreed buffers:
> [0.000000] [smpi_utils/INFO] leaked allocations of total size 152, called 8 times, with minimum size 16 and maximum size 28
> [0.000000] [smpi_utils/INFO] Memory Usage: Simulated application allocated 152 bytes during its lifetime through malloc/calloc calls.
> Largest allocation at once from a single process was 28 bytes, at coll-allreduce-with-leaks.c:28. It was called 1 times during the whole simulation.
> If this is too much, consider sharing allocations for computation buffers.
> This can be done automatically by setting --cfg=smpi/auto-shared-malloc-thresh to the minimum size wanted size (this can alter execution if data content is necessary)
> 
> [0.000000] [smpi_utils/INFO] Probable memory leaks in your code: SMPI detected 8 unfreed MPI handles:
> [0.000000] [smpi_utils/WARNING] To get more information (location of allocations), compile your code with -trace-call-location flag of smpicc/f90
> [0.000000] [smpi_utils/INFO] 4 leaked handles of type MPI_Comm
> [0.000000] [smpi_utils/INFO] 4 leaked handles of type MPI_Group
> [0.000000] [smpi_utils/INFO] Probable memory leaks in your code: SMPI detected 8 unfreed buffers:
> [0.000000] [smpi_utils/INFO] leaked allocations of total size 152, called 8 times, with minimum size 16 and maximum size 28
> [0.000000] [smpi_utils/INFO] Memory Usage: Simulated application allocated 152 bytes during its lifetime through malloc/calloc calls.
> Largest allocation at once from a single process was 28 bytes, at coll-allreduce-with-leaks.c:28. It was called 1 times during the whole simulation.
> If this is too much, consider sharing allocations for computation buffers.
> This can be done automatically by setting --cfg=smpi/auto-shared-malloc-thresh to the minimum size wanted size (this can alter execution if data content is necessary)
> 
> [0.000000] [smpi_utils/INFO] Probable memory leaks in your code: SMPI detected 8 unfreed MPI handles:
> [0.000000] [smpi_utils/WARNING] To get more information (location of allocations), compile your code with -trace-call-location flag of smpicc/f90
> [0.000000] [smpi_utils/INFO] 4 leaked handles of type MPI_Comm
> [0.000000] [smpi_utils/INFO] 4 leaked handles of type MPI_Group
> [0.000000] [smpi_utils/INFO] Probable memory leaks in your code: SMPI detected 8 unfreed buffers:
> [0.000000] [smpi_utils/INFO] leaked allocations of total size 152, called 8 times, with minimum size 16 and maximum size 28
> [0.000000] [smpi_utils/INFO] Memory Usage: Simulated application allocated 152 bytes during its lifetime through malloc/calloc calls.
> Largest allocation at once from a single process was 28 bytes, at coll-allreduce-with-leaks.c:28. It was called 1 times during the whole simulation.
> If this is too much, consider sharing allocations for computation buffers.
> This can be done automatically by setting --cfg=smpi/auto-shared-malloc-thresh to the minimum size wanted size (this can alter execution if data content is necessary)
> 
> [0.000000] [smpi_utils/INFO] Probable memory leaks in your code: SMPI detected 8 unfreed MPI handles:
> [0.000000] [smpi_utils/WARNING] To get more information (location of allocations), compile your code with -trace-call-location flag of smpicc/f90
> [0.000000] [smpi_utils/INFO] 4 leaked handles of type MPI_Comm
> [0.000000] [smpi_utils/INFO] 4 leaked handles of type MPI_Group
> [0.000000] [smpi_utils/INFO] Probable memory leaks in your code: SMPI detected 8 unfreed buffers:
> [0.000000] [smpi_utils/INFO] leaked allocations of total size 152, called 8 times, with minimum size 16 and maximum size 28
> [0.000000] [smpi_utils/INFO] Memory Usage: Simulated application allocated 152 bytes during its lifetime through malloc/calloc calls.
> Largest allocation at once from a single process was 28 bytes, at coll-allreduce-with-leaks.c:28. It was called 1 times during the whole simulation.
> If this is too much, consider sharing allocations for computation buffers.
> This can be done automatically by setting --cfg=smpi/auto-shared-malloc-thresh to the minimum size wanted size (this can alter execution if data content is necessary)
> 
> [0.000000] [smpi_utils/INFO] Probable memory leaks in your code: SMPI detected 8 unfreed MPI handles:
> [0.000000] [smpi_utils/WARNING] To get more information (location of allocations), compile your code with -trace-call-location flag of smpicc/f90
> [0.000000] [smpi_utils/INFO] 4 leaked handles of type MPI_Comm
> [0.000000] [smpi_utils/INFO] 4 leaked handles of type MPI_Group
> [0.000000] [smpi_utils/INFO] Probable memory leaks in your code: SMPI detected 8 unfreed buffers:
> [0.000000] [smpi_utils/INFO] leaked allocations of total size 152, called 8 times, with minimum size 16 and maximum size 28
> [0.000000] [smpi_utils/INFO] Memory Usage: Simulated application allocated 152 bytes during its lifetime through malloc/calloc calls.
> Largest allocation at once from a single process was 28 bytes, at coll-allreduce-with-leaks.c:28. It was called 1 times during the whole simulation.
> If this is too much, consider sharing allocations for computation buffers.
> This can be done automatically by setting --cfg=smpi/auto-shared-malloc-thresh to the minimum size wanted size (this can alter execution if data content is necessary)
> 
> [0.000000] [smpi_utils/INFO] Probable memory leaks in your code: SMPI detected 8 unfreed MPI handles:
> [0.000000] [smpi_utils/WARNING] To get more information (location of allocations), compile your code with -trace-call-location flag of smpicc/f90
> [0.000000] [smpi_utils/INFO] 4 leaked handles of type MPI_Comm
> [0.000000] [smpi_utils/INFO] 4 leaked handles of type MPI_Group
> [0.000000] [smpi_utils/INFO] Probable memory leaks in your code: SMPI detected 8 unfreed buffers:
> [0.000000] [smpi_utils/INFO] leaked allocations of total size 152, called 8 times, with minimum size 16 and maximum size 28
> [0.000000] [smpi_utils/INFO] Memory Usage: Simulated application allocated 152 bytes during its lifetime through malloc/calloc calls.
> Largest allocation at once from a single process was 28 bytes, at coll-allreduce-with-leaks.c:28. It was called 1 times during the whole simulation.
> If this is too much, consider sharing allocations for computation buffers.
> This can be done automatically by setting --cfg=smpi/auto-shared-malloc-thresh to the minimum size wanted size (this can alter execution if data content is necessary)
> 
> [0.000000] [smpi_utils/INFO] Probable memory leaks in your code: SMPI detected 8 unfreed MPI handles:
> [0.000000] [smpi_utils/WARNING] To get more information (location of allocations), compile your code with -trace-call-location flag of smpicc/f90
> [0.000000] [smpi_utils/INFO] 4 leaked handles of type MPI_Comm
> [0.000000] [smpi_utils/INFO] 4 leaked handles of type MPI_Group
> [0.000000] [smpi_utils/INFO] Probable memory leaks in your code: SMPI detected 8 unfreed buffers:
> [0.000000] [smpi_utils/INFO] leaked allocations of total size 152, called 8 times, with minimum size 16 and maximum size 28
> [0.000000] [smpi_utils/INFO] Memory Usage: Simulated application allocated 152 bytes during its lifetime through malloc/calloc calls.
> Largest allocation at once from a single process was 28 bytes, at coll-allreduce-with-leaks.c:28. It was called 1 times during the whole simulation.
> If this is too much, consider sharing allocations for computation buffers.
> This can be done automatically by setting --cfg=smpi/auto-shared-malloc-thresh to the minimum size wanted size (this can alter execution if data content is necessary)
> 
> [0.000000] [smpi_utils/INFO] Probable memory leaks in your code: SMPI detected 8 unfreed MPI handles:
> [0.000000] [smpi_utils/WARNING] To get more information (location of allocations), compile your code with -trace-call-location flag of smpicc/f90
> [0.000000] [smpi_utils/INFO] 4 leaked handles of type MPI_Comm
> [0.000000] [smpi_utils/INFO] 4 leaked handles of type MPI_Group
> [0.000000] [smpi_utils/INFO] Probable memory leaks in your code: SMPI detected 8 unfreed buffers:
> [0.000000] [smpi_utils/INFO] leaked allocations of total size 152, called 8 times, with minimum size 16 and maximum size 28
> [0.000000] [smpi_utils/INFO] Memory Usage: Simulated application allocated 152 bytes during its lifetime through malloc/calloc calls.
> Largest allocation at once from a single process was 28 bytes, at coll-allreduce-with-leaks.c:28. It was called 1 times during the whole simulation.
> If this is too much, consider sharing allocations for computation buffers.
> This can be done automatically by setting --cfg=smpi/auto-shared-malloc-thresh to the minimum size wanted size (this can alter execution if data content is necessary)
> 
> [0.000000] [smpi_utils/INFO] Probable memory leaks in your code: SMPI detected 8 unfreed MPI handles:
> [0.000000] [smpi_utils/WARNING] To get more information (location of allocations), compile your code with -trace-call-location flag of smpicc/f90
> [0.000000] [smpi_utils/INFO] 4 leaked handles of type MPI_Comm
> [0.000000] [smpi_utils/INFO] 4 leaked handles of type MPI_Group
> [0.000000] [smpi_utils/INFO] Probable memory leaks in your code: SMPI detected 8 unfreed buffers:
> [0.000000] [smpi_utils/INFO] leaked allocations of total size 152, called 8 times, with minimum size 16 and maximum size 28
> [0.000000] [smpi_utils/INFO] Memory Usage: Simulated application allocated 152 bytes during its lifetime through malloc/calloc calls.
> Largest allocation at once from a single process was 28 bytes, at coll-allreduce-with-leaks.c:28. It was called 1 times during the whole simulation.
> If this is too much, consider sharing allocations for computation buffers.
> This can be done automatically by setting --cfg=smpi/auto-shared-malloc-thresh to the minimum size wanted size (this can alter execution if data content is necessary)
> 
> [0.000000] [smpi_utils/INFO] Probable memory leaks in your code: SMPI detected 8 unfreed MPI handles:
> [0.000000] [smpi_utils/WARNING] To get more information (location of allocations), compile your code with -trace-call-location flag of smpicc/f90
> [0.000000] [smpi_utils/INFO] 4 leaked handles of type MPI_Comm
> [0.000000] [smpi_utils/INFO] 4 leaked handles of type MPI_Group
> [0.000000] [smpi_utils/INFO] Probable memory leaks in your code: SMPI detected 8 unfreed buffers:
> [0.000000] [smpi_utils/INFO] leaked allocations of total size 152, called 8 times, with minimum size 16 and maximum size 28
> [0.000000] [smpi_utils/INFO] Memory Usage: Simulated application allocated 152 bytes during its lifetime through malloc/calloc calls.
> Largest allocation at once from a single process was 28 bytes, at coll-allreduce-with-leaks.c:28. It was called 1 times during the whole simulation.
> If this is too much, consider sharing allocations for computation buffers.
> This can be done automatically by setting --cfg=smpi/auto-shared-malloc-thresh to the minimum size wanted size (this can alter execution if data content is necessary)
> 
> [0.000000] [smpi_utils/INFO] Probable memory leaks in your code: SMPI detected 8 unfreed MPI handles:
> [0.000000] [smpi_utils/WARNING] To get more information (location of allocations), compile your code with -trace-call-location flag of smpicc/f90
> [0.000000] [smpi_utils/INFO] 4 leaked handles of type MPI_Comm
> [0.000000] [smpi_utils/INFO] 4 leaked handles of type MPI_Group
> [0.000000] [smpi_utils/INFO] Probable memory leaks in your code: SMPI detected 8 unfreed buffers:
> [0.000000] [smpi_utils/INFO] leaked allocations of total size 152, called 8 times, with minimum size 16 and maximum size 28
> [0.000000] [smpi_utils/INFO] Memory Usage: Simulated application allocated 152 bytes during its lifetime through malloc/calloc calls.
> Largest allocation at once from a single process was 28 bytes, at coll-allreduce-with-leaks.c:28. It was called 1 times during the whole simulation.
> If this is too much, consider sharing allocations for computation buffers.
> This can be done automatically by setting --cfg=smpi/auto-shared-malloc-thresh to the minimum size wanted size (this can alter execution if data content is necessary)
> 
> [0.000000] [smpi_utils/INFO] Probable memory leaks in your code: SMPI detected 8 unfreed MPI handles:
> [0.000000] [smpi_utils/WARNING] To get more information (location of allocations), compile your code with -trace-call-location flag of smpicc/f90
> [0.000000] [smpi_utils/INFO] 4 leaked handles of type MPI_Comm
> [0.000000] [smpi_utils/INFO] 4 leaked handles of type MPI_Group
> [0.000000] [smpi_utils/INFO] Probable memory leaks in your code: SMPI detected 8 unfreed buffers:
> [0.000000] [smpi_utils/INFO] leaked allocations of total size 152, called 8 times, with minimum size 16 and maximum size 28
> [0.000000] [smpi_utils/INFO] Memory Usage: Simulated application allocated 152 bytes during its lifetime through malloc/calloc calls.
> Largest allocation at once from a single process was 28 bytes, at coll-allreduce-with-leaks.c:28. It was called 1 times during the whole simulation.
> If this is too much, consider sharing allocations for computation buffers.
> This can be done automatically by setting --cfg=smpi/auto-shared-malloc-thresh to the minimum size wanted size (this can alter execution if data content is necessary)
> 
> [0.000000] [smpi_utils/INFO] Probable memory leaks in your code: SMPI detected 8 unfreed MPI handles:
> [0.000000] [smpi_utils/WARNING] To get more information (location of allocations), compile your code with -trace-call-location flag of smpicc/f90
> [0.000000] [smpi_utils/INFO] 4 leaked handles of type MPI_Comm
> [0.000000] [smpi_utils/INFO] 4 leaked handles of type MPI_Group
> [0.000000] [smpi_utils/INFO] Probable memory leaks in your code: SMPI detected 8 unfreed buffers:
> [0.000000] [smpi_utils/INFO] leaked allocations of total size 152, called 8 times, with minimum size 16 and maximum size 28
> [0.000000] [smpi_utils/INFO] Memory Usage: Simulated application allocated 152 bytes during its lifetime through malloc/calloc calls.
> Largest allocation at once from a single process was 28 bytes, at coll-allreduce-with-leaks.c:28. It was called 1 times during the whole simulation.
> If this is too much, consider sharing allocations for computation buffers.
> This can be done automatically by setting --cfg=smpi/auto-shared-malloc-thresh to the minimum size wanted size (this can alter execution if data content is necessary)
> 
> [0.000000] [smpi_utils/INFO] Probable memory leaks in your code: SMPI detected 8 unfreed MPI handles:
> [0.000000] [smpi_utils/WARNING] To get more information (location of allocations), compile your code with -trace-call-location flag of smpicc/f90
> [0.000000] [smpi_utils/INFO] 4 leaked handles of type MPI_Comm
> [0.000000] [smpi_utils/INFO] 4 leaked handles of type MPI_Group
> [0.000000] [smpi_utils/INFO] Probable memory leaks in your code: SMPI detected 8 unfreed buffers:
> [0.000000] [smpi_utils/INFO] leaked allocations of total size 152, called 8 times, with minimum size 16 and maximum size 28
> [0.000000] [smpi_utils/INFO] Memory Usage: Simulated application allocated 152 bytes during its lifetime through malloc/calloc calls.
> Largest allocation at once from a single process was 28 bytes, at coll-allreduce-with-leaks.c:28. It was called 1 times during the whole simulation.
> If this is too much, consider sharing allocations for computation buffers.
> This can be done automatically by setting --cfg=smpi/auto-shared-malloc-thresh to the minimum size wanted size (this can alter execution if data content is necessary)
> 
> [0.000000] [smpi_utils/INFO] Probable memory leaks in your code: SMPI detected 8 unfreed MPI handles:
> [0.000000] [smpi_utils/WARNING] To get more information (location of allocations), compile your code with -trace-call-location flag of smpicc/f90
> [0.000000] [smpi_utils/INFO] 4 leaked handles of type MPI_Comm
> [0.000000] [smpi_utils/INFO] 4 leaked handles of type MPI_Group
> [0.000000] [smpi_utils/INFO] Probable memory leaks in your code: SMPI detected 8 unfreed buffers:
> [0.000000] [smpi_utils/INFO] leaked allocations of total size 152, called 8 times, with minimum size 16 and maximum size 28
> [0.000000] [smpi_utils/INFO] Memory Usage: Simulated application allocated 152 bytes during its lifetime through malloc/calloc calls.
> Largest allocation at once from a single process was 28 bytes, at coll-allreduce-with-leaks.c:28. It was called 1 times during the whole simulation.
> If this is too much, consider sharing allocations for computation buffers.
> This can be done automatically by setting --cfg=smpi/auto-shared-malloc-thresh to the minimum size wanted size (this can alter execution if data content is necessary)
> 
> [0.000000] [smpi_utils/INFO] Probable memory leaks in your code: SMPI detected 8 unfreed MPI handles:
> [0.000000] [smpi_utils/WARNING] To get more information (location of allocations), compile your code with -trace-call-location flag of smpicc/f90
> [0.000000] [smpi_utils/INFO] 4 leaked handles of type MPI_Comm
> [0.000000] [smpi_utils/INFO] 4 leaked handles of type MPI_Group
> [0.000000] [smpi_utils/INFO] Probable memory leaks in your code: SMPI detected 8 unfreed buffers:
> [0.000000] [smpi_utils/INFO] leaked allocations of total size 152, called 8 times, with minimum size 16 and maximum size 28
> [0.000000] [smpi_utils/INFO] Memory Usage: Simulated application allocated 152 bytes during its lifetime through malloc/calloc calls.
> Largest allocation at once from a single process was 28 bytes, at coll-allreduce-with-leaks.c:28. It was called 1 times during the whole simulation.
> If this is too much, consider sharing allocations for computation buffers.
> This can be done automatically by setting --cfg=smpi/auto-shared-malloc-thresh to the minimum size wanted size (this can alter execution if data content is necessary)
> 
> [0.000000] [smpi_utils/INFO] Probable memory leaks in your code: SMPI detected 8 unfreed MPI handles:
> [0.000000] [smpi_utils/WARNING] To get more information (location of allocations), compile your code with -trace-call-location flag of smpicc/f90
> [0.000000] [smpi_utils/INFO] 4 leaked handles of type MPI_Comm
> [0.000000] [smpi_utils/INFO] 4 leaked handles of type MPI_Group
> [0.000000] [smpi_utils/INFO] Probable memory leaks in your code: SMPI detected 8 unfreed buffers:
> [0.000000] [smpi_utils/INFO] leaked allocations of total size 152, called 8 times, with minimum size 16 and maximum size 28
> [0.000000] [smpi_utils/INFO] Memory Usage: Simulated application allocated 152 bytes during its lifetime through malloc/calloc calls.
> Largest allocation at once from a single process was 28 bytes, at coll-allreduce-with-leaks.c:28. It was called 1 times during the whole simulation.
> If this is too much, consider sharing allocations for computation buffers.
> This can be done automatically by setting --cfg=smpi/auto-shared-malloc-thresh to the minimum size wanted size (this can alter execution if data content is necessary)
> 
> [0.000000] [smpi_utils/INFO] Probable memory leaks in your code: SMPI detected 8 unfreed MPI handles:
> [0.000000] [smpi_utils/WARNING] To get more information (location of allocations), compile your code with -trace-call-location flag of smpicc/f90
> [0.000000] [smpi_utils/INFO] 4 leaked handles of type MPI_Comm
> [0.000000] [smpi_utils/INFO] 4 leaked handles of type MPI_Group
> [0.000000] [smpi_utils/INFO] Probable memory leaks in your code: SMPI detected 8 unfreed buffers:
> [0.000000] [smpi_utils/INFO] leaked allocations of total size 152, called 8 times, with minimum size 16 and maximum size 28
> [0.000000] [smpi_utils/INFO] Memory Usage: Simulated application allocated 152 bytes during its lifetime through malloc/calloc calls.
> Largest allocation at once from a single process was 28 bytes, at coll-allreduce-with-leaks.c:28. It was called 1 times during the whole simulation.
> If this is too much, consider sharing allocations for computation buffers.
> This can be done automatically by setting --cfg=smpi/auto-shared-malloc-thresh to the minimum size wanted size (this can alter execution if data content is necessary)
> 
> [0.000000] [smpi_utils/INFO] Probable memory leaks in your code: SMPI detected 8 unfreed MPI handles:
> [0.000000] [smpi_utils/WARNING] To get more information (location of allocations), compile your code with -trace-call-location flag of smpicc/f90
> [0.000000] [smpi_utils/INFO] 4 leaked handles of type MPI_Comm
> [0.000000] [smpi_utils/INFO] 4 leaked handles of type MPI_Group
> [0.000000] [smpi_utils/INFO] Probable memory leaks in your code: SMPI detected 8 unfreed buffers:
> [0.000000] [smpi_utils/INFO] leaked allocations of total size 152, called 8 times, with minimum size 16 and maximum size 28
> [0.000000] [smpi_utils/INFO] Memory Usage: Simulated application allocated 152 bytes during its lifetime through malloc/calloc calls.
> Largest allocation at once from a single process was 28 bytes, at coll-allreduce-with-leaks.c:28. It was called 1 times during the whole simulation.
> If this is too much, consider sharing allocations for computation buffers.
> This can be done automatically by setting --cfg=smpi/auto-shared-malloc-thresh to the minimum size wanted size (this can alter execution if data content is necessary)
> 
> [0.000000] [smpi_utils/INFO] Probable memory leaks in your code: SMPI detected 8 unfreed MPI handles:
> [0.000000] [smpi_utils/WARNING] To get more information (location of allocations), compile your code with -trace-call-location flag of smpicc/f90
> [0.000000] [smpi_utils/INFO] 4 leaked handles of type MPI_Comm
> [0.000000] [smpi_utils/INFO] 4 leaked handles of type MPI_Group
> [0.000000] [smpi_utils/INFO] Probable memory leaks in your code: SMPI detected 8 unfreed buffers:
> [0.000000] [smpi_utils/INFO] leaked allocations of total size 152, called 8 times, with minimum size 16 and maximum size 28
> [0.000000] [smpi_utils/INFO] Memory Usage: Simulated application allocated 152 bytes during its lifetime through malloc/calloc calls.
> Largest allocation at once from a single process was 28 bytes, at coll-allreduce-with-leaks.c:28. It was called 1 times during the whole simulation.
> If this is too much, consider sharing allocations for computation buffers.
> This can be done automatically by setting --cfg=smpi/auto-shared-malloc-thresh to the minimum size wanted size (this can alter execution if data content is necessary)
> 
> [0.000000] [smpi_utils/INFO] Probable memory leaks in your code: SMPI detected 8 unfreed MPI handles:
> [0.000000] [smpi_utils/WARNING] To get more information (location of allocations), compile your code with -trace-call-location flag of smpicc/f90
> [0.000000] [smpi_utils/INFO] 4 leaked handles of type MPI_Comm
> [0.000000] [smpi_utils/INFO] 4 leaked handles of type MPI_Group
> [0.000000] [smpi_utils/INFO] Probable memory leaks in your code: SMPI detected 8 unfreed buffers:
> [0.000000] [smpi_utils/INFO] leaked allocations of total size 152, called 8 times, with minimum size 16 and maximum size 28
> [0.000000] [smpi_utils/INFO] Memory Usage: Simulated application allocated 152 bytes during its lifetime through malloc/calloc calls.
> Largest allocation at once from a single process was 28 bytes, at coll-allreduce-with-leaks.c:28. It was called 1 times during the whole simulation.
> If this is too much, consider sharing allocations for computation buffers.
> This can be done automatically by setting --cfg=smpi/auto-shared-malloc-thresh to the minimum size wanted size (this can alter execution if data content is necessary)
> 
> [0.000000] [smpi_utils/INFO] Probable memory leaks in your code: SMPI detected 8 unfreed MPI handles:
> [0.000000] [smpi_utils/WARNING] To get more information (location of allocations), compile your code with -trace-call-location flag of smpicc/f90
> [0.000000] [smpi_utils/INFO] 4 leaked handles of type MPI_Comm
> [0.000000] [smpi_utils/INFO] 4 leaked handles of type MPI_Group
> [0.000000] [smpi_utils/INFO] Probable memory leaks in your code: SMPI detected 8 unfreed buffers:
> [0.000000] [smpi_utils/INFO] leaked allocations of total size 152, called 8 times, with minimum size 16 and maximum size 28
> [0.000000] [smpi_utils/INFO] Memory Usage: Simulated application allocated 152 bytes during its lifetime through malloc/calloc calls.
> Largest allocation at once from a single process was 28 bytes, at coll-allreduce-with-leaks.c:28. It was called 1 times during the whole simulation.
> If this is too much, consider sharing allocations for computation buffers.
> This can be done automatically by setting --cfg=smpi/auto-shared-malloc-thresh to the minimum size wanted size (this can alter execution if data content is necessary)
> 
> [0.000000] [smpi_utils/INFO] Probable memory leaks in your code: SMPI detected 8 unfreed MPI handles:
> [0.000000] [smpi_utils/WARNING] To get more information (location of allocations), compile your code with -trace-call-location flag of smpicc/f90
> [0.000000] [smpi_utils/INFO] 4 leaked handles of type MPI_Comm
> [0.000000] [smpi_utils/INFO] 4 leaked handles of type MPI_Group
> [0.000000] [smpi_utils/INFO] Probable memory leaks in your code: SMPI detected 8 unfreed buffers:
> [0.000000] [smpi_utils/INFO] leaked allocations of total size 152, called 8 times, with minimum size 16 and maximum size 28
> [0.000000] [smpi_utils/INFO] Memory Usage: Simulated application allocated 152 bytes during its lifetime through malloc/calloc calls.
> Largest allocation at once from a single process was 28 bytes, at coll-allreduce-with-leaks.c:28. It was called 1 times during the whole simulation.
> If this is too much, consider sharing allocations for computation buffers.
> This can be done automatically by setting --cfg=smpi/auto-shared-malloc-thresh to the minimum size wanted size (this can alter execution if data content is necessary)
> 
> [0.000000] [smpi_utils/INFO] Probable memory leaks in your code: SMPI detected 8 unfreed MPI handles:
> [0.000000] [smpi_utils/WARNING] To get more information (location of allocations), compile your code with -trace-call-location flag of smpicc/f90
> [0.000000] [smpi_utils/INFO] 4 leaked handles of type MPI_Comm
> [0.000000] [smpi_utils/INFO] 4 leaked handles of type MPI_Group
> [0.000000] [smpi_utils/INFO] Probable memory leaks in your code: SMPI detected 8 unfreed buffers:
> [0.000000] [smpi_utils/INFO] leaked allocations of total size 152, called 8 times, with minimum size 16 and maximum size 28
> [0.000000] [smpi_utils/INFO] Memory Usage: Simulated application allocated 152 bytes during its lifetime through malloc/calloc calls.
> Largest allocation at once from a single process was 28 bytes, at coll-allreduce-with-leaks.c:28. It was called 1 times during the whole simulation.
> If this is too much, consider sharing allocations for computation buffers.
> This can be done automatically by setting --cfg=smpi/auto-shared-malloc-thresh to the minimum size wanted size (this can alter execution if data content is necessary)
>
> [0.000000] [smpi_utils/INFO] Probable memory leaks in your code: SMPI detected 8 unfreed MPI handles:
> [0.000000] [smpi_utils/WARNING] To get more information (location of allocations), compile your code with -trace-call-location flag of smpicc/f90
> [0.000000] [smpi_utils/INFO] 4 leaked handles of type MPI_Comm
> [0.000000] [smpi_utils/INFO] 4 leaked handles of type MPI_Group
> [0.000000] [smpi_utils/INFO] Probable memory leaks in your code: SMPI detected 8 unfreed buffers:
> [0.000000] [smpi_utils/INFO] leaked allocations of total size 152, called 8 times, with minimum size 16 and maximum size 28
> [0.000000] [smpi_utils/INFO] Memory Usage: Simulated application allocated 152 bytes during its lifetime through malloc/calloc calls.
> Largest allocation at once from a single process was 28 bytes, at coll-allreduce-with-leaks.c:28. It was called 1 times during the whole simulation.
> If this is too much, consider sharing allocations for computation buffers.
> This can be done automatically by setting --cfg=smpi/auto-shared-malloc-thresh to the minimum size wanted size (this can alter execution if data content is necessary)
> 
> [0.000000] [smpi_utils/INFO] Probable memory leaks in your code: SMPI detected 8 unfreed MPI handles:
> [0.000000] [smpi_utils/WARNING] To get more information (location of allocations), compile your code with -trace-call-location flag of smpicc/f90
> [0.000000] [smpi_utils/INFO] 4 leaked handles of type MPI_Comm
> [0.000000] [smpi_utils/INFO] 4 leaked handles of type MPI_Group
> [0.000000] [smpi_utils/INFO] Probable memory leaks in your code: SMPI detected 8 unfreed buffers:
> [0.000000] [smpi_utils/INFO] leaked allocations of total size 152, called 8 times, with minimum size 16 and maximum size 28
> [0.000000] [smpi_utils/INFO] Memory Usage: Simulated application allocated 152 bytes during its lifetime through malloc/calloc calls.
> Largest allocation at once from a single process was 28 bytes, at coll-allreduce-with-leaks.c:28. It was called 1 times during the whole simulation.
> If this is too much, consider sharing allocations for computation buffers.
> This can be done automatically by setting --cfg=smpi/auto-shared-malloc-thresh to the minimum size wanted size (this can alter execution if data content is necessary)
> 
> [0.000000] [smpi_utils/INFO] Probable memory leaks in your code: SMPI detected 8 unfreed MPI handles:
> [0.000000] [smpi_utils/WARNING] To get more information (location of allocations), compile your code with -trace-call-location flag of smpicc/f90
> [0.000000] [smpi_utils/INFO] 4 leaked handles of type MPI_Comm
> [0.000000] [smpi_utils/INFO] 4 leaked handles of type MPI_Group
> [0.000000] [smpi_utils/INFO] Probable memory leaks in your code: SMPI detected 8 unfreed buffers:
> [0.000000] [smpi_utils/INFO] leaked allocations of total size 152, called 8 times, with minimum size 16 and maximum size 28
> [0.000000] [smpi_utils/INFO] Memory Usage: Simulated application allocated 152 bytes during its lifetime through malloc/calloc calls.
> Largest allocation at once from a single process was 28 bytes, at coll-allreduce-with-leaks.c:28. It was called 1 times during the whole simulation.
> If this is too much, consider sharing allocations for computation buffers.
> This can be done automatically by setting --cfg=smpi/auto-shared-malloc-thresh to the minimum size wanted size (this can alter execution if data content is necessary)
> 
> [0.000000] [smpi_utils/INFO] Probable memory leaks in your code: SMPI detected 8 unfreed MPI handles:
> [0.000000] [smpi_utils/WARNING] To get more information (location of allocations), compile your code with -trace-call-location flag of smpicc/f90
> [0.000000] [smpi_utils/INFO] 4 leaked handles of type MPI_Comm
> [0.000000] [smpi_utils/INFO] 4 leaked handles of type MPI_Group
> [0.000000] [smpi_utils/INFO] Probable memory leaks in your code: SMPI detected 8 unfreed buffers:
> [0.000000] [smpi_utils/INFO] leaked allocations of total size 152, called 8 times, with minimum size 16 and maximum size 28
> [0.000000] [smpi_utils/INFO] Memory Usage: Simulated application allocated 152 bytes during its lifetime through malloc/calloc calls.
> Largest allocation at once from a single process was 28 bytes, at coll-allreduce-with-leaks.c:28. It was called 1 times during the whole simulation.
> If this is too much, consider sharing allocations for computation buffers.
> This can be done automatically by setting --cfg=smpi/auto-shared-malloc-thresh to the minimum size wanted size (this can alter execution if data content is necessary)
> 
> [0.000000] [smpi_utils/INFO] Probable memory leaks in your code: SMPI detected 8 unfreed MPI handles:
> [0.000000] [smpi_utils/WARNING] To get more information (location of allocations), compile your code with -trace-call-location flag of smpicc/f90
> [0.000000] [smpi_utils/INFO] 4 leaked handles of type MPI_Comm
> [0.000000] [smpi_utils/INFO] 4 leaked handles of type MPI_Group
> [0.000000] [smpi_utils/INFO] Probable memory leaks in your code: SMPI detected 8 unfreed buffers:
> [0.000000] [smpi_utils/INFO] leaked allocations of total size 152, called 8 times, with minimum size 16 and maximum size 28
> [0.000000] [smpi_utils/INFO] Memory Usage: Simulated application allocated 152 bytes during its lifetime through malloc/calloc calls.
> Largest allocation at once from a single process was 28 bytes, at coll-allreduce-with-leaks.c:28. It was called 1 times during the whole simulation.
> If this is too much, consider sharing allocations for computation buffers.
> This can be done automatically by setting --cfg=smpi/auto-shared-malloc-thresh to the minimum size wanted size (this can alter execution if data content is necessary)
> 
> [0.000000] [smpi_utils/INFO] Probable memory leaks in your code: SMPI detected 8 unfreed MPI handles:
> [0.000000] [smpi_utils/WARNING] To get more information (location of allocations), compile your code with -trace-call-location flag of smpicc/f90
> [0.000000] [smpi_utils/INFO] 4 leaked handles of type MPI_Comm
> [0.000000] [smpi_utils/INFO] 4 leaked handles of type MPI_Group
> [0.000000] [smpi_utils/INFO] Probable memory leaks in your code: SMPI detected 8 unfreed buffers:
> [0.000000] [smpi_utils/INFO] leaked allocations of total size 152, called 8 times, with minimum size 16 and maximum size 28
> [0.000000] [smpi_utils/INFO] Memory Usage: Simulated application allocated 152 bytes during its lifetime through malloc/calloc calls.
> Largest allocation at once from a single process was 28 bytes, at coll-allreduce-with-leaks.c:28. It was called 1 times during the whole simulation.
> If this is too much, consider sharing allocations for computation buffers.
> This can be done automatically by setting --cfg=smpi/auto-shared-malloc-thresh to the minimum size wanted size (this can alter execution if data content is necessary)
> 
> [0.000000] [smpi_utils/INFO] Probable memory leaks in your code: SMPI detected 8 unfreed MPI handles:
> [0.000000] [smpi_utils/WARNING] To get more information (location of allocations), compile your code with -trace-call-location flag of smpicc/f90
> [0.000000] [smpi_utils/INFO] 4 leaked handles of type MPI_Comm
> [0.000000] [smpi_utils/INFO] 4 leaked handles of type MPI_Group
> [0.000000] [smpi_utils/INFO] Probable memory leaks in your code: SMPI detected 8 unfreed buffers:
> [0.000000] [smpi_utils/INFO] leaked allocations of total size 152, called 8 times, with minimum size 16 and maximum size 28
> [0.000000] [smpi_utils/INFO] Memory Usage: Simulated application allocated 152 bytes during its lifetime through malloc/calloc calls.
> Largest allocation at once from a single process was 28 bytes, at coll-allreduce-with-leaks.c:28. It was called 1 times during the whole simulation.
> If this is too much, consider sharing allocations for computation buffers.
> This can be done automatically by setting --cfg=smpi/auto-shared-malloc-thresh to the minimum size wanted size (this can alter execution if data content is necessary)
> 
> [0.000000] [smpi_utils/INFO] Probable memory leaks in your code: SMPI detected 8 unfreed MPI handles:
> [0.000000] [smpi_utils/WARNING] To get more information (location of allocations), compile your code with -trace-call-location flag of smpicc/f90
> [0.000000] [smpi_utils/INFO] 4 leaked handles of type MPI_Comm
> [0.000000] [smpi_utils/INFO] 4 leaked handles of type MPI_Group
> [0.000000] [smpi_utils/INFO] Probable memory leaks in your code: SMPI detected 8 unfreed buffers:
> [0.000000] [smpi_utils/INFO] leaked allocations of total size 152, called 8 times, with minimum size 16 and maximum size 28
> [0.000000] [smpi_utils/INFO] Memory Usage: Simulated application allocated 152 bytes during its lifetime through malloc/calloc calls.
> Largest allocation at once from a single process was 28 bytes, at coll-allreduce-with-leaks.c:28. It was called 1 times during the whole simulation.
> If this is too much, consider sharing allocations for computation buffers.
> This can be done automatically by setting --cfg=smpi/auto-shared-malloc-thresh to the minimum size wanted size (this can alter execution if data content is necessary)
> 
> [0.000000] [smpi_utils/INFO] Probable memory leaks in your code: SMPI detected 8 unfreed MPI handles:
> [0.000000] [smpi_utils/WARNING] To get more information (location of allocations), compile your code with -trace-call-location flag of smpicc/f90
> [0.000000] [smpi_utils/INFO] 4 leaked handles of type MPI_Comm
> [0.000000] [smpi_utils/INFO] 4 leaked handles of type MPI_Group
> [0.000000] [smpi_utils/INFO] Probable memory leaks in your code: SMPI detected 8 unfreed buffers:
> [0.000000] [smpi_utils/INFO] leaked allocations of total size 152, called 8 times, with minimum size 16 and maximum size 28
> [0.000000] [smpi_utils/INFO] Memory Usage: Simulated application allocated 152 bytes during its lifetime through malloc/calloc calls.
> Largest allocation at once from a single process was 28 bytes, at coll-allreduce-with-leaks.c:28. It was called 1 times during the whole simulation.
> If this is too much, consider sharing allocations for computation buffers.
> This can be done automatically by setting --cfg=smpi/auto-shared-malloc-thresh to the minimum size wanted size (this can alter execution if data content is necessary)
> 
> [0.000000] [smpi_utils/INFO] Probable memory leaks in your code: SMPI detected 8 unfreed MPI handles:
> [0.000000] [smpi_utils/WARNING] To get more information (location of allocations), compile your code with -trace-call-location flag of smpicc/f90
> [0.000000] [smpi_utils/INFO] 4 leaked handles of type MPI_Comm
> [0.000000] [smpi_utils/INFO] 4 leaked handles of type MPI_Group
> [0.000000] [smpi_utils/INFO] Probable memory leaks in your code: SMPI detected 8 unfreed buffers:
> [0.000000] [smpi_utils/INFO] leaked allocations of total size 152, called 8 times, with minimum size 16 and maximum size 28
> [0.000000] [smpi_utils/INFO] Memory Usage: Simulated application allocated 152 bytes during its lifetime through malloc/calloc calls.
> Largest allocation at once from a single process was 28 bytes, at coll-allreduce-with-leaks.c:28. It was called 1 times during the whole simulation.
> If this is too much, consider sharing allocations for computation buffers.
> This can be done automatically by setting --cfg=smpi/auto-shared-malloc-thresh to the minimum size wanted size (this can alter execution if data content is necessary)
> 
> [0.000000] [smpi_utils/INFO] Probable memory leaks in your code: SMPI detected 8 unfreed MPI handles:
> [0.000000] [smpi_utils/WARNING] To get more information (location of allocations), compile your code with -trace-call-location flag of smpicc/f90
> [0.000000] [smpi_utils/INFO] 4 leaked handles of type MPI_Comm
> [0.000000] [smpi_utils/INFO] 4 leaked handles of type MPI_Group
> [0.000000] [smpi_utils/INFO] Probable memory leaks in your code: SMPI detected 8 unfreed buffers:
> [0.000000] [smpi_utils/INFO] leaked allocations of total size 152, called 8 times, with minimum size 16 and maximum size 28
> [0.000000] [smpi_utils/INFO] Memory Usage: Simulated application allocated 152 bytes during its lifetime through malloc/calloc calls.
> Largest allocation at once from a single process was 28 bytes, at coll-allreduce-with-leaks.c:28. It was called 1 times during the whole simulation.
> If this is too much, consider sharing allocations for computation buffers.
> This can be done automatically by setting --cfg=smpi/auto-shared-malloc-thresh to the minimum size wanted size (this can alter execution if data content is necessary)
> 
> [0.000000] [smpi_utils/INFO] Probable memory leaks in your code: SMPI detected 8 unfreed MPI handles:
> [0.000000] [smpi_utils/WARNING] To get more information (location of allocations), compile your code with -trace-call-location flag of smpicc/f90
> [0.000000] [smpi_utils/INFO] 4 leaked handles of type MPI_Comm
> [0.000000] [smpi_utils/INFO] 4 leaked handles of type MPI_Group
> [0.000000] [smpi_utils/INFO] Probable memory leaks in your code: SMPI detected 8 unfreed buffers:
> [0.000000] [smpi_utils/INFO] leaked allocations of total size 152, called 8 times, with minimum size 16 and maximum size 28
> [0.000000] [smpi_utils/INFO] Memory Usage: Simulated application allocated 152 bytes during its lifetime through malloc/calloc calls.
> Largest allocation at once from a single process was 28 bytes, at coll-allreduce-with-leaks.c:28. It was called 1 times during the whole simulation.
> If this is too much, consider sharing allocations for computation buffers.
> This can be done automatically by setting --cfg=smpi/auto-shared-malloc-thresh to the minimum size wanted size (this can alter execution if data content is necessary)
> 
> [0.000000] [smpi_utils/INFO] Probable memory leaks in your code: SMPI detected 8 unfreed MPI handles:
> [0.000000] [smpi_utils/WARNING] To get more information (location of allocations), compile your code with -trace-call-location flag of smpicc/f90
> [0.000000] [smpi_utils/INFO] 4 leaked handles of type MPI_Comm
> [0.000000] [smpi_utils/INFO] 4 leaked handles of type MPI_Group
> [0.000000] [smpi_utils/INFO] Probable memory leaks in your code: SMPI detected 8 unfreed buffers:
> [0.000000] [smpi_utils/INFO] leaked allocations of total size 152, called 8 times, with minimum size 16 and maximum size 28
> [0.000000] [smpi_utils/INFO] Memory Usage: Simulated application allocated 152 bytes during its lifetime through malloc/calloc calls.
> Largest allocation at once from a single process was 28 bytes, at coll-allreduce-with-leaks.c:28. It was called 1 times during the whole simulation.
> If this is too much, consider sharing allocations for computation buffers.
> This can be done automatically by setting --cfg=smpi/auto-shared-malloc-thresh to the minimum size wanted size (this can alter execution if data content is necessary)
> 
> [0.000000] [smpi_utils/INFO] Probable memory leaks in your code: SMPI detected 8 unfreed MPI handles:
> [0.000000] [smpi_utils/WARNING] To get more information (location of allocations), compile your code with -trace-call-location flag of smpicc/f90
> [0.000000] [smpi_utils/INFO] 4 leaked handles of type MPI_Comm
> [0.000000] [smpi_utils/INFO] 4 leaked handles of type MPI_Group
> [0.000000] [smpi_utils/INFO] Probable memory leaks in your code: SMPI detected 8 unfreed buffers:
> [0.000000] [smpi_utils/INFO] leaked allocations of total size 152, called 8 times, with minimum size 16 and maximum size 28
> [0.000000] [smpi_utils/INFO] Memory Usage: Simulated application allocated 152 bytes during its lifetime through malloc/calloc calls.
> Largest allocation at once from a single process was 28 bytes, at coll-allreduce-with-leaks.c:28. It was called 1 times during the whole simulation.
> If this is too much, consider sharing allocations for computation buffers.
> This can be done automatically by setting --cfg=smpi/auto-shared-malloc-thresh to the minimum size wanted size (this can alter execution if data content is necessary)
> 
> [0.000000] [smpi_utils/INFO] Probable memory leaks in your code: SMPI detected 8 unfreed MPI handles:
> [0.000000] [smpi_utils/WARNING] To get more information (location of allocations), compile your code with -trace-call-location flag of smpicc/f90
> [0.000000] [smpi_utils/INFO] 4 leaked handles of type MPI_Comm
> [0.000000] [smpi_utils/INFO] 4 leaked handles of type MPI_Group
> [0.000000] [smpi_utils/INFO] Probable memory leaks in your code: SMPI detected 8 unfreed buffers:
> [0.000000] [smpi_utils/INFO] leaked allocations of total size 152, called 8 times, with minimum size 16 and maximum size 28
> [0.000000] [smpi_utils/INFO] Memory Usage: Simulated application allocated 152 bytes during its lifetime through malloc/calloc calls.
> Largest allocation at once from a single process was 28 bytes, at coll-allreduce-with-leaks.c:28. It was called 1 times during the whole simulation.
> If this is too much, consider sharing allocations for computation buffers.
> This can be done automatically by setting --cfg=smpi/auto-shared-malloc-thresh to the minimum size wanted size (this can alter execution if data content is necessary)
> 
> [0.000000] [smpi_utils/INFO] Probable memory leaks in your code: SMPI detected 8 unfreed MPI handles:
> [0.000000] [smpi_utils/WARNING] To get more information (location of allocations), compile your code with -trace-call-location flag of smpicc/f90
> [0.000000] [smpi_utils/INFO] 4 leaked handles of type MPI_Comm
> [0.000000] [smpi_utils/INFO] 4 leaked handles of type MPI_Group
> [0.000000] [smpi_utils/INFO] Probable memory leaks in your code: SMPI detected 8 unfreed buffers:
> [0.000000] [smpi_utils/INFO] leaked allocations of total size 152, called 8 times, with minimum size 16 and maximum size 28
> [0.000000] [smpi_utils/INFO] Memory Usage: Simulated application allocated 152 bytes during its lifetime through malloc/calloc calls.
> Largest allocation at once from a single process was 28 bytes, at coll-allreduce-with-leaks.c:28. It was called 1 times during the whole simulation.
> If this is too much, consider sharing allocations for computation buffers.
> This can be done automatically by setting --cfg=smpi/auto-shared-malloc-thresh to the minimum size wanted size (this can alter execution if data content is necessary)
> 
> [0.000000] [smpi_utils/INFO] Probable memory leaks in your code: SMPI detected 8 unfreed MPI handles:
> [0.000000] [smpi_utils/WARNING] To get more information (location of allocations), compile your code with -trace-call-location flag of smpicc/f90
> [0.000000] [smpi_utils/INFO] 4 leaked handles of type MPI_Comm
> [0.000000] [smpi_utils/INFO] 4 leaked handles of type MPI_Group
> [0.000000] [smpi_utils/INFO] Probable memory leaks in your code: SMPI detected 8 unfreed buffers:
> [0.000000] [smpi_utils/INFO] leaked allocations of total size 152, called 8 times, with minimum size 16 and maximum size 28
> [0.000000] [smpi_utils/INFO] Memory Usage: Simulated application allocated 152 bytes during its lifetime through malloc/calloc calls.
> Largest allocation at once from a single process was 28 bytes, at coll-allreduce-with-leaks.c:28. It was called 1 times during the whole simulation.
> If this is too much, consider sharing allocations for computation buffers.
> This can be done automatically by setting --cfg=smpi/auto-shared-malloc-thresh to the minimum size wanted size (this can alter execution if data content is necessary)
> 
> [0.000000] [smpi_utils/INFO] Probable memory leaks in your code: SMPI detected 8 unfreed MPI handles:
> [0.000000] [smpi_utils/WARNING] To get more information (location of allocations), compile your code with -trace-call-location flag of smpicc/f90
> [0.000000] [smpi_utils/INFO] 4 leaked handles of type MPI_Comm
> [0.000000] [smpi_utils/INFO] 4 leaked handles of type MPI_Group
> [0.000000] [smpi_utils/INFO] Probable memory leaks in your code: SMPI detected 8 unfreed buffers:
> [0.000000] [smpi_utils/INFO] leaked allocations of total size 152, called 8 times, with minimum size 16 and maximum size 28
> [0.000000] [smpi_utils/INFO] Memory Usage: Simulated application allocated 152 bytes during its lifetime through malloc/calloc calls.
> Largest allocation at once from a single process was 28 bytes, at coll-allreduce-with-leaks.c:28. It was called 1 times during the whole simulation.
> If this is too much, consider sharing allocations for computation buffers.
> This can be done automatically by setting --cfg=smpi/auto-shared-malloc-thresh to the minimum size wanted size (this can alter execution if data content is necessary)
> 
> [0.000000] [smpi_utils/INFO] Probable memory leaks in your code: SMPI detected 8 unfreed MPI handles:
> [0.000000] [smpi_utils/WARNING] To get more information (location of allocations), compile your code with -trace-call-location flag of smpicc/f90
> [0.000000] [smpi_utils/INFO] 4 leaked handles of type MPI_Comm
> [0.000000] [smpi_utils/INFO] 4 leaked handles of type MPI_Group
> [0.000000] [smpi_utils/INFO] Probable memory leaks in your code: SMPI detected 8 unfreed buffers:
> [0.000000] [smpi_utils/INFO] leaked allocations of total size 152, called 8 times, with minimum size 16 and maximum size 28
> [0.000000] [smpi_utils/INFO] Memory Usage: Simulated application allocated 152 bytes during its lifetime through malloc/calloc calls.
> Largest allocation at once from a single process was 28 bytes, at coll-allreduce-with-leaks.c:28. It was called 1 times during the whole simulation.
> If this is too much, consider sharing allocations for computation buffers.
> This can be done automatically by setting --cfg=smpi/auto-shared-malloc-thresh to the minimum size wanted size (this can alter execution if data content is necessary)
> 
> [0.000000] [smpi_utils/INFO] Probable memory leaks in your code: SMPI detected 8 unfreed MPI handles:
> [0.000000] [smpi_utils/WARNING] To get more information (location of allocations), compile your code with -trace-call-location flag of smpicc/f90
> [0.000000] [smpi_utils/INFO] 4 leaked handles of type MPI_Comm
> [0.000000] [smpi_utils/INFO] 4 leaked handles of type MPI_Group
> [0.000000] [smpi_utils/INFO] Probable memory leaks in your code: SMPI detected 8 unfreed buffers:
> [0.000000] [smpi_utils/INFO] leaked allocations of total size 152, called 8 times, with minimum size 16 and maximum size 28
> [0.000000] [smpi_utils/INFO] Memory Usage: Simulated application allocated 152 bytes during its lifetime through malloc/calloc calls.
> Largest allocation at once from a single process was 28 bytes, at coll-allreduce-with-leaks.c:28. It was called 1 times during the whole simulation.
> If this is too much, consider sharing allocations for computation buffers.
> This can be done automatically by setting --cfg=smpi/auto-shared-malloc-thresh to the minimum size wanted size (this can alter execution if data content is necessary)
> 
> [0.000000] [smpi_utils/INFO] Probable memory leaks in your code: SMPI detected 8 unfreed MPI handles:
> [0.000000] [smpi_utils/WARNING] To get more information (location of allocations), compile your code with -trace-call-location flag of smpicc/f90
> [0.000000] [smpi_utils/INFO] 4 leaked handles of type MPI_Comm
> [0.000000] [smpi_utils/INFO] 4 leaked handles of type MPI_Group
> [0.000000] [smpi_utils/INFO] Probable memory leaks in your code: SMPI detected 8 unfreed buffers:
> [0.000000] [smpi_utils/INFO] leaked allocations of total size 152, called 8 times, with minimum size 16 and maximum size 28
> [0.000000] [smpi_utils/INFO] Memory Usage: Simulated application allocated 152 bytes during its lifetime through malloc/calloc calls.
> Largest allocation at once from a single process was 28 bytes, at coll-allreduce-with-leaks.c:28. It was called 1 times during the whole simulation.
> If this is too much, consider sharing allocations for computation buffers.
> This can be done automatically by setting --cfg=smpi/auto-shared-malloc-thresh to the minimum size wanted size (this can alter execution if data content is necessary)
> 
> [0.000000] [smpi_utils/INFO] Probable memory leaks in your code: SMPI detected 8 unfreed MPI handles:
> [0.000000] [smpi_utils/WARNING] To get more information (location of allocations), compile your code with -trace-call-location flag of smpicc/f90
> [0.000000] [smpi_utils/INFO] 4 leaked handles of type MPI_Comm
> [0.000000] [smpi_utils/INFO] 4 leaked handles of type MPI_Group
> [0.000000] [smpi_utils/INFO] Probable memory leaks in your code: SMPI detected 8 unfreed buffers:
> [0.000000] [smpi_utils/INFO] leaked allocations of total size 152, called 8 times, with minimum size 16 and maximum size 28
> [0.000000] [smpi_utils/INFO] Memory Usage: Simulated application allocated 152 bytes during its lifetime through malloc/calloc calls.
> Largest allocation at once from a single process was 28 bytes, at coll-allreduce-with-leaks.c:28. It was called 1 times during the whole simulation.
> If this is too much, consider sharing allocations for computation buffers.
> This can be done automatically by setting --cfg=smpi/auto-shared-malloc-thresh to the minimum size wanted size (this can alter execution if data content is necessary)
> 
> [0.000000] [smpi_utils/INFO] Probable memory leaks in your code: SMPI detected 8 unfreed MPI handles:
> [0.000000] [smpi_utils/WARNING] To get more information (location of allocations), compile your code with -trace-call-location flag of smpicc/f90
> [0.000000] [smpi_utils/INFO] 4 leaked handles of type MPI_Comm
> [0.000000] [smpi_utils/INFO] 4 leaked handles of type MPI_Group
> [0.000000] [smpi_utils/INFO] Probable memory leaks in your code: SMPI detected 8 unfreed buffers:
> [0.000000] [smpi_utils/INFO] leaked allocations of total size 152, called 8 times, with minimum size 16 and maximum size 28
> [0.000000] [smpi_utils/INFO] Memory Usage: Simulated application allocated 152 bytes during its lifetime through malloc/calloc calls.
> Largest allocation at once from a single process was 28 bytes, at coll-allreduce-with-leaks.c:28. It was called 1 times during the whole simulation.
> If this is too much, consider sharing allocations for computation buffers.
> This can be done automatically by setting --cfg=smpi/auto-shared-malloc-thresh to the minimum size wanted size (this can alter execution if data content is necessary)
> 
> [0.000000] [mc_dfs/INFO] DFS exploration ended. 936 unique states visited; 254 backtracks (4843 transition replays, 6033 states visited overall)
=======
> [0.000000] [mc_dfs/INFO] DFS exploration ended. 230 unique states visited; 56 backtracks (1171 transition replays, 885 states visited overall)
>>>>>>> bfb0ac02
<|MERGE_RESOLUTION|>--- conflicted
+++ resolved
@@ -73,536 +73,4 @@
 > If this is too much, consider sharing allocations for computation buffers.
 > This can be done automatically by setting --cfg=smpi/auto-shared-malloc-thresh to the minimum size wanted size (this can alter execution if data content is necessary)
 > 
-<<<<<<< HEAD
-> [0.000000] [smpi_utils/INFO] Probable memory leaks in your code: SMPI detected 8 unfreed MPI handles:
-> [0.000000] [smpi_utils/WARNING] To get more information (location of allocations), compile your code with -trace-call-location flag of smpicc/f90
-> [0.000000] [smpi_utils/INFO] 4 leaked handles of type MPI_Comm
-> [0.000000] [smpi_utils/INFO] 4 leaked handles of type MPI_Group
-> [0.000000] [smpi_utils/INFO] Probable memory leaks in your code: SMPI detected 8 unfreed buffers:
-> [0.000000] [smpi_utils/INFO] leaked allocations of total size 152, called 8 times, with minimum size 16 and maximum size 28
-> [0.000000] [smpi_utils/INFO] Memory Usage: Simulated application allocated 152 bytes during its lifetime through malloc/calloc calls.
-> Largest allocation at once from a single process was 28 bytes, at coll-allreduce-with-leaks.c:28. It was called 1 times during the whole simulation.
-> If this is too much, consider sharing allocations for computation buffers.
-> This can be done automatically by setting --cfg=smpi/auto-shared-malloc-thresh to the minimum size wanted size (this can alter execution if data content is necessary)
-> 
-> [0.000000] [smpi_utils/INFO] Probable memory leaks in your code: SMPI detected 8 unfreed MPI handles:
-> [0.000000] [smpi_utils/WARNING] To get more information (location of allocations), compile your code with -trace-call-location flag of smpicc/f90
-> [0.000000] [smpi_utils/INFO] 4 leaked handles of type MPI_Comm
-> [0.000000] [smpi_utils/INFO] 4 leaked handles of type MPI_Group
-> [0.000000] [smpi_utils/INFO] Probable memory leaks in your code: SMPI detected 8 unfreed buffers:
-> [0.000000] [smpi_utils/INFO] leaked allocations of total size 152, called 8 times, with minimum size 16 and maximum size 28
-> [0.000000] [smpi_utils/INFO] Memory Usage: Simulated application allocated 152 bytes during its lifetime through malloc/calloc calls.
-> Largest allocation at once from a single process was 28 bytes, at coll-allreduce-with-leaks.c:28. It was called 1 times during the whole simulation.
-> If this is too much, consider sharing allocations for computation buffers.
-> This can be done automatically by setting --cfg=smpi/auto-shared-malloc-thresh to the minimum size wanted size (this can alter execution if data content is necessary)
-> 
-> [0.000000] [smpi_utils/INFO] Probable memory leaks in your code: SMPI detected 8 unfreed MPI handles:
-> [0.000000] [smpi_utils/WARNING] To get more information (location of allocations), compile your code with -trace-call-location flag of smpicc/f90
-> [0.000000] [smpi_utils/INFO] 4 leaked handles of type MPI_Comm
-> [0.000000] [smpi_utils/INFO] 4 leaked handles of type MPI_Group
-> [0.000000] [smpi_utils/INFO] Probable memory leaks in your code: SMPI detected 8 unfreed buffers:
-> [0.000000] [smpi_utils/INFO] leaked allocations of total size 152, called 8 times, with minimum size 16 and maximum size 28
-> [0.000000] [smpi_utils/INFO] Memory Usage: Simulated application allocated 152 bytes during its lifetime through malloc/calloc calls.
-> Largest allocation at once from a single process was 28 bytes, at coll-allreduce-with-leaks.c:28. It was called 1 times during the whole simulation.
-> If this is too much, consider sharing allocations for computation buffers.
-> This can be done automatically by setting --cfg=smpi/auto-shared-malloc-thresh to the minimum size wanted size (this can alter execution if data content is necessary)
-> 
-> [0.000000] [smpi_utils/INFO] Probable memory leaks in your code: SMPI detected 8 unfreed MPI handles:
-> [0.000000] [smpi_utils/WARNING] To get more information (location of allocations), compile your code with -trace-call-location flag of smpicc/f90
-> [0.000000] [smpi_utils/INFO] 4 leaked handles of type MPI_Comm
-> [0.000000] [smpi_utils/INFO] 4 leaked handles of type MPI_Group
-> [0.000000] [smpi_utils/INFO] Probable memory leaks in your code: SMPI detected 8 unfreed buffers:
-> [0.000000] [smpi_utils/INFO] leaked allocations of total size 152, called 8 times, with minimum size 16 and maximum size 28
-> [0.000000] [smpi_utils/INFO] Memory Usage: Simulated application allocated 152 bytes during its lifetime through malloc/calloc calls.
-> Largest allocation at once from a single process was 28 bytes, at coll-allreduce-with-leaks.c:28. It was called 1 times during the whole simulation.
-> If this is too much, consider sharing allocations for computation buffers.
-> This can be done automatically by setting --cfg=smpi/auto-shared-malloc-thresh to the minimum size wanted size (this can alter execution if data content is necessary)
-> 
-> [0.000000] [smpi_utils/INFO] Probable memory leaks in your code: SMPI detected 8 unfreed MPI handles:
-> [0.000000] [smpi_utils/WARNING] To get more information (location of allocations), compile your code with -trace-call-location flag of smpicc/f90
-> [0.000000] [smpi_utils/INFO] 4 leaked handles of type MPI_Comm
-> [0.000000] [smpi_utils/INFO] 4 leaked handles of type MPI_Group
-> [0.000000] [smpi_utils/INFO] Probable memory leaks in your code: SMPI detected 8 unfreed buffers:
-> [0.000000] [smpi_utils/INFO] leaked allocations of total size 152, called 8 times, with minimum size 16 and maximum size 28
-> [0.000000] [smpi_utils/INFO] Memory Usage: Simulated application allocated 152 bytes during its lifetime through malloc/calloc calls.
-> Largest allocation at once from a single process was 28 bytes, at coll-allreduce-with-leaks.c:28. It was called 1 times during the whole simulation.
-> If this is too much, consider sharing allocations for computation buffers.
-> This can be done automatically by setting --cfg=smpi/auto-shared-malloc-thresh to the minimum size wanted size (this can alter execution if data content is necessary)
-> 
-> [0.000000] [smpi_utils/INFO] Probable memory leaks in your code: SMPI detected 8 unfreed MPI handles:
-> [0.000000] [smpi_utils/WARNING] To get more information (location of allocations), compile your code with -trace-call-location flag of smpicc/f90
-> [0.000000] [smpi_utils/INFO] 4 leaked handles of type MPI_Comm
-> [0.000000] [smpi_utils/INFO] 4 leaked handles of type MPI_Group
-> [0.000000] [smpi_utils/INFO] Probable memory leaks in your code: SMPI detected 8 unfreed buffers:
-> [0.000000] [smpi_utils/INFO] leaked allocations of total size 152, called 8 times, with minimum size 16 and maximum size 28
-> [0.000000] [smpi_utils/INFO] Memory Usage: Simulated application allocated 152 bytes during its lifetime through malloc/calloc calls.
-> Largest allocation at once from a single process was 28 bytes, at coll-allreduce-with-leaks.c:28. It was called 1 times during the whole simulation.
-> If this is too much, consider sharing allocations for computation buffers.
-> This can be done automatically by setting --cfg=smpi/auto-shared-malloc-thresh to the minimum size wanted size (this can alter execution if data content is necessary)
-> 
-> [0.000000] [smpi_utils/INFO] Probable memory leaks in your code: SMPI detected 8 unfreed MPI handles:
-> [0.000000] [smpi_utils/WARNING] To get more information (location of allocations), compile your code with -trace-call-location flag of smpicc/f90
-> [0.000000] [smpi_utils/INFO] 4 leaked handles of type MPI_Comm
-> [0.000000] [smpi_utils/INFO] 4 leaked handles of type MPI_Group
-> [0.000000] [smpi_utils/INFO] Probable memory leaks in your code: SMPI detected 8 unfreed buffers:
-> [0.000000] [smpi_utils/INFO] leaked allocations of total size 152, called 8 times, with minimum size 16 and maximum size 28
-> [0.000000] [smpi_utils/INFO] Memory Usage: Simulated application allocated 152 bytes during its lifetime through malloc/calloc calls.
-> Largest allocation at once from a single process was 28 bytes, at coll-allreduce-with-leaks.c:28. It was called 1 times during the whole simulation.
-> If this is too much, consider sharing allocations for computation buffers.
-> This can be done automatically by setting --cfg=smpi/auto-shared-malloc-thresh to the minimum size wanted size (this can alter execution if data content is necessary)
-> 
-> [0.000000] [smpi_utils/INFO] Probable memory leaks in your code: SMPI detected 8 unfreed MPI handles:
-> [0.000000] [smpi_utils/WARNING] To get more information (location of allocations), compile your code with -trace-call-location flag of smpicc/f90
-> [0.000000] [smpi_utils/INFO] 4 leaked handles of type MPI_Comm
-> [0.000000] [smpi_utils/INFO] 4 leaked handles of type MPI_Group
-> [0.000000] [smpi_utils/INFO] Probable memory leaks in your code: SMPI detected 8 unfreed buffers:
-> [0.000000] [smpi_utils/INFO] leaked allocations of total size 152, called 8 times, with minimum size 16 and maximum size 28
-> [0.000000] [smpi_utils/INFO] Memory Usage: Simulated application allocated 152 bytes during its lifetime through malloc/calloc calls.
-> Largest allocation at once from a single process was 28 bytes, at coll-allreduce-with-leaks.c:28. It was called 1 times during the whole simulation.
-> If this is too much, consider sharing allocations for computation buffers.
-> This can be done automatically by setting --cfg=smpi/auto-shared-malloc-thresh to the minimum size wanted size (this can alter execution if data content is necessary)
-> 
-> [0.000000] [smpi_utils/INFO] Probable memory leaks in your code: SMPI detected 8 unfreed MPI handles:
-> [0.000000] [smpi_utils/WARNING] To get more information (location of allocations), compile your code with -trace-call-location flag of smpicc/f90
-> [0.000000] [smpi_utils/INFO] 4 leaked handles of type MPI_Comm
-> [0.000000] [smpi_utils/INFO] 4 leaked handles of type MPI_Group
-> [0.000000] [smpi_utils/INFO] Probable memory leaks in your code: SMPI detected 8 unfreed buffers:
-> [0.000000] [smpi_utils/INFO] leaked allocations of total size 152, called 8 times, with minimum size 16 and maximum size 28
-> [0.000000] [smpi_utils/INFO] Memory Usage: Simulated application allocated 152 bytes during its lifetime through malloc/calloc calls.
-> Largest allocation at once from a single process was 28 bytes, at coll-allreduce-with-leaks.c:28. It was called 1 times during the whole simulation.
-> If this is too much, consider sharing allocations for computation buffers.
-> This can be done automatically by setting --cfg=smpi/auto-shared-malloc-thresh to the minimum size wanted size (this can alter execution if data content is necessary)
-> 
-> [0.000000] [smpi_utils/INFO] Probable memory leaks in your code: SMPI detected 8 unfreed MPI handles:
-> [0.000000] [smpi_utils/WARNING] To get more information (location of allocations), compile your code with -trace-call-location flag of smpicc/f90
-> [0.000000] [smpi_utils/INFO] 4 leaked handles of type MPI_Comm
-> [0.000000] [smpi_utils/INFO] 4 leaked handles of type MPI_Group
-> [0.000000] [smpi_utils/INFO] Probable memory leaks in your code: SMPI detected 8 unfreed buffers:
-> [0.000000] [smpi_utils/INFO] leaked allocations of total size 152, called 8 times, with minimum size 16 and maximum size 28
-> [0.000000] [smpi_utils/INFO] Memory Usage: Simulated application allocated 152 bytes during its lifetime through malloc/calloc calls.
-> Largest allocation at once from a single process was 28 bytes, at coll-allreduce-with-leaks.c:28. It was called 1 times during the whole simulation.
-> If this is too much, consider sharing allocations for computation buffers.
-> This can be done automatically by setting --cfg=smpi/auto-shared-malloc-thresh to the minimum size wanted size (this can alter execution if data content is necessary)
-> 
-> [0.000000] [smpi_utils/INFO] Probable memory leaks in your code: SMPI detected 8 unfreed MPI handles:
-> [0.000000] [smpi_utils/WARNING] To get more information (location of allocations), compile your code with -trace-call-location flag of smpicc/f90
-> [0.000000] [smpi_utils/INFO] 4 leaked handles of type MPI_Comm
-> [0.000000] [smpi_utils/INFO] 4 leaked handles of type MPI_Group
-> [0.000000] [smpi_utils/INFO] Probable memory leaks in your code: SMPI detected 8 unfreed buffers:
-> [0.000000] [smpi_utils/INFO] leaked allocations of total size 152, called 8 times, with minimum size 16 and maximum size 28
-> [0.000000] [smpi_utils/INFO] Memory Usage: Simulated application allocated 152 bytes during its lifetime through malloc/calloc calls.
-> Largest allocation at once from a single process was 28 bytes, at coll-allreduce-with-leaks.c:28. It was called 1 times during the whole simulation.
-> If this is too much, consider sharing allocations for computation buffers.
-> This can be done automatically by setting --cfg=smpi/auto-shared-malloc-thresh to the minimum size wanted size (this can alter execution if data content is necessary)
-> 
-> [0.000000] [smpi_utils/INFO] Probable memory leaks in your code: SMPI detected 8 unfreed MPI handles:
-> [0.000000] [smpi_utils/WARNING] To get more information (location of allocations), compile your code with -trace-call-location flag of smpicc/f90
-> [0.000000] [smpi_utils/INFO] 4 leaked handles of type MPI_Comm
-> [0.000000] [smpi_utils/INFO] 4 leaked handles of type MPI_Group
-> [0.000000] [smpi_utils/INFO] Probable memory leaks in your code: SMPI detected 8 unfreed buffers:
-> [0.000000] [smpi_utils/INFO] leaked allocations of total size 152, called 8 times, with minimum size 16 and maximum size 28
-> [0.000000] [smpi_utils/INFO] Memory Usage: Simulated application allocated 152 bytes during its lifetime through malloc/calloc calls.
-> Largest allocation at once from a single process was 28 bytes, at coll-allreduce-with-leaks.c:28. It was called 1 times during the whole simulation.
-> If this is too much, consider sharing allocations for computation buffers.
-> This can be done automatically by setting --cfg=smpi/auto-shared-malloc-thresh to the minimum size wanted size (this can alter execution if data content is necessary)
-> 
-> [0.000000] [smpi_utils/INFO] Probable memory leaks in your code: SMPI detected 8 unfreed MPI handles:
-> [0.000000] [smpi_utils/WARNING] To get more information (location of allocations), compile your code with -trace-call-location flag of smpicc/f90
-> [0.000000] [smpi_utils/INFO] 4 leaked handles of type MPI_Comm
-> [0.000000] [smpi_utils/INFO] 4 leaked handles of type MPI_Group
-> [0.000000] [smpi_utils/INFO] Probable memory leaks in your code: SMPI detected 8 unfreed buffers:
-> [0.000000] [smpi_utils/INFO] leaked allocations of total size 152, called 8 times, with minimum size 16 and maximum size 28
-> [0.000000] [smpi_utils/INFO] Memory Usage: Simulated application allocated 152 bytes during its lifetime through malloc/calloc calls.
-> Largest allocation at once from a single process was 28 bytes, at coll-allreduce-with-leaks.c:28. It was called 1 times during the whole simulation.
-> If this is too much, consider sharing allocations for computation buffers.
-> This can be done automatically by setting --cfg=smpi/auto-shared-malloc-thresh to the minimum size wanted size (this can alter execution if data content is necessary)
-> 
-> [0.000000] [smpi_utils/INFO] Probable memory leaks in your code: SMPI detected 8 unfreed MPI handles:
-> [0.000000] [smpi_utils/WARNING] To get more information (location of allocations), compile your code with -trace-call-location flag of smpicc/f90
-> [0.000000] [smpi_utils/INFO] 4 leaked handles of type MPI_Comm
-> [0.000000] [smpi_utils/INFO] 4 leaked handles of type MPI_Group
-> [0.000000] [smpi_utils/INFO] Probable memory leaks in your code: SMPI detected 8 unfreed buffers:
-> [0.000000] [smpi_utils/INFO] leaked allocations of total size 152, called 8 times, with minimum size 16 and maximum size 28
-> [0.000000] [smpi_utils/INFO] Memory Usage: Simulated application allocated 152 bytes during its lifetime through malloc/calloc calls.
-> Largest allocation at once from a single process was 28 bytes, at coll-allreduce-with-leaks.c:28. It was called 1 times during the whole simulation.
-> If this is too much, consider sharing allocations for computation buffers.
-> This can be done automatically by setting --cfg=smpi/auto-shared-malloc-thresh to the minimum size wanted size (this can alter execution if data content is necessary)
-> 
-> [0.000000] [smpi_utils/INFO] Probable memory leaks in your code: SMPI detected 8 unfreed MPI handles:
-> [0.000000] [smpi_utils/WARNING] To get more information (location of allocations), compile your code with -trace-call-location flag of smpicc/f90
-> [0.000000] [smpi_utils/INFO] 4 leaked handles of type MPI_Comm
-> [0.000000] [smpi_utils/INFO] 4 leaked handles of type MPI_Group
-> [0.000000] [smpi_utils/INFO] Probable memory leaks in your code: SMPI detected 8 unfreed buffers:
-> [0.000000] [smpi_utils/INFO] leaked allocations of total size 152, called 8 times, with minimum size 16 and maximum size 28
-> [0.000000] [smpi_utils/INFO] Memory Usage: Simulated application allocated 152 bytes during its lifetime through malloc/calloc calls.
-> Largest allocation at once from a single process was 28 bytes, at coll-allreduce-with-leaks.c:28. It was called 1 times during the whole simulation.
-> If this is too much, consider sharing allocations for computation buffers.
-> This can be done automatically by setting --cfg=smpi/auto-shared-malloc-thresh to the minimum size wanted size (this can alter execution if data content is necessary)
-> 
-> [0.000000] [smpi_utils/INFO] Probable memory leaks in your code: SMPI detected 8 unfreed MPI handles:
-> [0.000000] [smpi_utils/WARNING] To get more information (location of allocations), compile your code with -trace-call-location flag of smpicc/f90
-> [0.000000] [smpi_utils/INFO] 4 leaked handles of type MPI_Comm
-> [0.000000] [smpi_utils/INFO] 4 leaked handles of type MPI_Group
-> [0.000000] [smpi_utils/INFO] Probable memory leaks in your code: SMPI detected 8 unfreed buffers:
-> [0.000000] [smpi_utils/INFO] leaked allocations of total size 152, called 8 times, with minimum size 16 and maximum size 28
-> [0.000000] [smpi_utils/INFO] Memory Usage: Simulated application allocated 152 bytes during its lifetime through malloc/calloc calls.
-> Largest allocation at once from a single process was 28 bytes, at coll-allreduce-with-leaks.c:28. It was called 1 times during the whole simulation.
-> If this is too much, consider sharing allocations for computation buffers.
-> This can be done automatically by setting --cfg=smpi/auto-shared-malloc-thresh to the minimum size wanted size (this can alter execution if data content is necessary)
-> 
-> [0.000000] [smpi_utils/INFO] Probable memory leaks in your code: SMPI detected 8 unfreed MPI handles:
-> [0.000000] [smpi_utils/WARNING] To get more information (location of allocations), compile your code with -trace-call-location flag of smpicc/f90
-> [0.000000] [smpi_utils/INFO] 4 leaked handles of type MPI_Comm
-> [0.000000] [smpi_utils/INFO] 4 leaked handles of type MPI_Group
-> [0.000000] [smpi_utils/INFO] Probable memory leaks in your code: SMPI detected 8 unfreed buffers:
-> [0.000000] [smpi_utils/INFO] leaked allocations of total size 152, called 8 times, with minimum size 16 and maximum size 28
-> [0.000000] [smpi_utils/INFO] Memory Usage: Simulated application allocated 152 bytes during its lifetime through malloc/calloc calls.
-> Largest allocation at once from a single process was 28 bytes, at coll-allreduce-with-leaks.c:28. It was called 1 times during the whole simulation.
-> If this is too much, consider sharing allocations for computation buffers.
-> This can be done automatically by setting --cfg=smpi/auto-shared-malloc-thresh to the minimum size wanted size (this can alter execution if data content is necessary)
-> 
-> [0.000000] [smpi_utils/INFO] Probable memory leaks in your code: SMPI detected 8 unfreed MPI handles:
-> [0.000000] [smpi_utils/WARNING] To get more information (location of allocations), compile your code with -trace-call-location flag of smpicc/f90
-> [0.000000] [smpi_utils/INFO] 4 leaked handles of type MPI_Comm
-> [0.000000] [smpi_utils/INFO] 4 leaked handles of type MPI_Group
-> [0.000000] [smpi_utils/INFO] Probable memory leaks in your code: SMPI detected 8 unfreed buffers:
-> [0.000000] [smpi_utils/INFO] leaked allocations of total size 152, called 8 times, with minimum size 16 and maximum size 28
-> [0.000000] [smpi_utils/INFO] Memory Usage: Simulated application allocated 152 bytes during its lifetime through malloc/calloc calls.
-> Largest allocation at once from a single process was 28 bytes, at coll-allreduce-with-leaks.c:28. It was called 1 times during the whole simulation.
-> If this is too much, consider sharing allocations for computation buffers.
-> This can be done automatically by setting --cfg=smpi/auto-shared-malloc-thresh to the minimum size wanted size (this can alter execution if data content is necessary)
-> 
-> [0.000000] [smpi_utils/INFO] Probable memory leaks in your code: SMPI detected 8 unfreed MPI handles:
-> [0.000000] [smpi_utils/WARNING] To get more information (location of allocations), compile your code with -trace-call-location flag of smpicc/f90
-> [0.000000] [smpi_utils/INFO] 4 leaked handles of type MPI_Comm
-> [0.000000] [smpi_utils/INFO] 4 leaked handles of type MPI_Group
-> [0.000000] [smpi_utils/INFO] Probable memory leaks in your code: SMPI detected 8 unfreed buffers:
-> [0.000000] [smpi_utils/INFO] leaked allocations of total size 152, called 8 times, with minimum size 16 and maximum size 28
-> [0.000000] [smpi_utils/INFO] Memory Usage: Simulated application allocated 152 bytes during its lifetime through malloc/calloc calls.
-> Largest allocation at once from a single process was 28 bytes, at coll-allreduce-with-leaks.c:28. It was called 1 times during the whole simulation.
-> If this is too much, consider sharing allocations for computation buffers.
-> This can be done automatically by setting --cfg=smpi/auto-shared-malloc-thresh to the minimum size wanted size (this can alter execution if data content is necessary)
-> 
-> [0.000000] [smpi_utils/INFO] Probable memory leaks in your code: SMPI detected 8 unfreed MPI handles:
-> [0.000000] [smpi_utils/WARNING] To get more information (location of allocations), compile your code with -trace-call-location flag of smpicc/f90
-> [0.000000] [smpi_utils/INFO] 4 leaked handles of type MPI_Comm
-> [0.000000] [smpi_utils/INFO] 4 leaked handles of type MPI_Group
-> [0.000000] [smpi_utils/INFO] Probable memory leaks in your code: SMPI detected 8 unfreed buffers:
-> [0.000000] [smpi_utils/INFO] leaked allocations of total size 152, called 8 times, with minimum size 16 and maximum size 28
-> [0.000000] [smpi_utils/INFO] Memory Usage: Simulated application allocated 152 bytes during its lifetime through malloc/calloc calls.
-> Largest allocation at once from a single process was 28 bytes, at coll-allreduce-with-leaks.c:28. It was called 1 times during the whole simulation.
-> If this is too much, consider sharing allocations for computation buffers.
-> This can be done automatically by setting --cfg=smpi/auto-shared-malloc-thresh to the minimum size wanted size (this can alter execution if data content is necessary)
-> 
-> [0.000000] [smpi_utils/INFO] Probable memory leaks in your code: SMPI detected 8 unfreed MPI handles:
-> [0.000000] [smpi_utils/WARNING] To get more information (location of allocations), compile your code with -trace-call-location flag of smpicc/f90
-> [0.000000] [smpi_utils/INFO] 4 leaked handles of type MPI_Comm
-> [0.000000] [smpi_utils/INFO] 4 leaked handles of type MPI_Group
-> [0.000000] [smpi_utils/INFO] Probable memory leaks in your code: SMPI detected 8 unfreed buffers:
-> [0.000000] [smpi_utils/INFO] leaked allocations of total size 152, called 8 times, with minimum size 16 and maximum size 28
-> [0.000000] [smpi_utils/INFO] Memory Usage: Simulated application allocated 152 bytes during its lifetime through malloc/calloc calls.
-> Largest allocation at once from a single process was 28 bytes, at coll-allreduce-with-leaks.c:28. It was called 1 times during the whole simulation.
-> If this is too much, consider sharing allocations for computation buffers.
-> This can be done automatically by setting --cfg=smpi/auto-shared-malloc-thresh to the minimum size wanted size (this can alter execution if data content is necessary)
-> 
-> [0.000000] [smpi_utils/INFO] Probable memory leaks in your code: SMPI detected 8 unfreed MPI handles:
-> [0.000000] [smpi_utils/WARNING] To get more information (location of allocations), compile your code with -trace-call-location flag of smpicc/f90
-> [0.000000] [smpi_utils/INFO] 4 leaked handles of type MPI_Comm
-> [0.000000] [smpi_utils/INFO] 4 leaked handles of type MPI_Group
-> [0.000000] [smpi_utils/INFO] Probable memory leaks in your code: SMPI detected 8 unfreed buffers:
-> [0.000000] [smpi_utils/INFO] leaked allocations of total size 152, called 8 times, with minimum size 16 and maximum size 28
-> [0.000000] [smpi_utils/INFO] Memory Usage: Simulated application allocated 152 bytes during its lifetime through malloc/calloc calls.
-> Largest allocation at once from a single process was 28 bytes, at coll-allreduce-with-leaks.c:28. It was called 1 times during the whole simulation.
-> If this is too much, consider sharing allocations for computation buffers.
-> This can be done automatically by setting --cfg=smpi/auto-shared-malloc-thresh to the minimum size wanted size (this can alter execution if data content is necessary)
-> 
-> [0.000000] [smpi_utils/INFO] Probable memory leaks in your code: SMPI detected 8 unfreed MPI handles:
-> [0.000000] [smpi_utils/WARNING] To get more information (location of allocations), compile your code with -trace-call-location flag of smpicc/f90
-> [0.000000] [smpi_utils/INFO] 4 leaked handles of type MPI_Comm
-> [0.000000] [smpi_utils/INFO] 4 leaked handles of type MPI_Group
-> [0.000000] [smpi_utils/INFO] Probable memory leaks in your code: SMPI detected 8 unfreed buffers:
-> [0.000000] [smpi_utils/INFO] leaked allocations of total size 152, called 8 times, with minimum size 16 and maximum size 28
-> [0.000000] [smpi_utils/INFO] Memory Usage: Simulated application allocated 152 bytes during its lifetime through malloc/calloc calls.
-> Largest allocation at once from a single process was 28 bytes, at coll-allreduce-with-leaks.c:28. It was called 1 times during the whole simulation.
-> If this is too much, consider sharing allocations for computation buffers.
-> This can be done automatically by setting --cfg=smpi/auto-shared-malloc-thresh to the minimum size wanted size (this can alter execution if data content is necessary)
-> 
-> [0.000000] [smpi_utils/INFO] Probable memory leaks in your code: SMPI detected 8 unfreed MPI handles:
-> [0.000000] [smpi_utils/WARNING] To get more information (location of allocations), compile your code with -trace-call-location flag of smpicc/f90
-> [0.000000] [smpi_utils/INFO] 4 leaked handles of type MPI_Comm
-> [0.000000] [smpi_utils/INFO] 4 leaked handles of type MPI_Group
-> [0.000000] [smpi_utils/INFO] Probable memory leaks in your code: SMPI detected 8 unfreed buffers:
-> [0.000000] [smpi_utils/INFO] leaked allocations of total size 152, called 8 times, with minimum size 16 and maximum size 28
-> [0.000000] [smpi_utils/INFO] Memory Usage: Simulated application allocated 152 bytes during its lifetime through malloc/calloc calls.
-> Largest allocation at once from a single process was 28 bytes, at coll-allreduce-with-leaks.c:28. It was called 1 times during the whole simulation.
-> If this is too much, consider sharing allocations for computation buffers.
-> This can be done automatically by setting --cfg=smpi/auto-shared-malloc-thresh to the minimum size wanted size (this can alter execution if data content is necessary)
-> 
-> [0.000000] [smpi_utils/INFO] Probable memory leaks in your code: SMPI detected 8 unfreed MPI handles:
-> [0.000000] [smpi_utils/WARNING] To get more information (location of allocations), compile your code with -trace-call-location flag of smpicc/f90
-> [0.000000] [smpi_utils/INFO] 4 leaked handles of type MPI_Comm
-> [0.000000] [smpi_utils/INFO] 4 leaked handles of type MPI_Group
-> [0.000000] [smpi_utils/INFO] Probable memory leaks in your code: SMPI detected 8 unfreed buffers:
-> [0.000000] [smpi_utils/INFO] leaked allocations of total size 152, called 8 times, with minimum size 16 and maximum size 28
-> [0.000000] [smpi_utils/INFO] Memory Usage: Simulated application allocated 152 bytes during its lifetime through malloc/calloc calls.
-> Largest allocation at once from a single process was 28 bytes, at coll-allreduce-with-leaks.c:28. It was called 1 times during the whole simulation.
-> If this is too much, consider sharing allocations for computation buffers.
-> This can be done automatically by setting --cfg=smpi/auto-shared-malloc-thresh to the minimum size wanted size (this can alter execution if data content is necessary)
->
-> [0.000000] [smpi_utils/INFO] Probable memory leaks in your code: SMPI detected 8 unfreed MPI handles:
-> [0.000000] [smpi_utils/WARNING] To get more information (location of allocations), compile your code with -trace-call-location flag of smpicc/f90
-> [0.000000] [smpi_utils/INFO] 4 leaked handles of type MPI_Comm
-> [0.000000] [smpi_utils/INFO] 4 leaked handles of type MPI_Group
-> [0.000000] [smpi_utils/INFO] Probable memory leaks in your code: SMPI detected 8 unfreed buffers:
-> [0.000000] [smpi_utils/INFO] leaked allocations of total size 152, called 8 times, with minimum size 16 and maximum size 28
-> [0.000000] [smpi_utils/INFO] Memory Usage: Simulated application allocated 152 bytes during its lifetime through malloc/calloc calls.
-> Largest allocation at once from a single process was 28 bytes, at coll-allreduce-with-leaks.c:28. It was called 1 times during the whole simulation.
-> If this is too much, consider sharing allocations for computation buffers.
-> This can be done automatically by setting --cfg=smpi/auto-shared-malloc-thresh to the minimum size wanted size (this can alter execution if data content is necessary)
-> 
-> [0.000000] [smpi_utils/INFO] Probable memory leaks in your code: SMPI detected 8 unfreed MPI handles:
-> [0.000000] [smpi_utils/WARNING] To get more information (location of allocations), compile your code with -trace-call-location flag of smpicc/f90
-> [0.000000] [smpi_utils/INFO] 4 leaked handles of type MPI_Comm
-> [0.000000] [smpi_utils/INFO] 4 leaked handles of type MPI_Group
-> [0.000000] [smpi_utils/INFO] Probable memory leaks in your code: SMPI detected 8 unfreed buffers:
-> [0.000000] [smpi_utils/INFO] leaked allocations of total size 152, called 8 times, with minimum size 16 and maximum size 28
-> [0.000000] [smpi_utils/INFO] Memory Usage: Simulated application allocated 152 bytes during its lifetime through malloc/calloc calls.
-> Largest allocation at once from a single process was 28 bytes, at coll-allreduce-with-leaks.c:28. It was called 1 times during the whole simulation.
-> If this is too much, consider sharing allocations for computation buffers.
-> This can be done automatically by setting --cfg=smpi/auto-shared-malloc-thresh to the minimum size wanted size (this can alter execution if data content is necessary)
-> 
-> [0.000000] [smpi_utils/INFO] Probable memory leaks in your code: SMPI detected 8 unfreed MPI handles:
-> [0.000000] [smpi_utils/WARNING] To get more information (location of allocations), compile your code with -trace-call-location flag of smpicc/f90
-> [0.000000] [smpi_utils/INFO] 4 leaked handles of type MPI_Comm
-> [0.000000] [smpi_utils/INFO] 4 leaked handles of type MPI_Group
-> [0.000000] [smpi_utils/INFO] Probable memory leaks in your code: SMPI detected 8 unfreed buffers:
-> [0.000000] [smpi_utils/INFO] leaked allocations of total size 152, called 8 times, with minimum size 16 and maximum size 28
-> [0.000000] [smpi_utils/INFO] Memory Usage: Simulated application allocated 152 bytes during its lifetime through malloc/calloc calls.
-> Largest allocation at once from a single process was 28 bytes, at coll-allreduce-with-leaks.c:28. It was called 1 times during the whole simulation.
-> If this is too much, consider sharing allocations for computation buffers.
-> This can be done automatically by setting --cfg=smpi/auto-shared-malloc-thresh to the minimum size wanted size (this can alter execution if data content is necessary)
-> 
-> [0.000000] [smpi_utils/INFO] Probable memory leaks in your code: SMPI detected 8 unfreed MPI handles:
-> [0.000000] [smpi_utils/WARNING] To get more information (location of allocations), compile your code with -trace-call-location flag of smpicc/f90
-> [0.000000] [smpi_utils/INFO] 4 leaked handles of type MPI_Comm
-> [0.000000] [smpi_utils/INFO] 4 leaked handles of type MPI_Group
-> [0.000000] [smpi_utils/INFO] Probable memory leaks in your code: SMPI detected 8 unfreed buffers:
-> [0.000000] [smpi_utils/INFO] leaked allocations of total size 152, called 8 times, with minimum size 16 and maximum size 28
-> [0.000000] [smpi_utils/INFO] Memory Usage: Simulated application allocated 152 bytes during its lifetime through malloc/calloc calls.
-> Largest allocation at once from a single process was 28 bytes, at coll-allreduce-with-leaks.c:28. It was called 1 times during the whole simulation.
-> If this is too much, consider sharing allocations for computation buffers.
-> This can be done automatically by setting --cfg=smpi/auto-shared-malloc-thresh to the minimum size wanted size (this can alter execution if data content is necessary)
-> 
-> [0.000000] [smpi_utils/INFO] Probable memory leaks in your code: SMPI detected 8 unfreed MPI handles:
-> [0.000000] [smpi_utils/WARNING] To get more information (location of allocations), compile your code with -trace-call-location flag of smpicc/f90
-> [0.000000] [smpi_utils/INFO] 4 leaked handles of type MPI_Comm
-> [0.000000] [smpi_utils/INFO] 4 leaked handles of type MPI_Group
-> [0.000000] [smpi_utils/INFO] Probable memory leaks in your code: SMPI detected 8 unfreed buffers:
-> [0.000000] [smpi_utils/INFO] leaked allocations of total size 152, called 8 times, with minimum size 16 and maximum size 28
-> [0.000000] [smpi_utils/INFO] Memory Usage: Simulated application allocated 152 bytes during its lifetime through malloc/calloc calls.
-> Largest allocation at once from a single process was 28 bytes, at coll-allreduce-with-leaks.c:28. It was called 1 times during the whole simulation.
-> If this is too much, consider sharing allocations for computation buffers.
-> This can be done automatically by setting --cfg=smpi/auto-shared-malloc-thresh to the minimum size wanted size (this can alter execution if data content is necessary)
-> 
-> [0.000000] [smpi_utils/INFO] Probable memory leaks in your code: SMPI detected 8 unfreed MPI handles:
-> [0.000000] [smpi_utils/WARNING] To get more information (location of allocations), compile your code with -trace-call-location flag of smpicc/f90
-> [0.000000] [smpi_utils/INFO] 4 leaked handles of type MPI_Comm
-> [0.000000] [smpi_utils/INFO] 4 leaked handles of type MPI_Group
-> [0.000000] [smpi_utils/INFO] Probable memory leaks in your code: SMPI detected 8 unfreed buffers:
-> [0.000000] [smpi_utils/INFO] leaked allocations of total size 152, called 8 times, with minimum size 16 and maximum size 28
-> [0.000000] [smpi_utils/INFO] Memory Usage: Simulated application allocated 152 bytes during its lifetime through malloc/calloc calls.
-> Largest allocation at once from a single process was 28 bytes, at coll-allreduce-with-leaks.c:28. It was called 1 times during the whole simulation.
-> If this is too much, consider sharing allocations for computation buffers.
-> This can be done automatically by setting --cfg=smpi/auto-shared-malloc-thresh to the minimum size wanted size (this can alter execution if data content is necessary)
-> 
-> [0.000000] [smpi_utils/INFO] Probable memory leaks in your code: SMPI detected 8 unfreed MPI handles:
-> [0.000000] [smpi_utils/WARNING] To get more information (location of allocations), compile your code with -trace-call-location flag of smpicc/f90
-> [0.000000] [smpi_utils/INFO] 4 leaked handles of type MPI_Comm
-> [0.000000] [smpi_utils/INFO] 4 leaked handles of type MPI_Group
-> [0.000000] [smpi_utils/INFO] Probable memory leaks in your code: SMPI detected 8 unfreed buffers:
-> [0.000000] [smpi_utils/INFO] leaked allocations of total size 152, called 8 times, with minimum size 16 and maximum size 28
-> [0.000000] [smpi_utils/INFO] Memory Usage: Simulated application allocated 152 bytes during its lifetime through malloc/calloc calls.
-> Largest allocation at once from a single process was 28 bytes, at coll-allreduce-with-leaks.c:28. It was called 1 times during the whole simulation.
-> If this is too much, consider sharing allocations for computation buffers.
-> This can be done automatically by setting --cfg=smpi/auto-shared-malloc-thresh to the minimum size wanted size (this can alter execution if data content is necessary)
-> 
-> [0.000000] [smpi_utils/INFO] Probable memory leaks in your code: SMPI detected 8 unfreed MPI handles:
-> [0.000000] [smpi_utils/WARNING] To get more information (location of allocations), compile your code with -trace-call-location flag of smpicc/f90
-> [0.000000] [smpi_utils/INFO] 4 leaked handles of type MPI_Comm
-> [0.000000] [smpi_utils/INFO] 4 leaked handles of type MPI_Group
-> [0.000000] [smpi_utils/INFO] Probable memory leaks in your code: SMPI detected 8 unfreed buffers:
-> [0.000000] [smpi_utils/INFO] leaked allocations of total size 152, called 8 times, with minimum size 16 and maximum size 28
-> [0.000000] [smpi_utils/INFO] Memory Usage: Simulated application allocated 152 bytes during its lifetime through malloc/calloc calls.
-> Largest allocation at once from a single process was 28 bytes, at coll-allreduce-with-leaks.c:28. It was called 1 times during the whole simulation.
-> If this is too much, consider sharing allocations for computation buffers.
-> This can be done automatically by setting --cfg=smpi/auto-shared-malloc-thresh to the minimum size wanted size (this can alter execution if data content is necessary)
-> 
-> [0.000000] [smpi_utils/INFO] Probable memory leaks in your code: SMPI detected 8 unfreed MPI handles:
-> [0.000000] [smpi_utils/WARNING] To get more information (location of allocations), compile your code with -trace-call-location flag of smpicc/f90
-> [0.000000] [smpi_utils/INFO] 4 leaked handles of type MPI_Comm
-> [0.000000] [smpi_utils/INFO] 4 leaked handles of type MPI_Group
-> [0.000000] [smpi_utils/INFO] Probable memory leaks in your code: SMPI detected 8 unfreed buffers:
-> [0.000000] [smpi_utils/INFO] leaked allocations of total size 152, called 8 times, with minimum size 16 and maximum size 28
-> [0.000000] [smpi_utils/INFO] Memory Usage: Simulated application allocated 152 bytes during its lifetime through malloc/calloc calls.
-> Largest allocation at once from a single process was 28 bytes, at coll-allreduce-with-leaks.c:28. It was called 1 times during the whole simulation.
-> If this is too much, consider sharing allocations for computation buffers.
-> This can be done automatically by setting --cfg=smpi/auto-shared-malloc-thresh to the minimum size wanted size (this can alter execution if data content is necessary)
-> 
-> [0.000000] [smpi_utils/INFO] Probable memory leaks in your code: SMPI detected 8 unfreed MPI handles:
-> [0.000000] [smpi_utils/WARNING] To get more information (location of allocations), compile your code with -trace-call-location flag of smpicc/f90
-> [0.000000] [smpi_utils/INFO] 4 leaked handles of type MPI_Comm
-> [0.000000] [smpi_utils/INFO] 4 leaked handles of type MPI_Group
-> [0.000000] [smpi_utils/INFO] Probable memory leaks in your code: SMPI detected 8 unfreed buffers:
-> [0.000000] [smpi_utils/INFO] leaked allocations of total size 152, called 8 times, with minimum size 16 and maximum size 28
-> [0.000000] [smpi_utils/INFO] Memory Usage: Simulated application allocated 152 bytes during its lifetime through malloc/calloc calls.
-> Largest allocation at once from a single process was 28 bytes, at coll-allreduce-with-leaks.c:28. It was called 1 times during the whole simulation.
-> If this is too much, consider sharing allocations for computation buffers.
-> This can be done automatically by setting --cfg=smpi/auto-shared-malloc-thresh to the minimum size wanted size (this can alter execution if data content is necessary)
-> 
-> [0.000000] [smpi_utils/INFO] Probable memory leaks in your code: SMPI detected 8 unfreed MPI handles:
-> [0.000000] [smpi_utils/WARNING] To get more information (location of allocations), compile your code with -trace-call-location flag of smpicc/f90
-> [0.000000] [smpi_utils/INFO] 4 leaked handles of type MPI_Comm
-> [0.000000] [smpi_utils/INFO] 4 leaked handles of type MPI_Group
-> [0.000000] [smpi_utils/INFO] Probable memory leaks in your code: SMPI detected 8 unfreed buffers:
-> [0.000000] [smpi_utils/INFO] leaked allocations of total size 152, called 8 times, with minimum size 16 and maximum size 28
-> [0.000000] [smpi_utils/INFO] Memory Usage: Simulated application allocated 152 bytes during its lifetime through malloc/calloc calls.
-> Largest allocation at once from a single process was 28 bytes, at coll-allreduce-with-leaks.c:28. It was called 1 times during the whole simulation.
-> If this is too much, consider sharing allocations for computation buffers.
-> This can be done automatically by setting --cfg=smpi/auto-shared-malloc-thresh to the minimum size wanted size (this can alter execution if data content is necessary)
-> 
-> [0.000000] [smpi_utils/INFO] Probable memory leaks in your code: SMPI detected 8 unfreed MPI handles:
-> [0.000000] [smpi_utils/WARNING] To get more information (location of allocations), compile your code with -trace-call-location flag of smpicc/f90
-> [0.000000] [smpi_utils/INFO] 4 leaked handles of type MPI_Comm
-> [0.000000] [smpi_utils/INFO] 4 leaked handles of type MPI_Group
-> [0.000000] [smpi_utils/INFO] Probable memory leaks in your code: SMPI detected 8 unfreed buffers:
-> [0.000000] [smpi_utils/INFO] leaked allocations of total size 152, called 8 times, with minimum size 16 and maximum size 28
-> [0.000000] [smpi_utils/INFO] Memory Usage: Simulated application allocated 152 bytes during its lifetime through malloc/calloc calls.
-> Largest allocation at once from a single process was 28 bytes, at coll-allreduce-with-leaks.c:28. It was called 1 times during the whole simulation.
-> If this is too much, consider sharing allocations for computation buffers.
-> This can be done automatically by setting --cfg=smpi/auto-shared-malloc-thresh to the minimum size wanted size (this can alter execution if data content is necessary)
-> 
-> [0.000000] [smpi_utils/INFO] Probable memory leaks in your code: SMPI detected 8 unfreed MPI handles:
-> [0.000000] [smpi_utils/WARNING] To get more information (location of allocations), compile your code with -trace-call-location flag of smpicc/f90
-> [0.000000] [smpi_utils/INFO] 4 leaked handles of type MPI_Comm
-> [0.000000] [smpi_utils/INFO] 4 leaked handles of type MPI_Group
-> [0.000000] [smpi_utils/INFO] Probable memory leaks in your code: SMPI detected 8 unfreed buffers:
-> [0.000000] [smpi_utils/INFO] leaked allocations of total size 152, called 8 times, with minimum size 16 and maximum size 28
-> [0.000000] [smpi_utils/INFO] Memory Usage: Simulated application allocated 152 bytes during its lifetime through malloc/calloc calls.
-> Largest allocation at once from a single process was 28 bytes, at coll-allreduce-with-leaks.c:28. It was called 1 times during the whole simulation.
-> If this is too much, consider sharing allocations for computation buffers.
-> This can be done automatically by setting --cfg=smpi/auto-shared-malloc-thresh to the minimum size wanted size (this can alter execution if data content is necessary)
-> 
-> [0.000000] [smpi_utils/INFO] Probable memory leaks in your code: SMPI detected 8 unfreed MPI handles:
-> [0.000000] [smpi_utils/WARNING] To get more information (location of allocations), compile your code with -trace-call-location flag of smpicc/f90
-> [0.000000] [smpi_utils/INFO] 4 leaked handles of type MPI_Comm
-> [0.000000] [smpi_utils/INFO] 4 leaked handles of type MPI_Group
-> [0.000000] [smpi_utils/INFO] Probable memory leaks in your code: SMPI detected 8 unfreed buffers:
-> [0.000000] [smpi_utils/INFO] leaked allocations of total size 152, called 8 times, with minimum size 16 and maximum size 28
-> [0.000000] [smpi_utils/INFO] Memory Usage: Simulated application allocated 152 bytes during its lifetime through malloc/calloc calls.
-> Largest allocation at once from a single process was 28 bytes, at coll-allreduce-with-leaks.c:28. It was called 1 times during the whole simulation.
-> If this is too much, consider sharing allocations for computation buffers.
-> This can be done automatically by setting --cfg=smpi/auto-shared-malloc-thresh to the minimum size wanted size (this can alter execution if data content is necessary)
-> 
-> [0.000000] [smpi_utils/INFO] Probable memory leaks in your code: SMPI detected 8 unfreed MPI handles:
-> [0.000000] [smpi_utils/WARNING] To get more information (location of allocations), compile your code with -trace-call-location flag of smpicc/f90
-> [0.000000] [smpi_utils/INFO] 4 leaked handles of type MPI_Comm
-> [0.000000] [smpi_utils/INFO] 4 leaked handles of type MPI_Group
-> [0.000000] [smpi_utils/INFO] Probable memory leaks in your code: SMPI detected 8 unfreed buffers:
-> [0.000000] [smpi_utils/INFO] leaked allocations of total size 152, called 8 times, with minimum size 16 and maximum size 28
-> [0.000000] [smpi_utils/INFO] Memory Usage: Simulated application allocated 152 bytes during its lifetime through malloc/calloc calls.
-> Largest allocation at once from a single process was 28 bytes, at coll-allreduce-with-leaks.c:28. It was called 1 times during the whole simulation.
-> If this is too much, consider sharing allocations for computation buffers.
-> This can be done automatically by setting --cfg=smpi/auto-shared-malloc-thresh to the minimum size wanted size (this can alter execution if data content is necessary)
-> 
-> [0.000000] [smpi_utils/INFO] Probable memory leaks in your code: SMPI detected 8 unfreed MPI handles:
-> [0.000000] [smpi_utils/WARNING] To get more information (location of allocations), compile your code with -trace-call-location flag of smpicc/f90
-> [0.000000] [smpi_utils/INFO] 4 leaked handles of type MPI_Comm
-> [0.000000] [smpi_utils/INFO] 4 leaked handles of type MPI_Group
-> [0.000000] [smpi_utils/INFO] Probable memory leaks in your code: SMPI detected 8 unfreed buffers:
-> [0.000000] [smpi_utils/INFO] leaked allocations of total size 152, called 8 times, with minimum size 16 and maximum size 28
-> [0.000000] [smpi_utils/INFO] Memory Usage: Simulated application allocated 152 bytes during its lifetime through malloc/calloc calls.
-> Largest allocation at once from a single process was 28 bytes, at coll-allreduce-with-leaks.c:28. It was called 1 times during the whole simulation.
-> If this is too much, consider sharing allocations for computation buffers.
-> This can be done automatically by setting --cfg=smpi/auto-shared-malloc-thresh to the minimum size wanted size (this can alter execution if data content is necessary)
-> 
-> [0.000000] [smpi_utils/INFO] Probable memory leaks in your code: SMPI detected 8 unfreed MPI handles:
-> [0.000000] [smpi_utils/WARNING] To get more information (location of allocations), compile your code with -trace-call-location flag of smpicc/f90
-> [0.000000] [smpi_utils/INFO] 4 leaked handles of type MPI_Comm
-> [0.000000] [smpi_utils/INFO] 4 leaked handles of type MPI_Group
-> [0.000000] [smpi_utils/INFO] Probable memory leaks in your code: SMPI detected 8 unfreed buffers:
-> [0.000000] [smpi_utils/INFO] leaked allocations of total size 152, called 8 times, with minimum size 16 and maximum size 28
-> [0.000000] [smpi_utils/INFO] Memory Usage: Simulated application allocated 152 bytes during its lifetime through malloc/calloc calls.
-> Largest allocation at once from a single process was 28 bytes, at coll-allreduce-with-leaks.c:28. It was called 1 times during the whole simulation.
-> If this is too much, consider sharing allocations for computation buffers.
-> This can be done automatically by setting --cfg=smpi/auto-shared-malloc-thresh to the minimum size wanted size (this can alter execution if data content is necessary)
-> 
-> [0.000000] [smpi_utils/INFO] Probable memory leaks in your code: SMPI detected 8 unfreed MPI handles:
-> [0.000000] [smpi_utils/WARNING] To get more information (location of allocations), compile your code with -trace-call-location flag of smpicc/f90
-> [0.000000] [smpi_utils/INFO] 4 leaked handles of type MPI_Comm
-> [0.000000] [smpi_utils/INFO] 4 leaked handles of type MPI_Group
-> [0.000000] [smpi_utils/INFO] Probable memory leaks in your code: SMPI detected 8 unfreed buffers:
-> [0.000000] [smpi_utils/INFO] leaked allocations of total size 152, called 8 times, with minimum size 16 and maximum size 28
-> [0.000000] [smpi_utils/INFO] Memory Usage: Simulated application allocated 152 bytes during its lifetime through malloc/calloc calls.
-> Largest allocation at once from a single process was 28 bytes, at coll-allreduce-with-leaks.c:28. It was called 1 times during the whole simulation.
-> If this is too much, consider sharing allocations for computation buffers.
-> This can be done automatically by setting --cfg=smpi/auto-shared-malloc-thresh to the minimum size wanted size (this can alter execution if data content is necessary)
-> 
-> [0.000000] [smpi_utils/INFO] Probable memory leaks in your code: SMPI detected 8 unfreed MPI handles:
-> [0.000000] [smpi_utils/WARNING] To get more information (location of allocations), compile your code with -trace-call-location flag of smpicc/f90
-> [0.000000] [smpi_utils/INFO] 4 leaked handles of type MPI_Comm
-> [0.000000] [smpi_utils/INFO] 4 leaked handles of type MPI_Group
-> [0.000000] [smpi_utils/INFO] Probable memory leaks in your code: SMPI detected 8 unfreed buffers:
-> [0.000000] [smpi_utils/INFO] leaked allocations of total size 152, called 8 times, with minimum size 16 and maximum size 28
-> [0.000000] [smpi_utils/INFO] Memory Usage: Simulated application allocated 152 bytes during its lifetime through malloc/calloc calls.
-> Largest allocation at once from a single process was 28 bytes, at coll-allreduce-with-leaks.c:28. It was called 1 times during the whole simulation.
-> If this is too much, consider sharing allocations for computation buffers.
-> This can be done automatically by setting --cfg=smpi/auto-shared-malloc-thresh to the minimum size wanted size (this can alter execution if data content is necessary)
-> 
-> [0.000000] [smpi_utils/INFO] Probable memory leaks in your code: SMPI detected 8 unfreed MPI handles:
-> [0.000000] [smpi_utils/WARNING] To get more information (location of allocations), compile your code with -trace-call-location flag of smpicc/f90
-> [0.000000] [smpi_utils/INFO] 4 leaked handles of type MPI_Comm
-> [0.000000] [smpi_utils/INFO] 4 leaked handles of type MPI_Group
-> [0.000000] [smpi_utils/INFO] Probable memory leaks in your code: SMPI detected 8 unfreed buffers:
-> [0.000000] [smpi_utils/INFO] leaked allocations of total size 152, called 8 times, with minimum size 16 and maximum size 28
-> [0.000000] [smpi_utils/INFO] Memory Usage: Simulated application allocated 152 bytes during its lifetime through malloc/calloc calls.
-> Largest allocation at once from a single process was 28 bytes, at coll-allreduce-with-leaks.c:28. It was called 1 times during the whole simulation.
-> If this is too much, consider sharing allocations for computation buffers.
-> This can be done automatically by setting --cfg=smpi/auto-shared-malloc-thresh to the minimum size wanted size (this can alter execution if data content is necessary)
-> 
-> [0.000000] [smpi_utils/INFO] Probable memory leaks in your code: SMPI detected 8 unfreed MPI handles:
-> [0.000000] [smpi_utils/WARNING] To get more information (location of allocations), compile your code with -trace-call-location flag of smpicc/f90
-> [0.000000] [smpi_utils/INFO] 4 leaked handles of type MPI_Comm
-> [0.000000] [smpi_utils/INFO] 4 leaked handles of type MPI_Group
-> [0.000000] [smpi_utils/INFO] Probable memory leaks in your code: SMPI detected 8 unfreed buffers:
-> [0.000000] [smpi_utils/INFO] leaked allocations of total size 152, called 8 times, with minimum size 16 and maximum size 28
-> [0.000000] [smpi_utils/INFO] Memory Usage: Simulated application allocated 152 bytes during its lifetime through malloc/calloc calls.
-> Largest allocation at once from a single process was 28 bytes, at coll-allreduce-with-leaks.c:28. It was called 1 times during the whole simulation.
-> If this is too much, consider sharing allocations for computation buffers.
-> This can be done automatically by setting --cfg=smpi/auto-shared-malloc-thresh to the minimum size wanted size (this can alter execution if data content is necessary)
-> 
-> [0.000000] [smpi_utils/INFO] Probable memory leaks in your code: SMPI detected 8 unfreed MPI handles:
-> [0.000000] [smpi_utils/WARNING] To get more information (location of allocations), compile your code with -trace-call-location flag of smpicc/f90
-> [0.000000] [smpi_utils/INFO] 4 leaked handles of type MPI_Comm
-> [0.000000] [smpi_utils/INFO] 4 leaked handles of type MPI_Group
-> [0.000000] [smpi_utils/INFO] Probable memory leaks in your code: SMPI detected 8 unfreed buffers:
-> [0.000000] [smpi_utils/INFO] leaked allocations of total size 152, called 8 times, with minimum size 16 and maximum size 28
-> [0.000000] [smpi_utils/INFO] Memory Usage: Simulated application allocated 152 bytes during its lifetime through malloc/calloc calls.
-> Largest allocation at once from a single process was 28 bytes, at coll-allreduce-with-leaks.c:28. It was called 1 times during the whole simulation.
-> If this is too much, consider sharing allocations for computation buffers.
-> This can be done automatically by setting --cfg=smpi/auto-shared-malloc-thresh to the minimum size wanted size (this can alter execution if data content is necessary)
-> 
-> [0.000000] [smpi_utils/INFO] Probable memory leaks in your code: SMPI detected 8 unfreed MPI handles:
-> [0.000000] [smpi_utils/WARNING] To get more information (location of allocations), compile your code with -trace-call-location flag of smpicc/f90
-> [0.000000] [smpi_utils/INFO] 4 leaked handles of type MPI_Comm
-> [0.000000] [smpi_utils/INFO] 4 leaked handles of type MPI_Group
-> [0.000000] [smpi_utils/INFO] Probable memory leaks in your code: SMPI detected 8 unfreed buffers:
-> [0.000000] [smpi_utils/INFO] leaked allocations of total size 152, called 8 times, with minimum size 16 and maximum size 28
-> [0.000000] [smpi_utils/INFO] Memory Usage: Simulated application allocated 152 bytes during its lifetime through malloc/calloc calls.
-> Largest allocation at once from a single process was 28 bytes, at coll-allreduce-with-leaks.c:28. It was called 1 times during the whole simulation.
-> If this is too much, consider sharing allocations for computation buffers.
-> This can be done automatically by setting --cfg=smpi/auto-shared-malloc-thresh to the minimum size wanted size (this can alter execution if data content is necessary)
-> 
-> [0.000000] [mc_dfs/INFO] DFS exploration ended. 936 unique states visited; 254 backtracks (4843 transition replays, 6033 states visited overall)
-=======
-> [0.000000] [mc_dfs/INFO] DFS exploration ended. 230 unique states visited; 56 backtracks (1171 transition replays, 885 states visited overall)
->>>>>>> bfb0ac02
+> [0.000000] [mc_dfs/INFO] DFS exploration ended. 230 unique states visited; 56 backtracks (885 transition replays, 1171 states visited overall)