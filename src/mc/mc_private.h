--- conflicted
+++ resolved
@@ -427,13 +427,8 @@
 }s_dw_location_t, *dw_location_t;
 
 typedef struct s_dw_location_entry{
-<<<<<<< HEAD
   void* lowpc;
   void* highpc;
-=======
-  unsigned long lowpc;
-  unsigned long highpc;
->>>>>>> c7d7dd42
   dw_location_t location;
 }s_dw_location_entry_t, *dw_location_entry_t;
 
