/* Copyright (c) 2008-2014. The SimGrid Team.
 * All rights reserved.                                                     */

/* This program is free software; you can redistribute it and/or modify it
 * under the terms of the license (GNU LGPL) which comes with this package. */

#include <strings.h>

#include <xbt/log.h>
#include <xbt/config.h>

#include <mc/mc.h>

#include <simgrid/sg_config.h>

#ifdef HAVE_MC
#include "mc_safety.h"
#include "mc_private.h"
#endif

#include "mc_record.h"

XBT_LOG_NEW_DEFAULT_SUBCATEGORY(mc_config, mc,
                                "Configuration of MC");

#ifdef HAVE_MC
/* Configuration support */
e_mc_reduce_t mc_reduce_kind = e_mc_reduce_unset;
#endif

#ifndef HAVE_MC
#define _sg_do_model_check 0
#endif

int _sg_mc_timeout = 0;

void _mc_cfg_cb_timeout(const char *name, int pos)
{
  if (_sg_cfg_init_status && !(_sg_do_model_check || MC_record_path)) {
    xbt_die
        ("You are specifying a value to enable/disable timeout for wait requests after the initialization (through MSG_config?), but model-checking was not activated at config time (through --cfg=model-check:1). This won't work, sorry.");
  }
  _sg_mc_timeout = xbt_cfg_get_boolean(_sg_cfg_set, name);
}

#ifdef HAVE_MC
int _sg_do_model_check = 0;
int _sg_do_model_check_record = 0;
int _sg_mc_checkpoint = 0;
int _sg_mc_sparse_checkpoint = 0;
int _sg_mc_soft_dirty = 0;
char *_sg_mc_property_file = NULL;
int _sg_mc_hash = 0;
int _sg_mc_max_depth = 1000;
int _sg_mc_visited = 0;
char *_sg_mc_dot_output_file = NULL;
int _sg_mc_comms_determinism = 0;
int _sg_mc_send_determinism = 0;
int _sg_mc_safety = 0;
int _sg_mc_liveness = 0;
<<<<<<< HEAD
int _sg_mc_snapshot_fds = 0;
=======
int _sg_mc_termination = 0;

>>>>>>> 0cb036c3

void _mc_cfg_cb_reduce(const char *name, int pos)
{
  if (_sg_cfg_init_status && !_sg_do_model_check) {
    xbt_die
        ("You are specifying a reduction strategy after the initialization (through MSG_config?), but model-checking was not activated at config time (through --cfg=model-check:1). This won't work, sorry.");
  }
  char *val = xbt_cfg_get_string(_sg_cfg_set, name);
  if (!strcasecmp(val, "none")) {
    mc_reduce_kind = e_mc_reduce_none;
  } else if (!strcasecmp(val, "dpor")) {
    mc_reduce_kind = e_mc_reduce_dpor;
  } else {
    xbt_die("configuration option %s can only take 'none' or 'dpor' as a value",
            name);
  }
}

void _mc_cfg_cb_checkpoint(const char *name, int pos)
{
  if (_sg_cfg_init_status && !_sg_do_model_check) {
    xbt_die
        ("You are specifying a checkpointing value after the initialization (through MSG_config?), but model-checking was not activated at config time (through --cfg=model-check:1). This won't work, sorry.");
  }
  _sg_mc_checkpoint = xbt_cfg_get_int(_sg_cfg_set, name);
}

void _mc_cfg_cb_sparse_checkpoint(const char *name, int pos) {
  if (_sg_cfg_init_status && !_sg_do_model_check) {
    xbt_die("You are specifying a checkpointing value after the initialization (through MSG_config?), but model-checking was not activated at config time (through --cfg=model-check:1). This won't work, sorry.");
  }
  _sg_mc_sparse_checkpoint = xbt_cfg_get_boolean(_sg_cfg_set, name);
}

void _mc_cfg_cb_soft_dirty(const char *name, int pos) {
  if (_sg_cfg_init_status && !_sg_do_model_check) {
    xbt_die("You are specifying a soft dirty value after the initialization (through MSG_config?), but model-checking was not activated at config time (through --cfg=model-check:1). This won't work, sorry.");
  }
  _sg_mc_soft_dirty = xbt_cfg_get_boolean(_sg_cfg_set, name);
}

void _mc_cfg_cb_property(const char *name, int pos)
{
  if (_sg_cfg_init_status && !_sg_do_model_check) {
    xbt_die
        ("You are specifying a property after the initialization (through MSG_config?), but model-checking was not activated at config time (through --cfg=model-check:1). This won't work, sorry.");
  }
  _sg_mc_property_file = xbt_cfg_get_string(_sg_cfg_set, name);
}

void _mc_cfg_cb_hash(const char *name, int pos)
{
  if (_sg_cfg_init_status && !_sg_do_model_check) {
    xbt_die
        ("You are specifying a value to enable/disable the use of global hash to speedup state comparaison, but model-checking was not activated at config time (through --cfg=model-check:1). This won't work, sorry.");
  }
  _sg_mc_hash = xbt_cfg_get_boolean(_sg_cfg_set, name);
}

void _mc_cfg_cb_snapshot_fds(const char *name, int pos)
{
  if (_sg_cfg_init_status && !_sg_do_model_check) {
    xbt_die
        ("You are specifying a value to enable/disable the use of FD snapshoting, but model-checking was not activated at config time (through --cfg=model-check:1). This won't work, sorry.");
  }
  _sg_mc_snapshot_fds = xbt_cfg_get_boolean(_sg_cfg_set, name);
}

void _mc_cfg_cb_max_depth(const char *name, int pos)
{
  if (_sg_cfg_init_status && !_sg_do_model_check) {
    xbt_die
        ("You are specifying a max depth value after the initialization (through MSG_config?), but model-checking was not activated at config time (through --cfg=model-check:1). This won't work, sorry.");
  }
  _sg_mc_max_depth = xbt_cfg_get_int(_sg_cfg_set, name);
}

void _mc_cfg_cb_visited(const char *name, int pos)
{
  if (_sg_cfg_init_status && !_sg_do_model_check) {
    xbt_die
        ("You are specifying a number of stored visited states after the initialization (through MSG_config?), but model-checking was not activated at config time (through --cfg=model-check:1). This won't work, sorry.");
  }
  _sg_mc_visited = xbt_cfg_get_int(_sg_cfg_set, name);
}

void _mc_cfg_cb_dot_output(const char *name, int pos)
{
  if (_sg_cfg_init_status && !_sg_do_model_check) {
    xbt_die
        ("You are specifying a file name for a dot output of graph state after the initialization (through MSG_config?), but model-checking was not activated at config time (through --cfg=model-check:1). This won't work, sorry.");
  }
  _sg_mc_dot_output_file = xbt_cfg_get_string(_sg_cfg_set, name);
}

void _mc_cfg_cb_comms_determinism(const char *name, int pos)
{
  if (_sg_cfg_init_status && !_sg_do_model_check) {
    xbt_die
        ("You are specifying a value to enable/disable the detection of determinism in the communications schemes after the initialization (through MSG_config?), but model-checking was not activated at config time (through --cfg=model-check:1). This won't work, sorry.");
  }
  _sg_mc_comms_determinism = xbt_cfg_get_boolean(_sg_cfg_set, name);
}

void _mc_cfg_cb_send_determinism(const char *name, int pos)
{
  if (_sg_cfg_init_status && !_sg_do_model_check) {
    xbt_die
        ("You are specifying a value to enable/disable the detection of send-determinism in the communications schemes after the initialization (through MSG_config?), but model-checking was not activated at config time (through --cfg=model-check:1). This won't work, sorry.");
  }
  _sg_mc_send_determinism = xbt_cfg_get_boolean(_sg_cfg_set, name);
}

void _mc_cfg_cb_termination(const char *name, int pos)
{
  if (_sg_cfg_init_status && !_sg_do_model_check) {
    xbt_die
        ("You are specifying a value to enable/disable the detection of non progressive cycles after the initialization (through MSG_config?), but model-checking was not activated at config time (through --cfg=model-check:1). This won't work, sorry.");
  }
  _sg_mc_termination = xbt_cfg_get_boolean(_sg_cfg_set, name);
}

#endif<|MERGE_RESOLUTION|>--- conflicted
+++ resolved
@@ -58,12 +58,8 @@
 int _sg_mc_send_determinism = 0;
 int _sg_mc_safety = 0;
 int _sg_mc_liveness = 0;
-<<<<<<< HEAD
 int _sg_mc_snapshot_fds = 0;
-=======
 int _sg_mc_termination = 0;
-
->>>>>>> 0cb036c3
 
 void _mc_cfg_cb_reduce(const char *name, int pos)
 {
