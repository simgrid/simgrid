/* Copyright (c) 2015-2024. The SimGrid Team. All rights reserved.          */

/* This program is free software; you can redistribute it and/or modify it
 * under the terms of the license (GNU LGPL) which comes with this package. */

#include "src/mc/transition/TransitionSynchro.hpp"
#include "src/mc/mc_forward.hpp"
#include "src/mc/transition/Transition.hpp"
#include "src/mc/transition/TransitionObjectAccess.hpp"
#include "xbt/asserts.h"
#include "xbt/ex.h"
#include "xbt/string.hpp"

#include <inttypes.h>
#include <sstream>

XBT_LOG_NEW_DEFAULT_SUBCATEGORY(mc_trans_synchro, mc_transition, "Logging specific to MC synchronization transitions");

namespace simgrid::mc {

std::string BarrierTransition::to_string(bool verbose) const
{
  return xbt::string_printf("%s(barrier: %u)", Transition::to_c_str(type_), bar_);
}
BarrierTransition::BarrierTransition(aid_t issuer, int times_considered, Type type, std::stringstream& stream)
    : Transition(type, issuer, times_considered)
{
  xbt_assert(stream >> bar_);
}
bool BarrierTransition::depends(const Transition* o) const
{
  if (o->type_ < type_)
    return o->depends(this);

  // Actions executed by the same actor are always dependent
  if (o->aid_ == aid_)
    return true;

  if (const auto* other = dynamic_cast<const BarrierTransition*>(o)) {
    if (bar_ != other->bar_)
      return false;

    // LOCK indep LOCK: requests are not ordered in a barrier
    if (type_ == Type::BARRIER_ASYNC_LOCK && other->type_ == Type::BARRIER_ASYNC_LOCK)
      return false;

    // WAIT indep WAIT: requests are not ordered
    if (type_ == Type::BARRIER_WAIT && other->type_ == Type::BARRIER_WAIT)
      return false;

    return true; // LOCK/WAIT is dependent because lock may enable wait
  }

  return false; // barriers are INDEP with non-barrier transitions
}
bool BarrierTransition::reversible_race(const Transition* other) const
{
  switch (type_) {
    case Type::BARRIER_ASYNC_LOCK:
      return true; // BarrierAsyncLock is always enabled
    case Type::BARRIER_WAIT:
      // If the other event is a barrier lock event, then we are not reversible;
      // otherwise we are reversible.
      return other->type_ != Transition::Type::BARRIER_ASYNC_LOCK;
    default:
      xbt_die("Unexpected transition type %s", to_c_str(type_));
  }
}

std::string MutexTransition::to_string(bool verbose) const
{
  return xbt::string_printf("%s(mutex: %" PRIxPTR ", owner: %ld)", Transition::to_c_str(type_), mutex_, owner_);
}

MutexTransition::MutexTransition(aid_t issuer, int times_considered, Type type, std::stringstream& stream)
    : Transition(type, issuer, times_considered)
{
  xbt_assert(stream >> mutex_ >> owner_);
}

bool MutexTransition::depends(const Transition* o) const
{
  if (o->type_ < type_)
    return o->depends(this);

  // Actions executed by the same actor are always dependent
  if (o->aid_ == aid_)
    return true;

  // type_ <= other->type_ in  MUTEX_LOCK, MUTEX_TEST, MUTEX_TRYLOCK, MUTEX_UNLOCK, MUTEX_WAIT,

  // Theorem 4.4.11: LOCK indep TEST/WAIT.
  //  If both enabled, the result does not depend on their order. If WAIT is not enabled, LOCK won't enable it.
  if (type_ == Type::MUTEX_ASYNC_LOCK && (o->type_ == Type::MUTEX_TEST || o->type_ == Type::MUTEX_WAIT))
    return false;

  // Theorem 4.4.8: LOCK indep UNLOCK.
  //  pop_front and push_back are independent.
  if (type_ == Type::MUTEX_ASYNC_LOCK && o->type_ == Type::MUTEX_UNLOCK)
    return false;

  // Theorem 4.4.9: LOCK indep UNLOCK.
  //  any combination of wait and test is indenpendent.
  if ((type_ == Type::MUTEX_WAIT || type_ == Type::MUTEX_TEST) &&
      (o->type_ == Type::MUTEX_WAIT || o->type_ == Type::MUTEX_TEST))
    return false;

  // TEST is a pure function; TEST/WAIT won't change the owner; TRYLOCK will always fail if TEST is enabled (because a
  // request is queued)
  if (type_ == Type::MUTEX_TEST &&
      (o->type_ == Type::MUTEX_TEST || o->type_ == Type::MUTEX_TRYLOCK || o->type_ == Type::MUTEX_WAIT))
    return false;

  // TRYLOCK will always fail if TEST is enabled (because a request is queued), and may not overpass the WAITed
  // request in the queue
  if (type_ == Type::MUTEX_TRYLOCK && o->type_ == Type::MUTEX_WAIT)
    return false;

  // We are not considering the contextual dependency saying that UNLOCK is indep with WAIT/TEST
  // iff wait/test are not first in the waiting queue, because the other WAIT are not enabled anyway so this optim is
  // useless

<<<<<<< HEAD
=======
  // two unlock can never occur in the same state, or after one another. Hence, the independency is true by
  // verifying a forall on an empty set.
  if (type_ == Type::MUTEX_UNLOCK && o->type_ == Type::MUTEX_UNLOCK)
    return false;

  // An async_lock is behaving as a mutex_unlock, so it muste have the same behavior regarding Mutex Wait
  if (type_ == Type::MUTEX_WAIT && o->type_ == Type::CONDVAR_ASYNC_LOCK)
    return mutex_ == static_cast<const CondvarTransition*>(o)->get_mutex();

>>>>>>> c4b5ed7a
  // Theorem 4.4.7: Any pair of synchronization actions of distinct actors concerning distinct mutexes are independent
  // Since it's the last rule in this file, we can use the contrapositive version of the theorem
  if (o->type_ == Type::MUTEX_ASYNC_LOCK || o->type_ == Type::MUTEX_TEST || o->type_ == Type::MUTEX_TRYLOCK ||
      o->type_ == Type::MUTEX_UNLOCK || o->type_ == Type::MUTEX_WAIT)
    return (mutex_ == static_cast<const MutexTransition*>(o)->mutex_);

  return false;
}

bool MutexTransition::can_be_co_enabled(const Transition* o) const
{
  if (o->type_ < type_)
    return o->can_be_co_enabled(this);

  // Transition executed by the same actor can never be co-enabled
  if (o->aid_ == aid_)
    return false;

  // type_ <= other->type_ in  MUTEX_LOCK, MUTEX_TEST, MUTEX_TRYLOCK, MUTEX_UNLOCK, MUTEX_WAIT,

  if (o->type_ == Type::MUTEX_ASYNC_LOCK || o->type_ == Type::MUTEX_TEST || o->type_ == Type::MUTEX_TRYLOCK ||
      o->type_ == Type::MUTEX_UNLOCK || o->type_ == Type::MUTEX_WAIT) {

    // No interaction between two different mutexes
    if (mutex_ != static_cast<const MutexTransition*>(o)->mutex_)
      return true;

  } // mutex transition

    // If someone can unlock, that someon has the mutex. Hence, nobody can wait on it
  if (type_ == Type::MUTEX_UNLOCK && o->type_ == Type::MUTEX_WAIT)
    return false;

<<<<<<< HEAD
  // If someone can wait, that someon has the mutex. Hence, nobody else can wait on it
  if (type_ == Type::MUTEX_WAIT && o->type_ == Type::MUTEX_WAIT)
    return false;
=======
  // If someone can wait, that someone has the mutex. Hence, nobody else can wait on it
  if (type_ == Type::MUTEX_WAIT && o->type_ == Type::MUTEX_WAIT)
    return false;

  // If you can wait on the muytex, then the CONDVAR async lock cannot be enabled
  if (type_ == Type::MUTEX_WAIT && o->type_ == Type::CONDVAR_ASYNC_LOCK)
    return mutex_ != static_cast<const CondvarTransition*>(o)->get_mutex();
>>>>>>> c4b5ed7a

  return true; // mutexes are INDEP with non-mutex transitions
}

bool SemaphoreTransition::reversible_race(const Transition* other) const
{
  switch (type_) {
    case Type::SEM_ASYNC_LOCK:
      return true; // SemAsyncLock is always enabled
    case Type::SEM_UNLOCK:
      return true; // SemUnlock is always enabled
    case Type::SEM_WAIT:
<<<<<<< HEAD
      if (other->type_ == Transition::Type::SEM_UNLOCK &&
          static_cast<const SemaphoreTransition*>(other)->get_capacity() <= 1) {
        return false;
      }
      xbt_die("SEM_WAIT that is dependent with a SEM_UNLOCK should not be reversible. FixMe");
=======
      // Some times the race is not reversible: we decide to catch it during the exploration
      // instead of doing tedious computation here.
>>>>>>> c4b5ed7a
      return true;
    default:
      xbt_die("Unexpected transition type %s", to_c_str(type_));
  }
}

std::string SemaphoreTransition::to_string(bool verbose) const
{
  if (type_ == Type::SEM_ASYNC_LOCK || type_ == Type::SEM_UNLOCK)
    return xbt::string_printf("%s(semaphore: %u, capacity: %u)", Transition::to_c_str(type_), sem_, capacity_);
  if (type_ == Type::SEM_WAIT)
    return xbt::string_printf("%s(semaphore: %u, capacity: %u, granted: %s)", Transition::to_c_str(type_), sem_,
                              capacity_, granted_ ? "yes" : "no");
  THROW_IMPOSSIBLE;
}
SemaphoreTransition::SemaphoreTransition(aid_t issuer, int times_considered, Type type, std::stringstream& stream)
    : Transition(type, issuer, times_considered)
{
  xbt_assert(stream >> sem_ >> granted_ >> capacity_);
}
bool SemaphoreTransition::depends(const Transition* o) const
{
  if (o->type_ < type_)
    return o->depends(this);

  // Actions executed by the same actor are always dependent
  if (o->aid_ == aid_)
    return true;

  // LOCK indep UNLOCK: pop_front and push_back are independent.
  if (type_ == Type::SEM_ASYNC_LOCK && o->type_ == Type::SEM_UNLOCK)
    return false;
<<<<<<< HEAD

  // LOCK indep WAIT: If both enabled, ordering has no impact on the result. If WAIT is not enabled, LOCK won't enable
  // it.
  if (type_ == Type::SEM_ASYNC_LOCK && o->type_ == Type::SEM_WAIT)
    return false;

  // UNLOCK indep UNLOCK: ordering of two pop_front has no impact
  if (type_ == Type::SEM_UNLOCK && o->type_ == Type::SEM_UNLOCK)
    return false;

  // UNLOCK indep with a WAIT if the semaphore had enought capacity anyway
  if (type_ == Type::SEM_UNLOCK && capacity_ > 1 && o->type_ == Type::SEM_WAIT)
    return false;

  // WAIT indep WAIT:
  // if both enabled (may happen in the initial value is sufficient), the ordering has no impact on the result.
  // If only one enabled, the other won't be enabled by the first one.
  // If none enabled, well, nothing will change.
  if (type_ == Type::SEM_WAIT && o->type_ == Type::SEM_WAIT)
    return false;

  if (o->type_ == Type::SEM_ASYNC_LOCK || o->type_ == Type::SEM_UNLOCK || o->type_ == Type::SEM_WAIT) {
    if (sem_ != static_cast<const SemaphoreTransition*>(o)->sem_)
      return false;
=======

  // LOCK indep WAIT: If both enabled, ordering has no impact on the result. If WAIT is not enabled, LOCK won't enable
  // it.
  if (type_ == Type::SEM_ASYNC_LOCK && o->type_ == Type::SEM_WAIT)
    return false;

  // UNLOCK indep UNLOCK: ordering of two pop_front has no impact
  if (type_ == Type::SEM_UNLOCK && o->type_ == Type::SEM_UNLOCK)
    return false;

  // WAIT indep WAIT:
  // if both enabled (may happen in the initial value is sufficient), the ordering has no impact on the result.
  // If only one enabled, the other won't be enabled by the first one.
  // If none enabled, well, nothing will change.
  if (type_ == Type::SEM_WAIT && o->type_ == Type::SEM_WAIT)
    return false;
>>>>>>> c4b5ed7a

  if (o->type_ == Type::SEM_ASYNC_LOCK || o->type_ == Type::SEM_UNLOCK || o->type_ == Type::SEM_WAIT) {
    return sem_ == static_cast<const SemaphoreTransition*>(o)->sem_;
  }

  return false; // semaphores are INDEP with non-semaphore transitions
}

bool MutexTransition::reversible_race(const Transition* other) const
{
  switch (type_) {
    case Type::MUTEX_ASYNC_LOCK:
      return true; // MutexAsyncLock is always enabled
    case Type::MUTEX_TEST:
      return true; // MutexTest is always enabled
    case Type::MUTEX_TRYLOCK:
      return true; // MutexTrylock is always enabled
    case Type::MUTEX_UNLOCK:
      return true; // MutexUnlock is always enabled

    case Type::MUTEX_WAIT:
      // Only an Unlock can be dependent with a Wait
      // and in this case, that Unlock enabled the wait
      // Not reversible
      return false;
    default:
      xbt_die("Unexpected transition type %s", to_c_str(type_));
  }
}

CondvarTransition::CondvarTransition(aid_t issuer, int times_considered, Type type, std::stringstream& stream)
    : Transition(type, issuer, times_considered)
{
  if (type == Type::CONDVAR_ASYNC_LOCK)
    xbt_assert(stream >> condvar_ >> mutex_, "type: %d %s", (int)type, to_c_str(type));
  else if (type == Type::CONDVAR_WAIT)
    xbt_assert(stream >> condvar_ >> mutex_ >> granted_, "type: %d %s", (int)type, to_c_str(type));
  else if (type == Type::CONDVAR_SIGNAL || type == Type::CONDVAR_BROADCAST)
    xbt_assert(stream >> condvar_, "type: %d %s", (int)type, to_c_str(type));
  else
    xbt_die("type: %d %s", (int)type, to_c_str(type));
}

std::string CondvarTransition::to_string(bool verbose) const
{
  if (type_ == Type::CONDVAR_ASYNC_LOCK)
    return xbt::string_printf("%s(cond: %u, mutex: %u)", Transition::to_c_str(type_), condvar_, mutex_);
  if (type_ == Type::CONDVAR_SIGNAL || type_ == Type::CONDVAR_BROADCAST)
    return xbt::string_printf("%s(cond: %u)", Transition::to_c_str(type_), condvar_);
  if (type_ == Type::CONDVAR_WAIT)
    return xbt::string_printf("%s(cond: %u, mutex: %u, granted: %s)", Transition::to_c_str(type_), condvar_, mutex_,
                              granted_ ? "yes" : "no");
  THROW_IMPOSSIBLE;
}
bool CondvarTransition::depends(const Transition* o) const
{
  if (o->type_ < type_)
    return o->depends(this);

  // Actions executed by the same actor are always dependent
  if (o->aid_ == aid_)
    return true;

  // CondvarAsyncLock are dependent with wake up signals on the same condvar_
  if (type_ == Type::CONDVAR_ASYNC_LOCK && (o->type_ == Type::CONDVAR_SIGNAL || o->type_ == Type::CONDVAR_BROADCAST))
    return condvar_ == static_cast<const CondvarTransition*>(o)->condvar_;

  // Broadcast and Signal are dependent with wait since they can enable it
  if ((type_ == Type::CONDVAR_BROADCAST || type_ == Type::CONDVAR_SIGNAL) && o->type_ == Type::CONDVAR_WAIT)
    return condvar_ == static_cast<const CondvarTransition*>(o)->condvar_;

  // Wait is independent with itself

  // Independent with transitions that are neither Condvar nor Mutex related
  return false;
}
bool CondvarTransition::reversible_race(const Transition* other) const
{
  switch (type_) {
    case Type::CONDVAR_ASYNC_LOCK:
      xbt_assert(other->type_ == Transition::Type::CONDVAR_BROADCAST or
                 other->type_ == Transition::Type::CONDVAR_SIGNAL);
      return true;

      // if wait can be executed in the first place, then broadcast and signal don't impact him
    case Type::CONDVAR_BROADCAST:
    case Type::CONDVAR_SIGNAL:
      xbt_assert(other->type_ == Transition::Type::CONDVAR_ASYNC_LOCK or
                 other->type_ == Transition::Type::CONDVAR_WAIT);
      return true;

      // broadcast and signal can enable the wait, hence this race is not always reversible
    case Type::CONDVAR_WAIT:
      xbt_assert(other->type_ == Transition::Type::CONDVAR_BROADCAST or
                 other->type_ == Transition::Type::CONDVAR_SIGNAL);
      return true;

    default:
      xbt_die("Unexpected transition type %s was declared dependent with %s", to_c_str(type_), to_c_str(other->type_));
  }
}

bool CondvarTransition::can_be_co_enabled(const Transition* o) const
{
  if (o->type_ < type_)
    return o->can_be_co_enabled(this);

  // Transition executed by the same actor can never be co-enabled
  if (o->aid_ == aid_)
    return false;

  // The only actions that can not be co-enabled are async lock asking for the same mutex
  if (type_ == Type::CONDVAR_ASYNC_LOCK && o->type_ == Type::CONDVAR_ASYNC_LOCK)
    return mutex_ != static_cast<const CondvarTransition*>(o)->condvar_;

  return true;
}

} // namespace simgrid::mc<|MERGE_RESOLUTION|>--- conflicted
+++ resolved
@@ -120,8 +120,6 @@
   // iff wait/test are not first in the waiting queue, because the other WAIT are not enabled anyway so this optim is
   // useless
 
-<<<<<<< HEAD
-=======
   // two unlock can never occur in the same state, or after one another. Hence, the independency is true by
   // verifying a forall on an empty set.
   if (type_ == Type::MUTEX_UNLOCK && o->type_ == Type::MUTEX_UNLOCK)
@@ -131,7 +129,6 @@
   if (type_ == Type::MUTEX_WAIT && o->type_ == Type::CONDVAR_ASYNC_LOCK)
     return mutex_ == static_cast<const CondvarTransition*>(o)->get_mutex();
 
->>>>>>> c4b5ed7a
   // Theorem 4.4.7: Any pair of synchronization actions of distinct actors concerning distinct mutexes are independent
   // Since it's the last rule in this file, we can use the contrapositive version of the theorem
   if (o->type_ == Type::MUTEX_ASYNC_LOCK || o->type_ == Type::MUTEX_TEST || o->type_ == Type::MUTEX_TRYLOCK ||
@@ -165,11 +162,6 @@
   if (type_ == Type::MUTEX_UNLOCK && o->type_ == Type::MUTEX_WAIT)
     return false;
 
-<<<<<<< HEAD
-  // If someone can wait, that someon has the mutex. Hence, nobody else can wait on it
-  if (type_ == Type::MUTEX_WAIT && o->type_ == Type::MUTEX_WAIT)
-    return false;
-=======
   // If someone can wait, that someone has the mutex. Hence, nobody else can wait on it
   if (type_ == Type::MUTEX_WAIT && o->type_ == Type::MUTEX_WAIT)
     return false;
@@ -177,7 +169,6 @@
   // If you can wait on the muytex, then the CONDVAR async lock cannot be enabled
   if (type_ == Type::MUTEX_WAIT && o->type_ == Type::CONDVAR_ASYNC_LOCK)
     return mutex_ != static_cast<const CondvarTransition*>(o)->get_mutex();
->>>>>>> c4b5ed7a
 
   return true; // mutexes are INDEP with non-mutex transitions
 }
@@ -190,16 +181,8 @@
     case Type::SEM_UNLOCK:
       return true; // SemUnlock is always enabled
     case Type::SEM_WAIT:
-<<<<<<< HEAD
-      if (other->type_ == Transition::Type::SEM_UNLOCK &&
-          static_cast<const SemaphoreTransition*>(other)->get_capacity() <= 1) {
-        return false;
-      }
-      xbt_die("SEM_WAIT that is dependent with a SEM_UNLOCK should not be reversible. FixMe");
-=======
       // Some times the race is not reversible: we decide to catch it during the exploration
       // instead of doing tedious computation here.
->>>>>>> c4b5ed7a
       return true;
     default:
       xbt_die("Unexpected transition type %s", to_c_str(type_));
@@ -232,7 +215,6 @@
   // LOCK indep UNLOCK: pop_front and push_back are independent.
   if (type_ == Type::SEM_ASYNC_LOCK && o->type_ == Type::SEM_UNLOCK)
     return false;
-<<<<<<< HEAD
 
   // LOCK indep WAIT: If both enabled, ordering has no impact on the result. If WAIT is not enabled, LOCK won't enable
   // it.
@@ -241,10 +223,6 @@
 
   // UNLOCK indep UNLOCK: ordering of two pop_front has no impact
   if (type_ == Type::SEM_UNLOCK && o->type_ == Type::SEM_UNLOCK)
-    return false;
-
-  // UNLOCK indep with a WAIT if the semaphore had enought capacity anyway
-  if (type_ == Type::SEM_UNLOCK && capacity_ > 1 && o->type_ == Type::SEM_WAIT)
     return false;
 
   // WAIT indep WAIT:
@@ -253,28 +231,6 @@
   // If none enabled, well, nothing will change.
   if (type_ == Type::SEM_WAIT && o->type_ == Type::SEM_WAIT)
     return false;
-
-  if (o->type_ == Type::SEM_ASYNC_LOCK || o->type_ == Type::SEM_UNLOCK || o->type_ == Type::SEM_WAIT) {
-    if (sem_ != static_cast<const SemaphoreTransition*>(o)->sem_)
-      return false;
-=======
-
-  // LOCK indep WAIT: If both enabled, ordering has no impact on the result. If WAIT is not enabled, LOCK won't enable
-  // it.
-  if (type_ == Type::SEM_ASYNC_LOCK && o->type_ == Type::SEM_WAIT)
-    return false;
-
-  // UNLOCK indep UNLOCK: ordering of two pop_front has no impact
-  if (type_ == Type::SEM_UNLOCK && o->type_ == Type::SEM_UNLOCK)
-    return false;
-
-  // WAIT indep WAIT:
-  // if both enabled (may happen in the initial value is sufficient), the ordering has no impact on the result.
-  // If only one enabled, the other won't be enabled by the first one.
-  // If none enabled, well, nothing will change.
-  if (type_ == Type::SEM_WAIT && o->type_ == Type::SEM_WAIT)
-    return false;
->>>>>>> c4b5ed7a
 
   if (o->type_ == Type::SEM_ASYNC_LOCK || o->type_ == Type::SEM_UNLOCK || o->type_ == Type::SEM_WAIT) {
     return sem_ == static_cast<const SemaphoreTransition*>(o)->sem_;
