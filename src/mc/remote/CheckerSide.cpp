/* Copyright (c) 2007-2025. The SimGrid Team. All rights reserved.          */

/* This program is free software; you can redistribute it and/or modify it
 * under the terms of the license (GNU LGPL) which comes with this package. */

#include "src/mc/remote/CheckerSide.hpp"
#include "simgrid/Exception.hpp"
#include "src/mc/api/Strategy.hpp"
#include "src/mc/explo/Exploration.hpp"
#include "src/mc/mc_config.hpp"
#include "src/mc/mc_environ.h"
#include "src/mc/remote/Channel.hpp"
#include "src/mc/remote/mc_protocol.h"
#include "xbt/asserts.h"
#include "xbt/config.hpp"
#include "xbt/log.h"
#include "xbt/system_error.hpp"
#include <atomic>
#include <cerrno>
#include <cstdio>
#include <cstring>
#include <unistd.h>
#include <utility>

#ifdef __linux__
#include <sys/prctl.h>
#include <sys/sysinfo.h>
#endif

#include <boost/tokenizer.hpp>
#include <csignal>
#include <fcntl.h>
#include <sys/ptrace.h>
#include <sys/socket.h>
#include <sys/un.h>
#include <sys/wait.h>

#ifdef __linux__
#define WAITPID_CHECKED_FLAGS __WALL
#else
#define WAITPID_CHECKED_FLAGS 0
#endif

XBT_LOG_NEW_DEFAULT_SUBCATEGORY(mc_checkerside, mc, "MC communication with the application");

static simgrid::config::Flag<std::string> _sg_mc_setenv{
    "model-check/setenv", "Extra environment variables to pass to the child process (ex: 'AZE=aze;QWE=qwe').", "",
    [](std::string_view value) {
      xbt_assert(value.empty() || value.find('=', 0) != std::string_view::npos,
                 "The 'model-check/setenv' parameter must be like 'AZE=aze', but it does not contain an equal sign.");
    }};

namespace simgrid::mc {

std::atomic_uint32_t CheckerSide::count_ = 0;

XBT_ATTRIB_NORETURN static void run_child_process(int socket, const std::vector<char*>& args)
{
  /* On startup, EngineImpl::initialize() calls simgrid::mc::AppSide::get(), which checks whether the MC_ENV_SOCKET_FD
   * env variable is set. If so, MC mode is assumed, and the client is setup from its side
   */

#ifdef __linux__
  // Make sure we do not outlive our parent
  sigset_t mask;
  sigemptyset(&mask);
  xbt_assert(sigprocmask(SIG_SETMASK, &mask, nullptr) >= 0, "Could not unblock signals");
  xbt_assert(prctl(PR_SET_PDEATHSIG, SIGHUP) == 0, "Could not PR_SET_PDEATHSIG");
#endif

  setenv(MC_ENV_SOCKET_FD, std::to_string(socket).c_str(), 1);

  /* Setup the tokenizer that parses the cfg:model-check/setenv parameter */
  using Tokenizer = boost::tokenizer<boost::char_separator<char>>;
  boost::char_separator<char> semicol_sep(";");
  boost::char_separator<char> equal_sep("=");
  Tokenizer token_vars(_sg_mc_setenv.get(), semicol_sep); /* Iterate over all FOO=foo parts */
  for (const auto& token : token_vars) {
    std::vector<std::string> kv;
    Tokenizer token_kv(token, equal_sep);
    for (const auto& t : token_kv) /* Iterate over 'FOO' and then 'foo' in that 'FOO=foo' */
      kv.push_back(t);
    xbt_assert(kv.size() == 2, "Parse error on 'model-check/setenv' value %s. Does it contain an equal sign?",
               token.c_str());
    XBT_INFO("setenv '%s'='%s'", kv[0].c_str(), kv[1].c_str());
    setenv(kv[0].c_str(), kv[1].c_str(), 1);
  }

  /* And now, exec the child process */
  int i = 1;
  while (args[i] != nullptr && args[i][0] == '-')
    i++;

  xbt_assert(args[i] != nullptr,
             "Unable to find a binary to exec on the command line. Did you only pass config flags?");

  execvp(args[i], args.data() + i);
  XBT_CRITICAL("The model-checked process failed to exec(%s): %s.\n"
               "        Make sure that your binary exists on disk and is executable.",
               args[i], strerror(errno));
  if (strchr(args[i], '=') != nullptr)
    XBT_CRITICAL("If you want to pass environment variables to the application, please use --cfg=model-check/setenv:%s",
                 args[i]);

  xbt_die("Aborting now.");
}

static void wait_application_process(pid_t pid)
{
  XBT_DEBUG("Waiting for the model-checked process");
  int status;

  // The model-checked process SIGSTOP itself to signal it's ready:
  xbt_assert(waitpid(pid, &status, WAITPID_CHECKED_FLAGS) == pid && WIFSTOPPED(status) && WSTOPSIG(status) == SIGSTOP,
             "Could not wait model-checked process");

  errno = 0;
#ifdef __linux__
  ptrace(PTRACE_SETOPTIONS, pid, nullptr, PTRACE_O_TRACEEXIT);
  ptrace(PTRACE_CONT, pid, 0, 0);
#elif defined BSD
  ptrace(PT_CONTINUE, pid, (caddr_t)1, 0);
#else
  xbt_die("no ptrace equivalent coded for this platform, stateful model-checking is impossible.");
#endif
  xbt_assert(errno == 0,
             "Ptrace does not seem to be usable in your setup (errno: %d). "
             "If you run from within a docker, adding `--cap-add SYS_PTRACE` to the docker line may help. "
             "If it does not help, please report this bug.",
             errno);
  XBT_DEBUG("%d ptrace correctly setup.", getpid());
}

/* When this constructor is called, no other checkerside exists */
CheckerSide::CheckerSide(const std::vector<char*>& args)
{
  count_++;
  XBT_DEBUG("Create a CheckerSide.");

  // Create an AF_UNIX socketpair used for exchanging messages between the model-checker process (ancestor)
  // and the application process (child)
  int sockets[2];
  xbt_assert(socketpair(AF_UNIX, SOCK_STREAM, 0, sockets) != -1,
             "Could not create socketpair: %s.\nPlease increase the file limit with `ulimit -n 10000`.",
             strerror(errno));

  pid_ = fork();
  xbt_assert(pid_ >= 0, "Could not fork application process");

  if (pid_ == 0) { // Child
    ::close(sockets[1]);

    run_child_process(sockets[0], args);
    DIE_IMPOSSIBLE;
  }

  // Parent (model-checker):
  ::close(sockets[0]);
  channel_.reset_socket(sockets[1]);

  try {
    wait_for_requests();
  } catch (const AssertionError& ae) {
    XBT_CRITICAL("Failed to get an answer from the child. The error was '%s'\n%s", ae.what(),
                 ae.resolve_backtrace().c_str());
    XBT_CRITICAL("Use valgrind to check whether your child process is segfaulting on start (instead of verifying your "
                 "code with simgrid-mc, verify valgrind that runs your code).");
    xbt_abort();
  }
}

CheckerSide::~CheckerSide()
{
  count_--;
}

/* This constructor is called when cloning a checkerside to get its application to fork away */
CheckerSide::CheckerSide(int socket, CheckerSide* child_checker)
    : channel_(socket, child_checker->channel_), child_checker_(child_checker)
{
  count_++;

  auto* answer = (s_mc_message_int_t*)(get_channel().expect_message(sizeof(s_mc_message_int_t), MessageType::FORK_REPLY,
                                                                    "Could not receive answer to FORK_REPLY"));

  xbt_assert(answer->value != 0, "Error while forking the application.");
  pid_ = answer->value;

  wait_for_requests();
}

static void handle_sigalarm(int)
{
  perror("Going to die of SIGALRM");
  xbt_die("The child process failed to connect within the 5 seconds time limit. The model-checker is bailing out now.");
}

std::unique_ptr<CheckerSide> CheckerSide::clone(int master_socket, const std::string& master_socket_name)
{
  if (is_one_way)
    return nullptr;

  s_mc_message_fork_t m = {};
  m.type                = MessageType::FORK;
  xbt_assert(master_socket_name.size() == MC_SOCKET_NAME_LEN);
  std::copy_n(begin(master_socket_name), MC_SOCKET_NAME_LEN, begin(m.socket_name));
  xbt_assert(get_channel().send(m) == 0, "Could not ask the app to fork on need.");

  /* Accept an incomming socket under a 5 seconds time limit*/
  struct sigaction action;
<<<<<<< HEAD
  memset(&action, 0, sizeof(struct sigaction));
=======
  memset(&action, 0, sizeof(action));
>>>>>>> e5e026cb
  action.sa_handler = handle_sigalarm;
  sigaction(SIGALRM, &action, nullptr); /* Override the default behaviour which would be to end the process */
  alarm(5);
  int sock = accept(master_socket, nullptr /* I know who's connecting*/, nullptr);
  int real_errno = errno;
  alarm(0);
  errno = real_errno;

  if (sock <= 0) {
    switch (errno) {
      case EMFILE:
        xbt_die("Cannot accept the incomming connection of the forked app: the per-process limit on the number of open "
                "file has been reached (errno: EMFILE).\n"
                "You may want to increase the limit using for example `ulimit -n 10000` to improve the overall "
                "performance.");
      case ENFILE:
        xbt_die("Cannot accept the incomming connection of the forked app: the system-wide limit on the number of open "
                "file has been reached (errno: ENFILE).\n"
                "If you want to push the limit, try increasing the value in /proc/sys/fs/file-max (at your own risk).");
      default:
        perror("Cannot accept the incomming connection of the forked app.");
        xbt_die("Bailing out now.");
    }
  }

  return std::make_unique<CheckerSide>(sock, this);
}

void CheckerSide::peek_assertion_failure()
{
  /* Handle an ASSERTION message if any */
  auto [more_data, type] = get_channel().peek_message_type();
  if (not more_data) // The app closed the socket. It must be dead by now.
    handle_waitpid();
  if (type == MessageType::ASSERTION_FAILED)
    Exploration::get_instance()->report_assertion_failure(); // This is a noreturn function
}

Transition* CheckerSide::handle_simcall(aid_t aid, int times_considered, bool new_transition)
{
  if (not is_one_way) {
    s_mc_message_simcall_execute_t execute = {};
    execute.type                           = MessageType::SIMCALL_EXECUTE;
    execute.aid_                           = aid;
    execute.times_considered_              = times_considered;
    execute.want_transition                = new_transition;
    get_channel().send(execute);

    sync_with_app(); // The app may send messages while processing the transition
  } else {
    XBT_DEBUG("Not sending EXECUTE as we're one way");
  }

  peek_assertion_failure();

  auto* answer = (s_mc_message_simcall_execute_answer_t*)(get_channel().expect_message(
      sizeof(s_mc_message_simcall_execute_answer_t), MessageType::SIMCALL_EXECUTE_REPLY,
      "Could not receive answer to SIMCALL_EXECUTE"));
  xbt_assert(answer->aid == aid, "The application did not execute the expected actor (expected %ld, ran %ld)", aid,
             answer->aid);

  if (new_transition) {
    auto* t = deserialize_transition(aid, times_considered, channel_);
    XBT_DEBUG("Got a transtion: %s", t->to_string(true).c_str());
    t->deserialize_memory_operations(channel_);
    return t;
  }
  XBT_DEBUG("No need for transitions today");
  return nullptr;
}

void CheckerSide::handle_replay(std::deque<std::pair<aid_t, int>> to_replay,
                                std::deque<std::pair<aid_t, int>> to_replay_and_actor_status)
{
  long unsigned msg_length = to_replay.size() + to_replay_and_actor_status.size() + 1;

  s_mc_message_int_t replay_msg = {};
  replay_msg.type  = MessageType::REPLAY;
  replay_msg.value              = msg_length;

  unsigned char* aids  = (unsigned char*)alloca(sizeof(unsigned char) * msg_length);
  unsigned char* times = (unsigned char*)alloca(sizeof(unsigned char) * msg_length);

  XBT_DEBUG("send a replay of size %lu", msg_length);
  int i = 0;
  for (auto const& [aid, time] : to_replay) {
    xbt_assert(aid < 254, "Overflow on the aid value. %ld is too big to fit in an unsigned char", aid);
    xbt_assert(time < 254, "Overflow on the time_considered value. %d is too big to fit in an unsigned char", time);
    aids[i]  = aid;
    times[i] = time;
    i++;
  }
  // Signal the end of the first part
  aids[i]  = -1;
  times[i] = -1;
  i++;

  for (auto const& [aid, time] : to_replay_and_actor_status) {
    xbt_assert(aid < 254, "Overflow on the aid value. %ld is too big to fit in an unsigned char", aid);
    xbt_assert(time < 254, "Overflow on the time_considered value. %d is too big to fit in an unsigned char", time);
    aids[i]  = aid;
    times[i] = time;
    i++;
  }

  get_channel().pack(&replay_msg, sizeof(replay_msg));
  get_channel().pack(aids, sizeof(unsigned char) * msg_length);
  get_channel().pack(times, sizeof(unsigned char) * msg_length);

  xbt_assert(get_channel().send() == 0, "Could not send message to the app: %s", strerror(errno));

  // Wait for the application to signal that it is waiting
  if (to_replay_and_actor_status.size() == 0)
    sync_with_app();
}

void CheckerSide::finalize(bool terminate_asap)
{
  if (is_one_way) {
    this->killed_by_us_ = true;
    kill(pid_, SIGTERM);
    return;
  }
  s_mc_message_int_t m = {};
  m.type               = MessageType::FINALIZE;
  m.value              = terminate_asap;
  xbt_assert(get_channel().send(m) == 0, "Could not ask the app to finalize on need");

  get_channel().expect_message(sizeof(s_mc_message_t), MessageType::FINALIZE_REPLY,
                               "Could not receive answer to FINALIZE");
}

aid_t CheckerSide::get_aid_of_next_transition()
{
  auto [more_data, type] = get_channel().peek_message_type();

  if (not more_data) { // The app closed the socket. It must be dead by now.
    handle_waitpid();
    return -1;
  }

  if (type == MessageType::WAITING) {
    get_channel().expect_message(sizeof(s_mc_message_t), MessageType::WAITING,
                                 "Could not receive MessageType::WAITING");
    is_one_way = false;
    return -1;
  } else {
    auto [more_data2, got] = get_channel().peek(sizeof(struct s_mc_message_simcall_execute_answer_t));
    xbt_assert(more_data2);
    auto* msg = static_cast<struct s_mc_message_simcall_execute_answer_t*>(got);
    xbt_assert(msg->type == MessageType::SIMCALL_EXECUTE_REPLY,
               "The next message on the wire is not a SIMCALL_EXECUTE as expected but a %s",
               is_valid_MessageType((int)msg->type) ? to_c_str(msg->type) : "invalid message");

    return msg->aid;
  }
}

void CheckerSide::sync_with_app()
{
  /* Handle an ASSERTION message if any */
  auto [more_data, type] = get_channel().peek_message_type();
  if (not more_data) // The app closed the socket. It must be dead by now.
    handle_waitpid();

  if (type == MessageType::ASSERTION_FAILED)
    Exploration::get_instance()->report_assertion_failure(); // This is a noreturn function

  if (is_one_way)
    return;

  /* Stop waiting for eventual ASSERTION message when we get something else, that must be WAITING */
  get_channel().expect_message(sizeof(s_mc_message_t), MessageType::WAITING, "Could not receive MessageType::WAITING");
}

void CheckerSide::wait_for_requests()
{
  if (is_one_way)
    return;
  XBT_DEBUG("Resume the application");
  if (get_channel().send(MessageType::CONTINUE) != 0)
    throw xbt::errno_error();

  sync_with_app();
}

void CheckerSide::handle_dead_child(int status)
{
  // From PTRACE_O_TRACEEXIT:
#ifdef __linux__
  if (status >> 8 == (SIGTRAP | (PTRACE_EVENT_EXIT << 8))) {
    unsigned long eventmsg;
    xbt_assert(ptrace(PTRACE_GETEVENTMSG, pid_, 0, &eventmsg) != -1, "Could not get exit status");
    status = static_cast<int>(eventmsg);
    if (WIFSIGNALED(status)) {
      Exploration::get_instance()->report_crash(status);
    }
  }
#endif

  // We don't care about non-lethal signals, just reinject them:
  if (WIFSTOPPED(status)) {
    XBT_DEBUG("Stopped with signal %i", (int)WSTOPSIG(status));
    errno = 0;
#ifdef __linux__
    ptrace(PTRACE_CONT, pid_, 0, WSTOPSIG(status));
#elif defined BSD
    ptrace(PT_CONTINUE, pid_, (caddr_t)1, WSTOPSIG(status));
#endif
    xbt_assert(errno == 0, "Could not PTRACE_CONT: %s", strerror(errno));
  }

  else if (WIFSIGNALED(status)) {
    if (not killed_by_us_) // We did not send the kill signal ourselves, so report it
      Exploration::get_instance()->report_crash(status);
  } else if (WIFEXITED(status)) {
    XBT_DEBUG("Child process is over");
  }
}

void CheckerSide::handle_waitpid()
{
  XBT_DEBUG("%d checks for wait event. %s", getpid(),
            child_checker_ == nullptr ? "Wait directly." : "Ask our proxy to wait for its child.");

  if (child_checker_ == nullptr) { // Wait directly
    int status;
    pid_t pid;
    while ((pid = waitpid(-1, &status, WNOHANG)) != 0) {
      if (pid == -1) {
        xbt_assert(errno == ECHILD, "Could not wait for pid: %s", strerror(errno));
        break; // Having no more children to wait for is OK
      }

      if (pid == get_pid())
        handle_dead_child(status);
      else
        THROW_IMPOSSIBLE;
    }

  } else { // Ask our proxy to wait for us
    s_mc_message_int_t request = {};
    request.type               = MessageType::WAIT_CHILD;
    request.value              = pid_;
    xbt_assert(child_checker_->get_channel().send(request) == 0,
               "Could not ask my child to waitpid its child for me: %s", strerror(errno));

    auto answer = (s_mc_message_int_t*)child_checker_->get_channel().expect_message(
        sizeof(s_mc_message_int_t), MessageType::WAIT_CHILD_REPLY, "Could not receive MessageType::WAIT_CHILD_REPLY");

    handle_dead_child(answer->value);
  }
}

void CheckerSide::go_one_way()
{

  if (!is_one_way) {
    is_one_way = true;
    s_mc_message_one_way_t msg{};
    msg.type = MessageType::GO_ONE_WAY;
    msg.want_transitions = Exploration::need_actor_status_transitions();
    msg.is_random        = (_sg_mc_strategy == "uniform");
    msg.random_seed      = _sg_mc_random_seed;
    xbt_assert(get_channel().send(msg) == 0, "Could not ask the application to go one way: %s", strerror(errno));
  }
}

void CheckerSide::terminate_one_way()
{
  xbt_assert(is_one_way);

  auto [more_data, type] = get_channel().peek_message_type();
  while (more_data && type != MessageType::WAITING) {
    get_channel().expect_message(sizeof(type), type, "Could not receive the Message");
    auto [first, second] = get_channel().peek_message_type();
    more_data            = first;
    type                 = second;
  }

  get_channel().expect_message(sizeof(s_mc_message_t), MessageType::WAITING, "Could not receive MessageType::WAITING");
  is_one_way = false;
}

} // namespace simgrid::mc<|MERGE_RESOLUTION|>--- conflicted
+++ resolved
@@ -208,11 +208,7 @@
 
   /* Accept an incomming socket under a 5 seconds time limit*/
   struct sigaction action;
-<<<<<<< HEAD
-  memset(&action, 0, sizeof(struct sigaction));
-=======
   memset(&action, 0, sizeof(action));
->>>>>>> e5e026cb
   action.sa_handler = handle_sigalarm;
   sigaction(SIGALRM, &action, nullptr); /* Override the default behaviour which would be to end the process */
   alarm(5);
