--- conflicted
+++ resolved
@@ -1,13 +1,11 @@
-<<<<<<< HEAD
-#include <unistd.h> // pread, pwrite
-=======
 /* MC interface: definitions that non-MC modules must see, but not the user */
 
 /* Copyright (c) 2014-2015. The SimGrid Team.  All rights reserved.         */
 
 /* This program is free software; you can redistribute it and/or modify it
  * under the terms of the license (GNU LGPL) which comes with this package. */
->>>>>>> 0cb036c3
+
+#include <unistd.h> // pread, pwrite
 
 #include "mc_page_store.h"
 #include "mc_mmu.h"
