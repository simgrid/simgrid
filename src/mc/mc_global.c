--- conflicted
+++ resolved
@@ -1574,15 +1574,9 @@
     fprintf(dot_output, "}\n");
     fclose(dot_output);
   }
-<<<<<<< HEAD
   if(initial_state_safety != NULL && _sg_mc_comms_determinism){
     XBT_INFO("Communication-deterministic : %s", !initial_state_safety->comm_deterministic ? "No" : "Yes");
     XBT_INFO("Send-deterministic : %s", !initial_state_safety->send_deterministic ? "No" : "Yes");
-=======
-  if(initial_state_safety != NULL){
-    // XBT_INFO("Communication-deterministic : %s", !initial_state_safety->comm_deterministic ? "No" : "Yes");
-    // XBT_INFO("Send-deterministic : %s", !initial_state_safety->send_deterministic ? "No" : "Yes");
->>>>>>> 3f3d8226
   }
   MC_UNSET_RAW_MEM;
 }
