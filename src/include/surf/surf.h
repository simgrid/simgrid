/* Copyright (c) 2004-2013. The SimGrid Team.
 * All rights reserved.                                                     */

/* This program is free software; you can redistribute it and/or modify it
 * under the terms of the license (GNU LGPL) which comes with this package. */

#ifndef _SURF_SURF_H
#define _SURF_SURF_H

#include "xbt/swag.h"
#include "xbt/dynar.h"
#include "xbt/dict.h"
#include "xbt/graph.h"
#include "xbt/misc.h"
#include "portable.h"
#include "xbt/config.h"
#include "surf/datatypes.h"
#include "xbt/lib.h"
#include "surf/surf_routing.h"
#include "simgrid/platf_interface.h"

SG_BEGIN_DECL()
/* Actions and models are highly connected structures... */

/* user-visible parameters */
extern double sg_tcp_gamma;
extern double sg_sender_gap;
extern double sg_latency_factor;
extern double sg_bandwidth_factor;
extern double sg_weight_S_parameter;
extern int sg_network_crosstraffic;
#ifdef HAVE_GTNETS
extern double sg_gtnets_jitter;
extern int sg_gtnets_jitter_seed;
#endif
extern xbt_dynar_t surf_path;

typedef enum {
  SURF_NETWORK_ELEMENT_NULL = 0,        /* NULL */
  SURF_NETWORK_ELEMENT_HOST,    /* host type */
  SURF_NETWORK_ELEMENT_ROUTER,  /* router type */
  SURF_NETWORK_ELEMENT_AS       /* AS type */
} e_surf_network_element_type_t;

#ifdef __cplusplus
class Model;
class CpuModel;
class WorkstationModel;
class WorkstationVMModel;
class NetworkCm02Model;
class StorageModel;
class Resource;
class ResourceLmm;
class WorkstationCLM03;
class NetworkCm02Link;
class Cpu;
class Action;
class ActionLmm;
class StorageActionLmm;
class As;
class RoutingEdge;
class RoutingPlatf;
#else
typedef struct Model Model;
typedef struct CpuModel CpuModel;
typedef struct WorkstationModel WorkstationModel;
typedef struct WorkstationVMModel WorkstationVMModel;
typedef struct NetworkCm02Model NetworkCm02Model;
typedef struct StorageModel StorageModel;
typedef struct Resource Resource;
typedef struct ResourceLmm ResourceLmm;
typedef struct WorkstationCLM03 WorkstationCLM03;
typedef struct NetworkCm02Link NetworkCm02Link;
typedef struct Cpu Cpu;
typedef struct Action Action;
typedef struct ActionLmm ActionLmm;
typedef struct StorageActionLmm StorageActionLmm;
typedef struct As As;
typedef struct RoutingEdge RoutingEdge;
typedef struct RoutingPlatf RoutingPlatf;
#endif

/** \ingroup SURF_models
 *  \brief Model datatype
 *
 *  Generic data structure for a model. The workstations,
 *  the CPUs and the network links are examples of models.
 */
typedef Model *surf_model_t;
typedef CpuModel *surf_cpu_model_t;
typedef WorkstationModel *surf_workstation_model_t;
typedef WorkstationVMModel *surf_vm_workstation_model_t;

typedef NetworkCm02Model *surf_network_model_t;
typedef StorageModel *surf_storage_model_t;

typedef xbt_dictelm_t surf_resource_t;
typedef Resource *surf_cpp_resource_t;
typedef WorkstationCLM03 *surf_workstation_CLM03_t;
typedef NetworkCm02Link *surf_network_link_t;
typedef Cpu *surf_cpu_t;

/** \ingroup SURF_actions
 *  \brief Action structure
 *
 *  Never create s_surf_action_t by yourself ! The actions are created
 *  on the fly when you call execute or communicate on a model.
 *
 *  \see e_surf_action_state_t
 */
typedef Action *surf_action_t;
typedef ActionLmm *surf_action_lmm_t;
typedef StorageActionLmm *surf_storage_action_lmm_t;

typedef As *AS_t;
typedef RoutingEdge *routing_edge_t;
typedef RoutingPlatf *routing_platf_t;

typedef struct surf_file *surf_file_t;

XBT_PUBLIC(e_surf_network_element_type_t)
  routing_get_network_element_type(const char* name);

/** @Brief Specify that we use that action */
XBT_PUBLIC(void) surf_action_ref(surf_action_t action);

/** @brief Creates a new action.
 *
 * @param size The size is the one of the subtype you want to create
 * @param cost initial value
 * @param model to which model we should attach this action
 * @param failed whether we should start this action in failed mode
 */
XBT_PUBLIC(void *) surf_action_new(size_t size, double cost,
                                   surf_model_t model, int failed);

/** \brief Resource model description
 */
typedef struct surf_model_description {
  const char *name;
  const char *description;
  void_f_void_t model_init_preparse;
} s_surf_model_description_t, *surf_model_description_t;

XBT_PUBLIC(int) find_model_description(s_surf_model_description_t * table,
                                       const char *name);
XBT_PUBLIC(void) model_help(const char *category,
                            s_surf_model_description_t * table);

/** \ingroup SURF_actions
 *  \brief Action states
 *
 *  Action states.
 *
 *  \see surf_action_t, surf_action_state_t
 */

typedef enum {
  SURF_ACTION_READY = 0,        /**< Ready        */
  SURF_ACTION_RUNNING,          /**< Running      */
  SURF_ACTION_FAILED,           /**< Task Failure */
  SURF_ACTION_DONE,             /**< Completed    */
  SURF_ACTION_TO_FREE,          /**< Action to free in next cleanup */
  SURF_ACTION_NOT_IN_THE_SYSTEM
                                /**< Not in the system anymore. Why did you ask ? */
} e_surf_action_state_t;

/* FIXME: Where should the VM state be defined? */
typedef enum {
  /* created, but not yet started */
  SURF_VM_STATE_CREATED,

  SURF_VM_STATE_RUNNING,
  SURF_VM_STATE_MIGRATING,

<<<<<<< HEAD
/** \ingroup SURF_models
 *  \brief Storage model extension public
 *
 *  Public functions specific to the Storage model.
 */

typedef struct surf_storage_model_extension_public {
  surf_action_t(*open) (void *storage, const char* mount, const char* path);
  surf_action_t(*close) (void *storage, surf_file_t fd);
  surf_action_t(*read) (void *storage, surf_file_t fd, sg_storage_size_t size);
  surf_action_t(*write) (void *storage, surf_file_t fd, sg_storage_size_t size);
  surf_action_t(*stat) (void *storage, surf_file_t fd);
  surf_action_t(*ls) (void *storage, const char *path);
  xbt_dict_t(*get_properties) (const void *storage);
  void (*rename) (void *storage, const char *src, const char *dest);
  xbt_dict_t(*get_content) (void *storage);
  sg_storage_size_t(*get_size) (void *storage);
} s_surf_model_extension_storage_t;

     /** \ingroup SURF_models
      *  \brief Workstation model extension public
      *
      *  Public functions specific to the workstation model.
      */
typedef struct surf_workstation_model_extension_public {
  surf_action_t(*execute) (void *workstation, double size);                                /**< Execute a computation amount on a workstation
                                      and create the corresponding action */
  surf_action_t(*sleep) (void *workstation, double duration);                              /**< Make a workstation sleep during a given duration */
  e_surf_resource_state_t(*get_state) (void *workstation);                                      /**< Return the CPU state of a workstation */

  int (*get_core) (void *workstation); 
  double (*get_speed) (void *workstation, double load);                                    /**< Return the speed of a workstation */
  double (*get_available_speed) (void *workstation);                                       /**< Return tha available speed of a workstation */

  double (*get_current_power_peak) (void *workstation);					  /**< Return the current CPU speed of a workstation */
  double (*get_power_peak_at) (void *workstation, int pstate_index);			  /**< Return the speed of a workstation for a specific pstate,
												 (where higher pstate values represent lower processor speeds) */
  int (*get_nb_pstates) (void *workstation);						  /**< Return the number of pstates defined for a workstation (default is 1) */
  void (*set_power_peak_at) (void *workstation, int pstate_index);			  /**< Set the processor speed of a workstation to the speed associated with the pstate_index pstate */
  double (*get_consumed_energy) (void *workstation);					  /**< Return the total energy consumed by a workstation */

   surf_action_t(*communicate) (void *workstation_src,                                     /**< Execute a communication amount between two workstations */
                                void *workstation_dst, double size,
                                double max_rate);
   // FIXME: kill next field, which duplicates the routing
   xbt_dynar_t(*get_route) (void *workstation_src, void *workstation_dst);                 /**< Get the list of links between two ws */

   surf_action_t(*execute_parallel_task) (int workstation_nb,                              /**< Execute a parallel task on several workstations */
                                          void **workstation_list,
                                          double *computation_amount,
                                          double *communication_amount,
                                          double rate);
  double (*get_link_bandwidth) (const void *link);                                         /**< Return the current bandwidth of a network link */
  double (*get_link_latency) (const void *link);                                           /**< Return the current latency of a network link */
  surf_action_t(*open) (void *workstation, const char* storage,
                        const char* path);
  surf_action_t(*close) (void *workstation, surf_file_t fd);
  surf_action_t(*read) (void *workstation, surf_file_t fd, sg_storage_size_t size);
  surf_action_t(*write) (void *workstation, surf_file_t fd, sg_storage_size_t size);
  surf_action_t(*stat) (void *workstation, surf_file_t fd);
  int(*unlink) (void *workstation, surf_file_t fd);
  surf_action_t(*ls) (void *workstation, const char* mount, const char *path);
  sg_storage_size_t (*get_size) (void *workstation, surf_file_t fd);
  xbt_dynar_t (*get_info) (void *workstation, surf_file_t fd);
  int (*link_shared) (const void *link);
  xbt_dict_t(*get_properties) (const void *resource);
  void (*add_traces) (void);

  sg_storage_size_t (*get_free_size) (void *workstation,const char* name);
  sg_storage_size_t (*get_used_size) (void *workstation,const char* name);
  xbt_dict_t (*get_storage_list) (void *workstation);

} s_surf_model_extension_workstation_t;
=======
  /* Suspend/resume does not involve disk I/O, so we assume there is no transition states. */
  SURF_VM_STATE_SUSPENDED,
>>>>>>> eee21ec5

  /* Save/restore involves disk I/O, so there should be transition states. */
  SURF_VM_STATE_SAVING,
  SURF_VM_STATE_SAVED,
  SURF_VM_STATE_RESTORING,

} e_surf_vm_state_t;

typedef struct ws_params {
  int ncpus;
  long ramsize;
  int overcommit;

  /* The size of other states than memory pages, which is out-of-scope of dirty
   * page tracking. */
  long devsize;
  int skip_stage1;
  int skip_stage2;
  double max_downtime;

  double dp_rate;
  double dp_cap; /* bytes per 1 flop execution */

  double xfer_cpu_overhead;
  double dpt_cpu_overhead;

  /* set migration speed */
  double mig_speed;
} s_ws_params_t, *ws_params_t;

/***************************/
/* Generic model object */
/***************************/
//FIXME:REMOVE typedef struct s_routing_platf s_routing_platf_t, *routing_platf_t;
XBT_PUBLIC_DATA(routing_platf_t) routing_platf;

static inline void *surf_cpu_resource_priv(const void *host) {
  return xbt_lib_get_level((xbt_dictelm_t)host, SURF_CPU_LEVEL);
}
static inline void *surf_workstation_resource_priv(const void *host){
  return (void*)xbt_lib_get_level((xbt_dictelm_t)host, SURF_WKS_LEVEL);
}
static inline void *surf_storage_resource_priv(const void *storage){
  return (void*)xbt_lib_get_level((xbt_dictelm_t)storage, SURF_STORAGE_LEVEL);
}

static inline void *surf_cpu_resource_by_name(const char *name) {
  return xbt_lib_get_elm_or_null(host_lib, name);
}
static inline void *surf_workstation_resource_by_name(const char *name){
  return xbt_lib_get_elm_or_null(host_lib, name);
}
static inline void *surf_storage_resource_by_name(const char *name){
  return xbt_lib_get_elm_or_null(storage_lib, name);
}

#ifdef __cplusplus
extern "C" {
#endif
char *surf_routing_edge_name(sg_routing_edge_t edge);
void *surf_as_cluster_get_backbone(AS_t as);
void surf_as_cluster_set_backbone(AS_t as, void* backbone);
const char *surf_model_name(surf_model_t model);
xbt_swag_t surf_model_done_action_set(surf_model_t model);
xbt_swag_t surf_model_failed_action_set(surf_model_t model);
xbt_swag_t surf_model_ready_action_set(surf_model_t model);
xbt_swag_t surf_model_running_action_set(surf_model_t model);
surf_action_t surf_workstation_model_execute_parallel_task(surf_workstation_model_t model,
		                                    int workstation_nb,
                                            void **workstation_list,
                                            double *computation_amount,
                                            double *communication_amount,
                                            double rate);
surf_action_t surf_workstation_model_communicate(surf_workstation_model_t model, surf_resource_t src, surf_resource_t dst, double size, double rate);
xbt_dynar_t surf_workstation_model_get_route(surf_workstation_model_t model, surf_resource_t src, surf_resource_t dst);
void surf_vm_workstation_model_create(const char *name, surf_resource_t ind_phys_host);
surf_action_t surf_network_model_communicate(surf_network_model_t model, sg_routing_edge_t src, sg_routing_edge_t dst, double size, double rate);
const char *surf_resource_name(surf_cpp_resource_t resource);
xbt_dict_t surf_resource_get_properties(surf_cpp_resource_t resource);
e_surf_resource_state_t surf_resource_get_state(surf_cpp_resource_t resource);
void surf_resource_set_state(surf_cpp_resource_t resource, e_surf_resource_state_t state);
double surf_workstation_get_speed(surf_resource_t resource, double load);
double surf_workstation_get_available_speed(surf_resource_t resource);
int surf_workstation_get_core(surf_resource_t resource);
surf_action_t surf_workstation_execute(surf_resource_t resource, double size);
surf_action_t surf_workstation_sleep(surf_resource_t resource, double duration);
surf_action_t surf_workstation_open(surf_resource_t workstation, const char* mount, const char* path);
surf_action_t surf_workstation_close(surf_resource_t workstation, surf_file_t fd);
surf_action_t surf_workstation_read(surf_resource_t resource, surf_file_t fd, sg_storage_size_t size);
surf_action_t surf_workstation_write(surf_resource_t resource, surf_file_t fd, sg_storage_size_t size);
xbt_dynar_t surf_workstation_get_info(surf_resource_t resource, surf_file_t fd);
sg_storage_size_t surf_workstation_get_free_size(surf_resource_t resource, const char* name);
sg_storage_size_t surf_workstation_get_used_size(surf_resource_t resource, const char* name);
xbt_dynar_t surf_workstation_get_vms(surf_resource_t resource);
void surf_workstation_get_params(surf_resource_t resource, ws_params_t params);
void surf_workstation_set_params(surf_resource_t resource, ws_params_t params);
void surf_vm_workstation_destroy(surf_resource_t resource);
void surf_vm_workstation_suspend(surf_resource_t resource);
void surf_vm_workstation_resume(surf_resource_t resource);
void surf_vm_workstation_save(surf_resource_t resource);
void surf_vm_workstation_restore(surf_resource_t resource);
void surf_vm_workstation_migrate(surf_resource_t resource, surf_resource_t ind_vm_ws_dest);
surf_resource_t surf_vm_workstation_get_pm(surf_resource_t resource);
void surf_vm_workstation_set_bound(surf_resource_t resource, double bound);
void surf_vm_workstation_set_affinity(surf_resource_t resource, surf_resource_t cpu, unsigned long mask);
surf_action_t surf_cpu_execute(surf_resource_t cpu, double size);
surf_action_t surf_cpu_sleep(surf_resource_t cpu, double duration);
double surf_workstation_get_current_power_peak(surf_resource_t host);
double surf_workstation_get_power_peak_at(surf_resource_t host, int pstate_index);
int surf_workstation_get_nb_pstates(surf_resource_t host);
void surf_workstation_set_power_peak_at(surf_resource_t host, int pstate_index);
double surf_workstation_get_consumed_energy(surf_resource_t host);
xbt_dict_t surf_workstation_get_storage_list(surf_resource_t workstation);
int surf_workstation_unlink(surf_resource_t workstation, surf_file_t fd);
surf_action_t surf_workstation_ls(surf_resource_t workstation, const char* mount, const char *path);
size_t surf_workstation_get_size(surf_resource_t workstation, surf_file_t fd);
int surf_network_link_is_shared(surf_cpp_resource_t link);
double surf_network_link_get_bandwidth(surf_cpp_resource_t link);
double surf_network_link_get_latency(surf_cpp_resource_t link);
xbt_dict_t surf_storage_get_content(surf_resource_t resource);
sg_storage_size_t surf_storage_get_size(surf_resource_t resource);
void *surf_action_get_data(surf_action_t action);
void surf_action_set_data(surf_action_t action, void *data);
void surf_action_unref(surf_action_t action);
double surf_action_get_start_time(surf_action_t action);
double surf_action_get_finish_time(surf_action_t action);
double surf_action_get_remains(surf_action_t action);
void surf_action_suspend(surf_action_t action);
void surf_action_resume(surf_action_t action);
void surf_action_cancel(surf_action_t action);
void surf_action_set_priority(surf_action_t action, double priority);
void surf_action_set_category(surf_action_t action, const char *category);
e_surf_action_state_t surf_action_get_state(surf_action_t action);
int surf_action_get_cost(surf_action_t action);
void surf_cpu_action_set_affinity(surf_action_t action, surf_resource_t cpu, unsigned long mask);
void surf_cpu_action_set_bound(surf_action_t action, double bound);
surf_file_t surf_storage_action_get_file(surf_action_t action);
xbt_dict_t surf_storage_action_get_ls_dict(surf_action_t action);
surf_model_t surf_resource_model(const void *host, int level);
#ifdef __cplusplus
}
#endif

/**************************************/
/* Implementations of model object */
/**************************************/


/** \ingroup SURF_models
 *  \brief The CPU model object for the physical machine layer
 */
XBT_PUBLIC_DATA(surf_cpu_model_t) surf_cpu_model_pm;

/** \ingroup SURF_models
 *  \brief The CPU model object for the virtual machine layer
 */
XBT_PUBLIC_DATA(surf_cpu_model_t) surf_cpu_model_vm;


/** \ingroup SURF_models
 *  \brief Initializes the CPU model with the model Cas01
 *
 *  By default, this model uses the lazy optimization mechanism that
 *  relies on partial invalidation in LMM and a heap for lazy action update.
 *  You can change this behavior by setting the cpu/optim configuration
 *  variable to a different value.
 *
 *  You shouldn't have to call it by yourself.
 */
XBT_PUBLIC(void) surf_cpu_model_init_Cas01(void);

/** \ingroup SURF_models
 *  \brief Initializes the CPU model with trace integration [Deprecated]
 *
 *  You shouldn't have to call it by yourself.
 */
XBT_PUBLIC(void) surf_cpu_model_init_ti(void);

/** \ingroup SURF_models
 *  \brief The list of all available optimization modes (both for cpu and networks).
 *  These optimization modes can be set using --cfg=cpu/optim:... and --cfg=network/optim:...
 */
XBT_PUBLIC_DATA(s_surf_model_description_t) surf_optimization_mode_description[];

/** \ingroup SURF_models
 *  \brief The list of all available cpu model models
 */
XBT_PUBLIC_DATA(s_surf_model_description_t) surf_cpu_model_description[];

/**\brief create new host bypass the parser
 *
 */


/** \ingroup SURF_models
 *  \brief The network model
 *
 *  When creating a new API on top on SURF, you shouldn't use the
 *  network model unless you know what you are doing. Only the workstation
 *  model should be accessed because depending on the platform model,
 *  the network model can be NULL.
 */
XBT_PUBLIC_DATA(surf_network_model_t) surf_network_model;

/** \ingroup SURF_models
 *  \brief Same as network model 'LagrangeVelho', only with different correction factors.
 *
 * This model is proposed by Pierre-Nicolas Clauss and Martin Quinson and Stéphane Génaud
 * based on the model 'LV08' and different correction factors depending on the communication
 * size (< 1KiB, < 64KiB, >= 64KiB).
 * See comments in the code for more information.
 *
 *  \see surf_workstation_model_init_SMPI()
 */
XBT_PUBLIC(void) surf_network_model_init_SMPI(void);

/** \ingroup SURF_models
 *  \brief Initializes the platform with the network model 'LegrandVelho'
 *
 * This model is proposed by Arnaud Legrand and Pedro Velho based on
 * the results obtained with the GTNets simulator for onelink and
 * dogbone sharing scenarios. See comments in the code for more information.
 *
 *  \see surf_workstation_model_init_LegrandVelho()
 */
XBT_PUBLIC(void) surf_network_model_init_LegrandVelho(void);

/** \ingroup SURF_models
 *  \brief Initializes the platform with the network model 'Constant'
 *
 *  In this model, the communication time between two network cards is
 *  constant, hence no need for a routing table. This is particularly
 *  usefull when simulating huge distributed algorithms where
 *  scalability is really an issue. This function is called in
 *  conjunction with surf_workstation_model_init_compound.
 *
 *  \see surf_workstation_model_init_compound()
 */
XBT_PUBLIC(void) surf_network_model_init_Constant(void);

/** \ingroup SURF_models
 *  \brief Initializes the platform with the network model CM02
 *
 *  You sould call this function by yourself only if you plan using
 *  surf_workstation_model_init_compound.
 *  See comments in the code for more information.
 */
XBT_PUBLIC(void) surf_network_model_init_CM02(void);

#ifdef HAVE_GTNETS
/** \ingroup SURF_models
 *  \brief Initializes the platform with the network model GTNETS
 *  \param filename XML platform file name
 *
 *  This function is called by surf_workstation_model_init_GTNETS
 *  or by yourself only if you plan using surf_workstation_model_init_compound
 *
 *  \see surf_workstation_model_init_GTNETS()
 */
XBT_PUBLIC(void) surf_network_model_init_GTNETS(void);
#endif

#ifdef HAVE_NS3
/** \ingroup SURF_models
 *  \brief Initializes the platform with the network model NS3
 *  \param filename XML platform file name
 *
 *  This function is called by surf_workstation_model_init_NS3
 *  or by yourself only if you plan using surf_workstation_model_init_compound
 *
 *  \see surf_workstation_model_init_NS3()
 */
XBT_PUBLIC(void) surf_network_model_init_NS3(void);
#endif

/** \ingroup SURF_models
 *  \brief Initializes the platform with the network model Reno
 *  \param filename XML platform file name
 *
 *  The problem is related to max( sum( arctan(C * Df * xi) ) ).
 *
 *  Reference:
 *  [LOW03] S. H. Low. A duality model of TCP and queue management algorithms.
 *  IEEE/ACM Transaction on Networking, 11(4):525-536, 2003.
 *
 *  Call this function only if you plan using surf_workstation_model_init_compound.
 *
 */
XBT_PUBLIC(void) surf_network_model_init_Reno(void);

/** \ingroup SURF_models
 *  \brief Initializes the platform with the network model Reno2
 *  \param filename XML platform file name
 *
 *  The problem is related to max( sum( arctan(C * Df * xi) ) ).
 *
 *  Reference:
 *  [LOW01] S. H. Low. A duality model of TCP and queue management algorithms.
 *  IEEE/ACM Transaction on Networking, 11(4):525-536, 2003.
 *
 *  Call this function only if you plan using surf_workstation_model_init_compound.
 *
 */
XBT_PUBLIC(void) surf_network_model_init_Reno2(void);

/** \ingroup SURF_models
 *  \brief Initializes the platform with the network model Vegas
 *  \param filename XML platform file name
 *
 *  This problem is related to max( sum( a * Df * ln(xi) ) ) which is equivalent
 *  to the proportional fairness.
 *
 *  Reference:
 *  [LOW03] S. H. Low. A duality model of TCP and queue management algorithms.
 *  IEEE/ACM Transaction on Networking, 11(4):525-536, 2003.
 *
 *  Call this function only if you plan using surf_workstation_model_init_compound.
 *
 */
XBT_PUBLIC(void) surf_network_model_init_Vegas(void);

/** \ingroup SURF_models
 *  \brief The list of all available network model models
 */
XBT_PUBLIC_DATA(s_surf_model_description_t)
    surf_network_model_description[];

/** \ingroup SURF_models
 *  \brief The storage model
 */
XBT_PUBLIC(void) surf_storage_model_init_default(void);

/** \ingroup SURF_models
 *  \brief The list of all available storage modes.
 *  This storage mode can be set using --cfg=storage/model:...
 */
XBT_PUBLIC_DATA(s_surf_model_description_t) surf_storage_model_description[];

XBT_PUBLIC_DATA(surf_storage_model_t) surf_storage_model;

/** \ingroup SURF_models
 *  \brief The workstation model
 *
 *  Note that when you create an API on top of SURF,
 *  the workstation model should be the only one you use
 *  because depending on the platform model, the network model and the CPU model
 *  may not exist.
 */
XBT_PUBLIC_DATA(surf_workstation_model_t) surf_workstation_model;

/** \ingroup SURF_models
 *  \brief The vm_workstation model
 *
 *  Note that when you create an API on top of SURF,
 *  the vm_workstation model should be the only one you use
 *  because depending on the platform model, the network model and the CPU model
 *  may not exist.
 */
XBT_PUBLIC_DATA(surf_vm_workstation_model_t) surf_vm_workstation_model;

/** \ingroup SURF_models
 *  \brief Initializes the platform with a compound workstation model
 *
 *  This function should be called after a cpu_model and a
 *  network_model have been set up.
 *
 */
XBT_PUBLIC(void) surf_workstation_model_init_compound(void);

/** \ingroup SURF_models
 *  \brief Initializes the platform with the current best network and cpu models at hand
 *
 *  This platform model seperates the workstation model and the network model.
 *  The workstation model will be initialized with the model compound, the network
 *  model with the model LV08 (with cross traffic support) and the CPU model with
 *  the model Cas01.
 *  Such model is subject to modification with warning in the ChangeLog so monitor it!
 *
 */
XBT_PUBLIC(void) surf_workstation_model_init_current_default(void);

/** \ingroup SURF_models
 *  \brief Initializes the platform with the model KCCFLN05
 *
 *  With this model, only parallel tasks can be used. Resource sharing
 *  is done by identifying bottlenecks and giving an equal share of
 *  the model to each action.
 *
 */
XBT_PUBLIC(void) surf_workstation_model_init_ptask_L07(void);

/** \ingroup SURF_models
 *  \brief The list of all available workstation model models
 */
XBT_PUBLIC_DATA(s_surf_model_description_t)
    surf_workstation_model_description[];

/** \ingroup SURF_models
 *  \brief Initializes the platform with the current best network and cpu models at hand
 *
 *  This platform model seperates the workstation model and the network model.
 *  The workstation model will be initialized with the model compound, the network
 *  model with the model LV08 (with cross traffic support) and the CPU model with
 *  the model Cas01.
 *  Such model is subject to modification with warning in the ChangeLog so monitor it!
 *
 */
XBT_PUBLIC(void) surf_vm_workstation_model_init_current_default(void);

/** \ingroup SURF_models
 *  \brief The list of all available vm workstation model models
 */
XBT_PUBLIC_DATA(s_surf_model_description_t)
    surf_vm_workstation_model_description[];

/*******************************************/

/** \ingroup SURF_models
 *  \brief List of initialized models
 */
XBT_PUBLIC_DATA(xbt_dynar_t) model_list;
XBT_PUBLIC_DATA(xbt_dynar_t) model_list_invoke;

/** \ingroup SURF_simulation
 *  \brief List of hosts that have juste restarted and whose autorestart process should be restarted.
 */
XBT_PUBLIC_DATA(xbt_dynar_t) host_that_restart;

/** \ingroup SURF_simulation
 *  \brief List of hosts for which one want to be notified if they ever restart.
 */
XBT_PUBLIC(xbt_dict_t) watched_hosts_lib;

/*******************************************/
/*** SURF Platform *************************/
/*******************************************/
#ifdef __cplusplus
extern "C" {
#endif
XBT_PUBLIC_DATA(AS_t) surf_AS_get_routing_root(void); 
XBT_PUBLIC_DATA(const char *) surf_AS_get_name(AS_t as);
XBT_PUBLIC_DATA(xbt_dict_t) surf_AS_get_routing_sons(AS_t as);
XBT_PUBLIC_DATA(const char *) surf_AS_get_model(AS_t as);
XBT_PUBLIC_DATA(xbt_dynar_t) surf_AS_get_hosts(AS_t as);
XBT_PUBLIC_DATA(void) surf_AS_get_graph(AS_t as, xbt_graph_t graph, xbt_dict_t nodes, xbt_dict_t edges);
XBT_PUBLIC_DATA(AS_t) surf_platf_get_root(routing_platf_t platf);
XBT_PUBLIC_DATA(e_surf_network_element_type_t) surf_routing_edge_get_rc_type(sg_routing_edge_t edge);
#ifdef __cplusplus
}
#endif

/*******************************************/
/*** SURF Globals **************************/
/*******************************************/

/** \ingroup SURF_simulation
 *  \brief Initialize SURF
 *  \param argc argument number
 *  \param argv arguments
 *
 *  This function has to be called to initialize the common
 *  structures.  Then you will have to create the environment by
 *  calling 
 *  e.g. surf_workstation_model_init_CM02()
 *
 *  \see surf_workstation_model_init_CM02(), surf_workstation_model_init_compound(), surf_exit()
 */
XBT_PUBLIC(void) surf_init(int *argc, char **argv);     /* initialize common structures */

/** \ingroup SURF_simulation
 *  \brief Finish simulation initialization
 *
 *  This function must be called before the first call to surf_solve()
 */
XBT_PUBLIC(void) surf_presolve(void);

/** \ingroup SURF_simulation
 *  \brief Performs a part of the simulation
 *  \param max_date Maximum date to update the simulation to, or -1
 *  \return the elapsed time, or -1.0 if no event could be executed
 *
 *  This function execute all possible events, update the action states
 *  and returns the time elapsed.
 *  When you call execute or communicate on a model, the corresponding actions
 *  are not executed immediately but only when you call surf_solve.
 *  Note that the returned elapsed time can be zero.
 */
XBT_PUBLIC(double) surf_solve(double max_date);

/** \ingroup SURF_simulation
 *  \brief Return the current time
 *
 *  Return the current time in millisecond.
 */
XBT_PUBLIC(double) surf_get_clock(void);

/** \ingroup SURF_simulation
 *  \brief Exit SURF
 *
 *  Clean everything.
 *
 *  \see surf_init()
 */
XBT_PUBLIC(void) surf_exit(void);

/* Prototypes of the functions that handle the properties */
XBT_PUBLIC_DATA(xbt_dict_t) current_property_set;       /* the prop set for the currently parsed element (also used in SIMIX) */

/* surf parse file related (public because called from a test suite) */
XBT_PUBLIC(void) parse_platform_file(const char *file);

/* For the trace and trace:connect tag (store their content till the end of the parsing) */
XBT_PUBLIC_DATA(xbt_dict_t) traces_set_list;
XBT_PUBLIC_DATA(xbt_dict_t) trace_connect_list_host_avail;
XBT_PUBLIC_DATA(xbt_dict_t) trace_connect_list_power;
XBT_PUBLIC_DATA(xbt_dict_t) trace_connect_list_link_avail;
XBT_PUBLIC_DATA(xbt_dict_t) trace_connect_list_bandwidth;
XBT_PUBLIC_DATA(xbt_dict_t) trace_connect_list_latency;


XBT_PUBLIC(double) get_cpu_power(const char *power);

XBT_PUBLIC(xbt_dict_t) get_as_router_properties(const char* name);

int surf_get_nthreads(void);
void surf_set_nthreads(int nthreads);

/*
 * Returns the initial path. On Windows the initial path is
 * the current directory for the current process in the other
 * case the function returns "./" that represents the current
 * directory on Unix/Linux platforms.
 */
const char *__surf_get_initial_path(void);

/********** Tracing **********/
/* from surf_instr.c */
void TRACE_surf_action(surf_action_t surf_action, const char *category);
void TRACE_surf_alloc(void);
void TRACE_surf_release(void);

/* instr_routing.c */
void instr_routing_define_callbacks (void);
void instr_new_variable_type (const char *new_typename, const char *color);
void instr_new_user_variable_type  (const char *father_type, const char *new_typename, const char *color);
void instr_new_user_state_type (const char *father_type, const char *new_typename);
void instr_new_value_for_user_state_type (const char *_typename, const char *value, const char *color);
int instr_platform_traced (void);
xbt_graph_t instr_routing_platform_graph (void);
void instr_routing_platform_graph_export_graphviz (xbt_graph_t g, const char *filename);

SG_END_DECL()
#endif                          /* _SURF_SURF_H */<|MERGE_RESOLUTION|>--- conflicted
+++ resolved
@@ -173,84 +173,8 @@
   SURF_VM_STATE_RUNNING,
   SURF_VM_STATE_MIGRATING,
 
-<<<<<<< HEAD
-/** \ingroup SURF_models
- *  \brief Storage model extension public
- *
- *  Public functions specific to the Storage model.
- */
-
-typedef struct surf_storage_model_extension_public {
-  surf_action_t(*open) (void *storage, const char* mount, const char* path);
-  surf_action_t(*close) (void *storage, surf_file_t fd);
-  surf_action_t(*read) (void *storage, surf_file_t fd, sg_storage_size_t size);
-  surf_action_t(*write) (void *storage, surf_file_t fd, sg_storage_size_t size);
-  surf_action_t(*stat) (void *storage, surf_file_t fd);
-  surf_action_t(*ls) (void *storage, const char *path);
-  xbt_dict_t(*get_properties) (const void *storage);
-  void (*rename) (void *storage, const char *src, const char *dest);
-  xbt_dict_t(*get_content) (void *storage);
-  sg_storage_size_t(*get_size) (void *storage);
-} s_surf_model_extension_storage_t;
-
-     /** \ingroup SURF_models
-      *  \brief Workstation model extension public
-      *
-      *  Public functions specific to the workstation model.
-      */
-typedef struct surf_workstation_model_extension_public {
-  surf_action_t(*execute) (void *workstation, double size);                                /**< Execute a computation amount on a workstation
-                                      and create the corresponding action */
-  surf_action_t(*sleep) (void *workstation, double duration);                              /**< Make a workstation sleep during a given duration */
-  e_surf_resource_state_t(*get_state) (void *workstation);                                      /**< Return the CPU state of a workstation */
-
-  int (*get_core) (void *workstation); 
-  double (*get_speed) (void *workstation, double load);                                    /**< Return the speed of a workstation */
-  double (*get_available_speed) (void *workstation);                                       /**< Return tha available speed of a workstation */
-
-  double (*get_current_power_peak) (void *workstation);					  /**< Return the current CPU speed of a workstation */
-  double (*get_power_peak_at) (void *workstation, int pstate_index);			  /**< Return the speed of a workstation for a specific pstate,
-												 (where higher pstate values represent lower processor speeds) */
-  int (*get_nb_pstates) (void *workstation);						  /**< Return the number of pstates defined for a workstation (default is 1) */
-  void (*set_power_peak_at) (void *workstation, int pstate_index);			  /**< Set the processor speed of a workstation to the speed associated with the pstate_index pstate */
-  double (*get_consumed_energy) (void *workstation);					  /**< Return the total energy consumed by a workstation */
-
-   surf_action_t(*communicate) (void *workstation_src,                                     /**< Execute a communication amount between two workstations */
-                                void *workstation_dst, double size,
-                                double max_rate);
-   // FIXME: kill next field, which duplicates the routing
-   xbt_dynar_t(*get_route) (void *workstation_src, void *workstation_dst);                 /**< Get the list of links between two ws */
-
-   surf_action_t(*execute_parallel_task) (int workstation_nb,                              /**< Execute a parallel task on several workstations */
-                                          void **workstation_list,
-                                          double *computation_amount,
-                                          double *communication_amount,
-                                          double rate);
-  double (*get_link_bandwidth) (const void *link);                                         /**< Return the current bandwidth of a network link */
-  double (*get_link_latency) (const void *link);                                           /**< Return the current latency of a network link */
-  surf_action_t(*open) (void *workstation, const char* storage,
-                        const char* path);
-  surf_action_t(*close) (void *workstation, surf_file_t fd);
-  surf_action_t(*read) (void *workstation, surf_file_t fd, sg_storage_size_t size);
-  surf_action_t(*write) (void *workstation, surf_file_t fd, sg_storage_size_t size);
-  surf_action_t(*stat) (void *workstation, surf_file_t fd);
-  int(*unlink) (void *workstation, surf_file_t fd);
-  surf_action_t(*ls) (void *workstation, const char* mount, const char *path);
-  sg_storage_size_t (*get_size) (void *workstation, surf_file_t fd);
-  xbt_dynar_t (*get_info) (void *workstation, surf_file_t fd);
-  int (*link_shared) (const void *link);
-  xbt_dict_t(*get_properties) (const void *resource);
-  void (*add_traces) (void);
-
-  sg_storage_size_t (*get_free_size) (void *workstation,const char* name);
-  sg_storage_size_t (*get_used_size) (void *workstation,const char* name);
-  xbt_dict_t (*get_storage_list) (void *workstation);
-
-} s_surf_model_extension_workstation_t;
-=======
   /* Suspend/resume does not involve disk I/O, so we assume there is no transition states. */
   SURF_VM_STATE_SUSPENDED,
->>>>>>> eee21ec5
 
   /* Save/restore involves disk I/O, so there should be transition states. */
   SURF_VM_STATE_SAVING,
@@ -372,6 +296,7 @@
 double surf_network_link_get_latency(surf_cpp_resource_t link);
 xbt_dict_t surf_storage_get_content(surf_resource_t resource);
 sg_storage_size_t surf_storage_get_size(surf_resource_t resource);
+void surf_storage_rename(surf_resource_t resource, const char* src, const char* dest);
 void *surf_action_get_data(surf_action_t action);
 void surf_action_set_data(surf_action_t action, void *data);
 void surf_action_unref(surf_action_t action);
