/* Copyright (c) 2013-2015. The SimGrid Team.
 * All rights reserved.                                                     */

/* This program is free software; you can redistribute it and/or modify it
 * under the terms of the license (GNU LGPL) which comes with this package. */

#include <algorithm>

#include "network_cm02.hpp"
#include "maxmin_private.hpp"
#include "simgrid/sg_config.h"
#include "src/instr/instr_private.h" // TRACE_is_enabled(). FIXME: remove by subscribing tracing to the surf signals
#include "src/xbt/heap_private.h"
XBT_LOG_EXTERNAL_DEFAULT_CATEGORY(surf_network);

double sg_sender_gap = 0.0;
double sg_latency_factor = 1.0; /* default value; can be set by model or from command line */
double sg_bandwidth_factor = 1.0;       /* default value; can be set by model or from command line */
double sg_weight_S_parameter = 0.0;     /* default value; can be set by model or from command line */

double sg_tcp_gamma = 0.0;
int sg_network_crosstraffic = 0;

/************************************************************************/
/* New model based on optimizations discussed during Pedro Velho's thesis*/
/************************************************************************/
/* @techreport{VELHO:2011:HAL-00646896:1, */
/*      url = {http://hal.inria.fr/hal-00646896/en/}, */
/*      title = {{Flow-level network models: have we reached the limits?}}, */
/*      author = {Velho, Pedro and Schnorr, Lucas and Casanova, Henri and Legrand, Arnaud}, */
/*      type = {Rapport de recherche}, */
/*      institution = {INRIA}, */
/*      number = {RR-7821}, */
/*      year = {2011}, */
/*      month = Nov, */
/*      pdf = {http://hal.inria.fr/hal-00646896/PDF/rr-validity.pdf}, */
/*  } */
void surf_network_model_init_LegrandVelho()
{
  if (surf_network_model)
    return;

  surf_network_model = new simgrid::surf::NetworkCm02Model();
  all_existing_models->push_back(surf_network_model);

  xbt_cfg_setdefault_double("network/latency-factor",      13.01);
  xbt_cfg_setdefault_double("network/bandwidth-factor",     0.97);
  xbt_cfg_setdefault_double("network/weight-S",         20537);
}

/***************************************************************************/
/* The nice TCP sharing model designed by Loris Marchal and Henri Casanova */
/***************************************************************************/
/* @TechReport{      rr-lip2002-40, */
/*   author        = {Henri Casanova and Loris Marchal}, */
/*   institution   = {LIP}, */
/*   title         = {A Network Model for Simulation of Grid Application}, */
/*   number        = {2002-40}, */
/*   month         = {oct}, */
/*   year          = {2002} */
/* } */
void surf_network_model_init_CM02()
{

  if (surf_network_model)
    return;

  surf_network_model = new simgrid::surf::NetworkCm02Model();
  all_existing_models->push_back(surf_network_model);

  xbt_cfg_setdefault_double("network/latency-factor",   1.0);
  xbt_cfg_setdefault_double("network/bandwidth-factor", 1.0);
  xbt_cfg_setdefault_double("network/weight-S",         0.0);
}

/***************************************************************************/
/* The models from Steven H. Low                                           */
/***************************************************************************/
/* @article{Low03,                                                         */
/*   author={Steven H. Low},                                               */
/*   title={A Duality Model of {TCP} and Queue Management Algorithms},     */
/*   year={2003},                                                          */
/*   journal={{IEEE/ACM} Transactions on Networking},                      */
/*    volume={11}, number={4},                                             */
/*  }                                                                      */
void surf_network_model_init_Reno()
{
  if (surf_network_model)
    return;

  surf_network_model = new simgrid::surf::NetworkCm02Model();
  all_existing_models->push_back(surf_network_model);

  lmm_set_default_protocol_function(func_reno_f, func_reno_fp, func_reno_fpi);
  surf_network_model->f_networkSolve = lagrange_solve;

  xbt_cfg_setdefault_double("network/latency-factor",     10.4);
  xbt_cfg_setdefault_double("network/bandwidth-factor",    0.92);
  xbt_cfg_setdefault_double("network/weight-S",         8775);
}


void surf_network_model_init_Reno2()
{
  if (surf_network_model)
    return;

  surf_network_model = new simgrid::surf::NetworkCm02Model();
  all_existing_models->push_back(surf_network_model);

  lmm_set_default_protocol_function(func_reno2_f, func_reno2_fp, func_reno2_fpi);
  surf_network_model->f_networkSolve = lagrange_solve;

  xbt_cfg_setdefault_double("network/latency-factor",    10.4);
  xbt_cfg_setdefault_double("network/bandwidth-factor",   0.92);
  xbt_cfg_setdefault_double("network/weight-S",        8775);
}

void surf_network_model_init_Vegas()
{
  if (surf_network_model)
    return;

  surf_network_model = new simgrid::surf::NetworkCm02Model();
  all_existing_models->push_back(surf_network_model);

  lmm_set_default_protocol_function(func_vegas_f, func_vegas_fp, func_vegas_fpi);
  surf_network_model->f_networkSolve = lagrange_solve;

  xbt_cfg_setdefault_double("network/latency-factor",    10.4);
  xbt_cfg_setdefault_double("network/bandwidth-factor",   0.92);
  xbt_cfg_setdefault_double("network/weight-S",        8775);
}

namespace simgrid {
namespace surf {

NetworkCm02Model::NetworkCm02Model()
  :NetworkModel()
{
  char *optim = xbt_cfg_get_string("network/optim");
  int select = xbt_cfg_get_boolean("network/maxmin-selective-update");

  if (!strcmp(optim, "Full")) {
    updateMechanism_ = UM_FULL;
    selectiveUpdate_ = select;
  } else if (!strcmp(optim, "Lazy")) {
    updateMechanism_ = UM_LAZY;
    selectiveUpdate_ = 1;
    xbt_assert((select == 1) || (xbt_cfg_is_default_value("network/maxmin-selective-update")),
               "Disabling selective update while using the lazy update mechanism is dumb!");
  } else {
    xbt_die("Unsupported optimization (%s) for this model", optim);
  }

  if (!maxminSystem_)
    maxminSystem_ = lmm_system_new(selectiveUpdate_);

  routing_model_create(createLink("__loopback__", 498000000, 0.000015, SURF_LINK_FATPIPE, nullptr));

  if (updateMechanism_ == UM_LAZY) {
  actionHeap_ = xbt_heap_new(8, nullptr);
  xbt_heap_set_update_callback(actionHeap_, surf_action_lmm_update_index_heap);
  modifiedSet_ = new ActionLmmList();
  maxminSystem_->keep_track = modifiedSet_;
  }
}

NetworkCm02Model::~NetworkCm02Model() {}

Link* NetworkCm02Model::createLink(const char *name, double bandwidth, double latency, e_surf_link_sharing_policy_t policy,
    xbt_dict_t properties)
{
  return new NetworkCm02Link(this, name, properties, bandwidth, latency, policy, maxminSystem_);
}

void NetworkCm02Model::updateActionsStateLazy(double now, double /*delta*/)
{
<<<<<<< HEAD
   NetworkCm02Action *action;

   for(int i=0; i<xbt_heap_size(actionHeap_);i++){
      //This  line is bad, but there is apparently no way to cycle through the heap without modifying it
      action = static_cast<NetworkCm02Action*> ((actionHeap_->items[i]).content);
      //Update old variable value (dirty fix for variable changes)
      action->oldVariableValue_=lmm_variable_getvalue(action->getVariable());
   }

=======
>>>>>>> d6a8ab42
  while ((xbt_heap_size(actionHeap_) > 0)
         && (double_equals(xbt_heap_maxkey(actionHeap_), now, sg_surf_precision))) {
    NetworkCm02Action *action = static_cast<NetworkCm02Action*> (xbt_heap_pop(actionHeap_));
    XBT_DEBUG("Something happened to action %p", action);
    if (TRACE_is_enabled()) {
      int n = lmm_get_number_of_cnst_from_var(maxminSystem_, action->getVariable());

      for (int i = 0; i < n; i++){
        lmm_constraint_t constraint = lmm_get_cnst_from_var(maxminSystem_, action->getVariable(), i);
        NetworkCm02Link *link = static_cast<NetworkCm02Link*>(lmm_constraint_id(constraint));
        TRACE_surf_link_set_utilization(link->getName(),
                                        action->getCategory(),
                                        (lmm_variable_getvalue(action->getVariable())*
                                            lmm_get_cnst_weight_from_var(maxminSystem_,
                                                action->getVariable(),
                                                i)),
                                        action->getLastUpdate(),
                                        now - action->getLastUpdate());
      }
    }

    //Update old variable value (dirty fix for variable changes)
    action->oldVariableValue_=lmm_variable_getvalue(action->getVariable());

    // if I am wearing a latency hat
    if (action->getHat() == LATENCY) {
      XBT_DEBUG("Latency paid for action %p. Activating", action);
      lmm_update_variable_weight(maxminSystem_, action->getVariable(), action->weight_);
      action->heapRemove(actionHeap_);
      action->refreshLastUpdate();

        // if I am wearing a max_duration or normal hat
    } else if (action->getHat() == MAX_DURATION ||
        action->getHat() == NORMAL) {
        // no need to communicate anymore
        // assume that flows that reached max_duration have remaining of 0
      XBT_DEBUG("Action %p finished", action);
      action->setRemains(0);
      action->finish();
      action->setState(Action::State::done);
      action->heapRemove(actionHeap_);

      action->gapRemove();
    }
  }
  return;
}


void NetworkCm02Model::updateActionsStateFull(double now, double delta)
{
  NetworkCm02Action *action;
  ActionList *running_actions = getRunningActionSet();

  for(ActionList::iterator it(running_actions->begin()), itNext=it, itend(running_actions->end())
     ; it != itend ; it=itNext) {
  ++itNext;

    action = static_cast<NetworkCm02Action*> (&*it);
    XBT_DEBUG("Something happened to action %p", action);
      double deltap = delta;
      if (action->latency_ > 0) {
        if (action->latency_ > deltap) {
          double_update(&(action->latency_), deltap, sg_surf_precision);
          deltap = 0.0;
        } else {
          double_update(&(deltap), action->latency_, sg_surf_precision);
          action->latency_ = 0.0;
        }
        if (action->latency_ == 0.0 && !(action->isSuspended()))
          lmm_update_variable_weight(maxminSystem_, action->getVariable(),
              action->weight_);
      }
      if (TRACE_is_enabled()) {
        int n = lmm_get_number_of_cnst_from_var(maxminSystem_, action->getVariable());
        for (int i = 0; i < n; i++){
          lmm_constraint_t constraint = lmm_get_cnst_from_var(maxminSystem_, action->getVariable(), i);

          NetworkCm02Link* link = static_cast<NetworkCm02Link*>(lmm_constraint_id(constraint));
          TRACE_surf_link_set_utilization(link->getName(),
                                        action->getCategory(),
                                        (lmm_variable_getvalue(action->getVariable())*
                                            lmm_get_cnst_weight_from_var(maxminSystem_,
                                                action->getVariable(),
                                                i)),
                                        now-delta,
                                        delta);
        }
      }
      if (!lmm_get_number_of_cnst_from_var (maxminSystem_, action->getVariable())) {
        /* There is actually no link used, hence an infinite bandwidth.
         * This happens often when using models like vivaldi.
         * In such case, just make sure that the action completes immediately.
         */
        action->updateRemains(action->getRemains());
      }
    action->updateRemains(lmm_variable_getvalue(action->getVariable()) * delta);
                  
    if (action->getMaxDuration() != NO_MAX_DURATION)
      action->updateMaxDuration(delta);
      
    if ((action->getRemains() <= 0) &&
        (lmm_get_variable_weight(action->getVariable()) > 0)) {
      action->finish();
      action->setState(Action::State::done);
      action->gapRemove();
    } else if (((action->getMaxDuration() != NO_MAX_DURATION)
        && (action->getMaxDuration() <= 0))) {
      action->finish();
      action->setState(Action::State::done);
      action->gapRemove();
    }
  }
}

Action *NetworkCm02Model::communicate(kernel::routing::NetCard *src, kernel::routing::NetCard *dst,
    double size, double rate)
{
  int failed = 0;
  double bandwidth_bound;
  double latency = 0.0;
  std::vector<Link*> * back_route = nullptr;
  int constraints_per_variable = 0;

  std::vector<Link*> *route = new std::vector<Link*>();

  XBT_IN("(%s,%s,%g,%g)", src->name(), dst->name(), size, rate);

  routing_platf->getRouteAndLatency(src, dst, route, &latency);
  xbt_assert(! route->empty() || latency,
             "You're trying to send data from %s to %s but there is no connecting path between these two hosts.",
             src->name(), dst->name());

  for (auto link: *route)
    if (link->isOff())
      failed = 1;

  if (sg_network_crosstraffic == 1) {
    back_route = new std::vector<Link*>();
    routing_platf->getRouteAndLatency(dst, src, back_route, nullptr);
    for (auto link: *back_route)
      if (link->isOff())
        failed = 1;
  }

  NetworkCm02Action *action = new NetworkCm02Action(this, size, failed);
  action->weight_ = action->latency_ = latency;

  action->rate_ = rate;
  if (updateMechanism_ == UM_LAZY) {
    action->indexHeap_ = -1;
    action->lastUpdate_ = surf_get_clock();
  }

  bandwidth_bound = -1.0;
  if (sg_weight_S_parameter > 0)
    for (auto link : *route)
      action->weight_ += sg_weight_S_parameter / link->getBandwidth();

  for (auto link : *route) {
    double bb = bandwidthFactor(size) * link->getBandwidth();
    bandwidth_bound = (bandwidth_bound < 0.0) ? bb : std::min(bandwidth_bound, bb);
  }

  action->latCurrent_ = action->latency_;
  action->latency_ *= latencyFactor(size);
  action->rate_ = bandwidthConstraint(action->rate_, bandwidth_bound, size);
  if (haveGap_) {
    xbt_assert(! route->empty(),
               "Using a model with a gap (e.g., SMPI) with a platform without links (e.g. vivaldi)!!!");

    gapAppend(size, route->at(0), action);
    XBT_DEBUG("Comm %p: %s -> %s gap=%f (lat=%f)", action, src->name(), dst->name(), action->senderGap_, action->latency_);
  }

  constraints_per_variable = route->size();
  if (back_route != nullptr)
    constraints_per_variable += back_route->size();

  if (action->latency_ > 0) {
    action->variable_ = lmm_variable_new(maxminSystem_, action, 0.0, -1.0, constraints_per_variable);
    if (updateMechanism_ == UM_LAZY) {
      // add to the heap the event when the latency is payed
      XBT_DEBUG("Added action (%p) one latency event at date %f", action, action->latency_ + action->lastUpdate_);
      action->heapInsert(actionHeap_, action->latency_ + action->lastUpdate_, route->empty() ? NORMAL : LATENCY);
    }
  } else
    action->variable_ = lmm_variable_new(maxminSystem_, action, 1.0, -1.0, constraints_per_variable);

  if (action->rate_ < 0) {
    lmm_update_variable_bound(maxminSystem_, action->getVariable(), (action->latCurrent_ > 0) ? sg_tcp_gamma / (2.0 * action->latCurrent_) : -1.0);
  } else {
    lmm_update_variable_bound(maxminSystem_, action->getVariable(), (action->latCurrent_ > 0) ? std::min(action->rate_, sg_tcp_gamma / (2.0 * action->latCurrent_)) : action->rate_);
  }

  for (auto link: *route)
    lmm_expand(maxminSystem_, link->getConstraint(), action->getVariable(), 1.0);

  if (sg_network_crosstraffic == 1) {
    XBT_DEBUG("Fullduplex active adding backward flow using 5%%");
    for (auto link : *back_route)
      lmm_expand(maxminSystem_, link->getConstraint(), action->getVariable(), .05);
     
    //Change concurrency_share here, if you want that cross-traffic is included in the SURF concurrency
    //(You would also have to change lmm_element_concurrency())
    //lmm_variable_concurrency_share_set(action->getVariable(),2);
  }

  delete route;
  delete back_route;
  XBT_OUT();

  Link::onCommunicate(action, src, dst);
  return action;
}

bool NetworkCm02Model::next_occuring_event_isIdempotent()
{
  return true;
}

void NetworkCm02Model::gapAppend(double size, const Link* link, NetworkAction* action)
{
  // Nothing
};

/************
 * Resource *
 ************/
NetworkCm02Link::NetworkCm02Link(NetworkCm02Model *model, const char *name, xbt_dict_t props,
    double bandwidth,  double latency, e_surf_link_sharing_policy_t policy,
    lmm_system_t system)
: Link(model, name, props, lmm_constraint_new(system, this, sg_bandwidth_factor * bandwidth))
{
  m_bandwidth.scale = 1.0;
  m_bandwidth.peak = bandwidth;

  m_latency.scale = 1.0;
  m_latency.peak = latency;

  if (policy == SURF_LINK_FATPIPE)
    lmm_constraint_shared(getConstraint());

  Link::onCreation(this);
}



void NetworkCm02Link::apply_event(tmgr_trace_iterator_t triggered, double value)
{

  /* Find out which of my iterators was triggered, and react accordingly */
  if (triggered == m_bandwidth.event) {
    updateBandwidth(value);
    tmgr_trace_event_unref(&m_bandwidth.event);

  } else if (triggered == m_latency.event) {
    updateLatency(value);
    tmgr_trace_event_unref(&m_latency.event);

  } else if (triggered == m_stateEvent) {
    if (value > 0)
      turnOn();
    else {
      lmm_variable_t var = nullptr;
      lmm_element_t elem = nullptr;
      double now = surf_get_clock();

      turnOff();
      while ((var = lmm_get_var_from_cnst(getModel()->getMaxminSystem(), getConstraint(), &elem))) {
        Action *action = static_cast<Action*>( lmm_variable_id(var) );

        if (action->getState() == Action::State::running ||
            action->getState() == Action::State::ready) {
          action->setFinishTime(now);
          action->setState(Action::State::failed);
        }
      }
    }
    tmgr_trace_event_unref(&m_stateEvent);
  } else {
    xbt_die("Unknown event!\n");
  }

  XBT_DEBUG("There was a resource state event, need to update actions related to the constraint (%p)",
       getConstraint());
}

void NetworkCm02Link::updateBandwidth(double value) {

  m_bandwidth.peak = value;

  lmm_update_constraint_bound(getModel()->getMaxminSystem(), getConstraint(),
      sg_bandwidth_factor * (m_bandwidth.peak * m_bandwidth.scale));
  TRACE_surf_link_set_bandwidth(surf_get_clock(), getName(), sg_bandwidth_factor * m_bandwidth.peak * m_bandwidth.scale);

  if (sg_weight_S_parameter > 0) {
    double delta = sg_weight_S_parameter / value - sg_weight_S_parameter / (m_bandwidth.peak * m_bandwidth.scale);

    lmm_variable_t var;
    lmm_element_t elem = nullptr, nextelem = nullptr;
    int numelem = 0;
    while ((var = lmm_get_var_from_cnst_safe(getModel()->getMaxminSystem(), getConstraint(), &elem, &nextelem, &numelem))) {
      NetworkCm02Action *action = (NetworkCm02Action*) lmm_variable_id(var);
      action->weight_ += delta;
      if (!action->isSuspended())
        lmm_update_variable_weight(getModel()->getMaxminSystem(), action->getVariable(), action->weight_);
    }
  }
}

void NetworkCm02Link::updateLatency(double value){
  double delta = value - m_latency.peak;
  lmm_variable_t var = nullptr;
  lmm_element_t elem = nullptr;
  lmm_element_t nextelem = nullptr;
  int numelem = 0;

  m_latency.peak = value;

  while ((var = lmm_get_var_from_cnst_safe(getModel()->getMaxminSystem(), getConstraint(), &elem, &nextelem, &numelem))) {
    NetworkCm02Action *action = (NetworkCm02Action*) lmm_variable_id(var);
    action->latCurrent_ += delta;
    action->weight_ += delta;
    if (action->rate_ < 0)
      lmm_update_variable_bound(getModel()->getMaxminSystem(), action->getVariable(), sg_tcp_gamma / (2.0 * action->latCurrent_));
    else {
      lmm_update_variable_bound(getModel()->getMaxminSystem(), action->getVariable(),
                                std::min(action->rate_, sg_tcp_gamma / (2.0 * action->latCurrent_)));

      if (action->rate_ < sg_tcp_gamma / (2.0 * action->latCurrent_)) {
        XBT_INFO("Flow is limited BYBANDWIDTH");
      } else {
        XBT_INFO("Flow is limited BYLATENCY, latency of flow is %f", action->latCurrent_);
      }
    }
    if (!action->isSuspended())
      lmm_update_variable_weight(getModel()->getMaxminSystem(), action->getVariable(), action->weight_);
  }
}

NetworkCm02Link::~NetworkCm02Link() {}

/**********
 * Action *
 **********/

NetworkCm02Action::~NetworkCm02Action() {}

void NetworkCm02Action::updateRemainingLazy(double now)
{
  double delta = 0.0;

  if (suspended_ != 0)
    return;

  delta = now - lastUpdate_;

  if (remains_ > 0) {
    XBT_DEBUG("Updating action(%p): remains was %f, last_update was: %f", this, remains_, lastUpdate_);
    double_update(&(remains_), lastValue_ * delta, sg_maxmin_precision*sg_surf_precision);

    XBT_DEBUG("Updating action(%p): remains is now %f", this, remains_);
  }

  if (maxDuration_ != NO_MAX_DURATION)
    double_update(&maxDuration_, delta, sg_surf_precision);

  if (remains_ <= 0 &&
      (lmm_get_variable_weight(getVariable()) > 0)) {
    finish();
    setState(Action::State::done);

    heapRemove(getModel()->getActionHeap());
  } else if (((maxDuration_ != NO_MAX_DURATION)
      && (maxDuration_ <= 0))) {
    finish();
    setState(Action::State::done);
    heapRemove(getModel()->getActionHeap());
  }

  //Need to update the trace before changing lastUpdate
  //(And this makes sense because the value of the variable will change soon)
  if (TRACE_is_enabled()) {
    lmm_system_t maxminSystem=getModel()->getMaxminSystem();
    int n = lmm_get_number_of_cnst_from_var(maxminSystem, getVariable());

    for (int i = 0; i < n; i++){
        lmm_constraint_t constraint = lmm_get_cnst_from_var(maxminSystem, getVariable(), i);
        NetworkCm02Link *link = static_cast<NetworkCm02Link*>(lmm_constraint_id(constraint));
        TRACE_surf_link_set_utilization(link->getName(),
                                        getCategory(),
                                        (oldVariableValue_*
                                            lmm_get_cnst_weight_from_var(maxminSystem,
                                                getVariable(),
                                                i)),
                                        lastUpdate_,
                                        delta);
    }
  }

  //Update old variable value (dirty fix for variable changes)
  oldVariableValue_=lmm_variable_getvalue(getVariable());

  lastUpdate_ = now;
  lastValue_ = lmm_variable_getvalue(getVariable());
}

void NetworkCm02Link::gapAppend(double size, const Link* link, NetworkAction* action)
{
  // Nothing
};

}
}<|MERGE_RESOLUTION|>--- conflicted
+++ resolved
@@ -176,7 +176,6 @@
 
 void NetworkCm02Model::updateActionsStateLazy(double now, double /*delta*/)
 {
-<<<<<<< HEAD
    NetworkCm02Action *action;
 
    for(int i=0; i<xbt_heap_size(actionHeap_);i++){
@@ -186,8 +185,6 @@
       action->oldVariableValue_=lmm_variable_getvalue(action->getVariable());
    }
 
-=======
->>>>>>> d6a8ab42
   while ((xbt_heap_size(actionHeap_) > 0)
          && (double_equals(xbt_heap_maxkey(actionHeap_), now, sg_surf_precision))) {
     NetworkCm02Action *action = static_cast<NetworkCm02Action*> (xbt_heap_pop(actionHeap_));
