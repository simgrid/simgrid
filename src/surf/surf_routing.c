--- conflicted
+++ resolved
@@ -1637,7 +1637,6 @@
     switch (xbt_dynar_length(radical_ends)) {
     case 1:
 		surf_parse_get_int(&start, xbt_dynar_get_as(radical_ends, 0, char *));
-<<<<<<< HEAD
 		host_id = bprintf("%s%d%s", struct_cluster->V_cluster_prefix, start, struct_cluster->V_cluster_suffix);
 		link_id = bprintf("%s_link_%d", struct_cluster->V_cluster_id, start);
 
@@ -1795,18 +1794,6 @@
 
       }
       break;
-=======
-		parse_create_host_link(start);
-		break;
-
-    case 2:
-		surf_parse_get_int(&start, xbt_dynar_get_as(radical_ends, 0, char *));
-		surf_parse_get_int(&end, xbt_dynar_get_as(radical_ends, 1, char *));
-		for (i = start; i <= end; i++) {
-		  parse_create_host_link(i);
-		}
-		break;
->>>>>>> fe6bf069
 
     default:
       XBT_DEBUG("Malformed radical");
