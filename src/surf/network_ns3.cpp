/* Copyright (c) 2007-2020. The SimGrid Team. All rights reserved.          */

/* This program is free software; you can redistribute it and/or modify it
 * under the terms of the license (GNU LGPL) which comes with this package. */

#include <string>
#include <unordered_set>

#include "xbt/config.hpp"
#include "xbt/string.hpp"
#include "xbt/utility.hpp"

#include <ns3/core-module.h>
#include <ns3/csma-helper.h>
#include <ns3/global-route-manager.h>
#include <ns3/internet-stack-helper.h>
#include <ns3/ipv4-address-helper.h>
#include <ns3/packet-sink-helper.h>
#include <ns3/point-to-point-helper.h>
#include <ns3/application-container.h>
#include <ns3/event-id.h>

#include "ns3/wifi-module.h"
#include "ns3/mobility-module.h"

#include "network_ns3.hpp"
#include "ns3/ns3_simulator.hpp"

#include "simgrid/kernel/routing/NetPoint.hpp"
#include "simgrid/plugins/energy.h"
#include "simgrid/s4u/Engine.hpp"
#include "simgrid/s4u/NetZone.hpp"
#include "src/instr/instr_private.hpp" // TRACE_is_enabled(). FIXME: remove by subscribing tracing to the surf signals
#include "src/surf/surf_interface.hpp"
#include "src/surf/xml/platf_private.hpp"
#include "surf/surf.hpp"

XBT_LOG_NEW_DEFAULT_SUBCATEGORY(ns3, surf, "Logging specific to the SURF network ns-3 module");

<<<<<<< HEAD
=======
std::vector<std::string> IPV4addr;
static std::string transformIpv4Address(ns3::Ipv4Address from);

>>>>>>> e3c20018
/*****************
 * Crude globals *
 *****************/

extern std::map<std::string, SgFlow*> flow_from_sock;
extern std::map<std::string, ns3::ApplicationContainer> sink_from_sock;

static ns3::InternetStackHelper stack;

static int number_of_links = 1;
static int number_of_networks = 1;

/* wifi globals */
static ns3::WifiHelper wifi;
static ns3::YansWifiPhyHelper wifiPhy = ns3::YansWifiPhyHelper::Default ();
static ns3::YansWifiChannelHelper wifiChannel = ns3::YansWifiChannelHelper::Default ();
static ns3::WifiMacHelper wifiMac;
static ns3::MobilityHelper mobility;

simgrid::xbt::Extension<simgrid::kernel::routing::NetPoint, NetPointNs3> NetPointNs3::EXTENSION_ID;

NetPointNs3::NetPointNs3() : ns3_node_(ns3::CreateObject<ns3::Node>(0))
{
  stack.Install(ns3_node_);
}

WifiZone::WifiZone(std::string name_, simgrid::s4u::Host* host_, ns3::Ptr<ns3::Node> ap_node_,
                   ns3::Ptr<ns3::YansWifiChannel> channel_, int mcs_, int nss_, int network_, int link_) :
    name(name_), host(host_), ap_node(ap_node_), channel(channel_), mcs(mcs_), nss(nss_),
    network(network_), link(link_) {
    n_sta_nodes = 0;
    wifi_zones[name_] = this;
}

bool WifiZone::is_ap(ns3::Ptr<ns3::Node> node){
    for (std::pair<std::string, WifiZone*> zone : wifi_zones)
        if (zone.second->get_ap_node() == node)
            return true;
    return false;
}

WifiZone* WifiZone::by_name(std::string name) {
    WifiZone* zone;
    try {
        zone = wifi_zones.at(name);
    }
    catch (const std::out_of_range& oor) {
        return nullptr;
    }
    return zone;
}

std::unordered_map<std::string, WifiZone*> WifiZone::wifi_zones;

static void initialize_ns3_wifi() {
    wifi.SetStandard (ns3::WIFI_PHY_STANDARD_80211n_5GHZ);

    for (auto host : simgrid::s4u::Engine::get_instance()->get_all_hosts()) {
        const char* wifi_link = host->get_property("wifi_link");
        const char* wifi_mcs = host->get_property("wifi_mcs");
        const char* wifi_nss = host->get_property("wifi_nss");

        if (wifi_link)
          new WifiZone(wifi_link, host, host->get_netpoint()->extension<NetPointNs3>()->ns3_node_,
                       wifiChannel.Create (), wifi_mcs ? atoi(wifi_mcs) : 3, wifi_nss ? atoi(wifi_nss) : 1, 0, 0);
    }
}

/*************
 * Callbacks *
 *************/

static void clusterCreation_cb(simgrid::kernel::routing::ClusterCreationArgs const& cluster)
{
  ns3::NodeContainer Nodes;

  for (int const& i : *cluster.radicals) {
    // Create private link
    std::string host_id = cluster.prefix + std::to_string(i) + cluster.suffix;
    auto* src           = simgrid::s4u::Host::by_name(host_id)->get_netpoint();
    auto* dst           = simgrid::s4u::Engine::get_instance()->netpoint_by_name_or_null(cluster.router_id);
    xbt_assert(dst != nullptr, "No router named %s", cluster.router_id.c_str());

<<<<<<< HEAD
    ns3_add_direct_route(src, dst, cluster.bw, cluster.lat, cluster.sharing_policy); // Any ns-3 route is symmetrical
=======
    // Any ns-3 route is symmetrical
    ns3_add_direct_route(host_src, host_dst, cluster.bw, cluster.lat, cluster.id, cluster.sharing_policy);
>>>>>>> e3c20018

    // Also add the host to the list of hosts that will be connected to the backbone
    Nodes.Add(src->extension<NetPointNs3>()->ns3_node_);
  }

  // Create link backbone

  xbt_assert(Nodes.GetN() <= 65000, "Cluster with ns-3 is limited to 65000 nodes");
  ns3::CsmaHelper csma;
  csma.SetChannelAttribute("DataRate",
                           ns3::DataRateValue(ns3::DataRate(cluster.bb_bw * 8))); // ns-3 takes bps, but we provide Bps
  csma.SetChannelAttribute("Delay", ns3::TimeValue(ns3::Seconds(cluster.bb_lat)));
  ns3::NetDeviceContainer devices = csma.Install(Nodes);
  XBT_DEBUG("Create CSMA");

  std::string addr = simgrid::xbt::string_printf("%d.%d.0.0", number_of_networks, number_of_links);
  XBT_DEBUG("Assign IP Addresses %s to CSMA.", addr.c_str());
  ns3::Ipv4AddressHelper ipv4;
  ipv4.SetBase(addr.c_str(), "255.255.0.0");
  ipv4.Assign(devices);

  if (number_of_links == 255) {
    xbt_assert(number_of_networks < 255, "Number of links and networks exceed 255*255");
    number_of_links = 1;
    number_of_networks++;
  } else {
    number_of_links++;
  }
}

static void routeCreation_cb(bool symmetrical, simgrid::kernel::routing::NetPoint* src,
                             simgrid::kernel::routing::NetPoint* dst, simgrid::kernel::routing::NetPoint* /*gw_src*/,
                             simgrid::kernel::routing::NetPoint* /*gw_dst*/,
                             std::vector<simgrid::kernel::resource::LinkImpl*> const& link_list)
{
  if (link_list.size() == 1) {
    auto* link = static_cast<simgrid::kernel::resource::LinkNS3*>(link_list[0]);

    XBT_DEBUG("Route from '%s' to '%s' with link '%s' %s %s", src->get_cname(), dst->get_cname(), link->get_cname(),
              (link->get_sharing_policy() == simgrid::s4u::Link::SharingPolicy::WIFI ? "(wifi)" : "(wired)"),
              (symmetrical ? "(symmetrical)" : "(not symmetrical)"));

    //   XBT_DEBUG("src (%s), dst (%s), src_id = %d, dst_id = %d",src,dst, src_id, dst_id);
    XBT_DEBUG("\tLink (%s) bw:%fbps lat:%fs", link->get_cname(), link->get_bandwidth(), link->get_latency());

<<<<<<< HEAD
    ns3_add_direct_route(src, dst, link->get_bandwidth(), link->get_latency(), link->get_sharing_policy());
=======
    // create link ns3
    auto* host_src = src->extension<NetPointNs3>();
    auto* host_dst = dst->extension<NetPointNs3>();

    host_src->set_name(src->get_name());
    host_dst->set_name(dst->get_name());

    xbt_assert(host_src != nullptr, "Network element %s does not seem to be ns-3-ready", src->get_cname());
    xbt_assert(host_dst != nullptr, "Network element %s does not seem to be ns-3-ready", dst->get_cname());

    ns3_add_direct_route(host_src, host_dst, link->get_bandwidth(), link->get_latency(), link->get_name(), link->get_sharing_policy());
>>>>>>> e3c20018
  } else {
    static bool warned_about_long_routes = false;

    if (not warned_about_long_routes)
      XBT_WARN("Ignoring a route between %s and %s of length %zu: Only routes of length 1 are considered with ns-3.\n"
               "WARNING: You can ignore this warning if your hosts can still communicate when only considering routes "
               "of length 1.\n"
               "WARNING: Remove long routes to avoid this harmless message; subsequent long routes will be silently "
               "ignored.",
               src->get_cname(), dst->get_cname(), link_list.size());
    warned_about_long_routes = true;
  }
}

<<<<<<< HEAD
=======
/* Create the ns3 topology based on routing strategy */
static void postparse_cb()
{
  IPV4addr.shrink_to_fit();
  ns3::GlobalRouteManager::BuildGlobalRoutingDatabase();
  ns3::GlobalRouteManager::InitializeRoutes();
}

>>>>>>> e3c20018
/*********
 * Model *
 *********/
void surf_network_model_init_NS3()
{
  xbt_assert(surf_network_model == nullptr, "Cannot set the network model twice");

  surf_network_model = new simgrid::kernel::resource::NetworkNS3Model();
}

static simgrid::config::Flag<std::string>
    ns3_tcp_model("ns3/TcpModel", "The ns-3 tcp model can be : NewReno or Reno or Tahoe", "default");

namespace simgrid {
namespace kernel {
namespace resource {

NetworkNS3Model::NetworkNS3Model() : NetworkModel(Model::UpdateAlgo::FULL)
{
  xbt_assert(not sg_link_energy_is_inited(),
             "LinkEnergy plugin and ns-3 network models are not compatible. Are you looking for Ecofen, maybe?");

  all_existing_models.push_back(this);

  NetPointNs3::EXTENSION_ID = routing::NetPoint::extension_create<NetPointNs3>();

  ns3::Config::SetDefault("ns3::TcpSocket::SegmentSize", ns3::UintegerValue(1000));
  ns3::Config::SetDefault("ns3::TcpSocket::DelAckCount", ns3::UintegerValue(1));
  ns3::Config::SetDefault("ns3::TcpSocketBase::Timestamp", ns3::BooleanValue(false));

  auto TcpProtocol = ns3_tcp_model.get();
  if (TcpProtocol == "default") {
    /* nothing to do */

  } else if (TcpProtocol == "Reno" || TcpProtocol == "NewReno" || TcpProtocol == "Tahoe") {
    XBT_INFO("Switching Tcp protocol to '%s'", TcpProtocol.c_str());
    ns3::Config::SetDefault("ns3::TcpL4Protocol::SocketType", ns3::StringValue("ns3::Tcp" + TcpProtocol));

  } else {
    xbt_die("The ns3/TcpModel must be: NewReno or Reno or Tahoe");
  }

  routing::NetPoint::on_creation.connect([](routing::NetPoint& pt) {
    pt.extension_set<NetPointNs3>(new NetPointNs3());
    XBT_VERB("Declare SimGrid's %s within ns-3", pt.get_cname());
  });

  s4u::Engine::on_platform_created.connect([]() {
    /* Create the ns3 topology based on routing strategy */
    ns3::GlobalRouteManager::BuildGlobalRoutingDatabase();
    ns3::GlobalRouteManager::InitializeRoutes();
  });
  routing::on_cluster_creation.connect(&clusterCreation_cb);
  s4u::NetZone::on_route_creation.connect(&routeCreation_cb);
}

LinkImpl* NetworkNS3Model::create_link(const std::string& name, const std::vector<double>& bandwidths, double latency,
                                       s4u::Link::SharingPolicy policy)
{
  xbt_assert(bandwidths.size() == 1, "ns-3 links must use only 1 bandwidth.");
  return new LinkNS3(this, name, bandwidths[0], latency, policy);
}

Action* NetworkNS3Model::communicate(s4u::Host* src, s4u::Host* dst, double size, double rate)
{
  xbt_assert(rate == -1,
             "Communication over ns-3 links cannot specify a specific rate. Please use -1 as a value instead of %f.",
             rate);
  return new NetworkNS3Action(this, size, src, dst);
}

double NetworkNS3Model::next_occurring_event(double now)
{
  double time_to_next_flow_completion = 0.0;
  XBT_DEBUG("ns3_next_occurring_event");

  //get the first relevant value from the running_actions list

  // If there is no comms in NS-3, then we do not move it forward.
  // We will synchronize NS-3 with SimGrid when starting a new communication.
  // (see NetworkNS3Action::NetworkNS3Action() for more details on this point)
  if (get_started_action_set()->empty() || now == 0.0)
    return -1.0;

  XBT_DEBUG("doing a ns3 simulation for a duration of %f", now);
  ns3_simulator(now);
  time_to_next_flow_completion = ns3::Simulator::Now().GetSeconds() - surf_get_clock();
  // NS-3 stops as soon as a flow ends,
  // but it does not process the other flows that may finish at the same (simulated) time.
  // If another flow ends at the same time, time_to_next_flow_completion = 0
  if(double_equals(time_to_next_flow_completion, 0, sg_surf_precision))
    time_to_next_flow_completion = 0.0;

  XBT_DEBUG("min       : %f", now);
  XBT_DEBUG("ns3  time : %f", ns3::Simulator::Now().GetSeconds());
  XBT_DEBUG("surf time : %f", surf_get_clock());
  XBT_DEBUG("Next completion %f :", time_to_next_flow_completion);

  return time_to_next_flow_completion;
}

void NetworkNS3Model::update_actions_state(double now, double delta)
{
  static std::vector<std::string> socket_to_destroy;

  std::string ns3_socket;
  for (const auto& elm : flow_from_sock) {
    ns3_socket                = elm.first;
    SgFlow* sgFlow            = elm.second;
    NetworkNS3Action * action = sgFlow->action_;
    XBT_DEBUG("Processing socket %p (action %p)",sgFlow,action);
    // Because NS3 stops as soon as a flow is finished, the other flows that ends at the same time may remains in an
    // inconsistent state (i.e. remains_ == 0 but finished_ == false).
    // However, SimGrid considers sometimes that an action with remains_ == 0 is finished.
    // Thus, to avoid inconsistencies between SimGrid and NS3, set remains to 0 only when the flow is finished in NS3
    int remains = action->get_cost() - sgFlow->sent_bytes_;
    if(remains > 0)
      action->set_remains(remains);

    if (TRACE_is_enabled() && action->get_state() == kernel::resource::Action::State::STARTED) {
      double data_delta_sent = sgFlow->sent_bytes_ - action->last_sent_;

      std::vector<LinkImpl*> route = std::vector<LinkImpl*>();

      action->get_src().route_to(&action->get_dst(), route, nullptr);
      for (auto const& link : route)
        instr::resource_set_utilization("LINK", "bandwidth_used", link->get_cname(), action->get_category(),
                                        (data_delta_sent) / delta, now - delta, delta);

      action->last_sent_ = sgFlow->sent_bytes_;
    }

    if(sgFlow->finished_){
      socket_to_destroy.push_back(ns3_socket);
      XBT_DEBUG("Destroy socket %p of action %p", ns3_socket.c_str(), action);
      action->set_remains(0);
      action->finish(Action::State::FINISHED);
    } else {
      XBT_DEBUG("Socket %p sent %u bytes out of %u (%u remaining)", ns3_socket.c_str(), sgFlow->sent_bytes_,
                sgFlow->total_bytes_, sgFlow->remaining_);
    }
  }

  while (not socket_to_destroy.empty()) {
    ns3_socket = socket_to_destroy.back();
    socket_to_destroy.pop_back();
    SgFlow* flow = flow_from_sock.at(ns3_socket);
    if (XBT_LOG_ISENABLED(ns3, xbt_log_priority_debug)) {
      XBT_DEBUG("Removing socket %p of action %p", ns3_socket.c_str(), flow->action_);
    }
    delete flow;
    flow_from_sock.erase(ns3_socket);
    sink_from_sock.erase(ns3_socket);
  }
}

/************
 * Resource *
 ************/

LinkNS3::LinkNS3(NetworkNS3Model* model, const std::string& name, double bandwidth, double latency,
                 s4u::Link::SharingPolicy policy)
    : LinkImpl(model, name, nullptr), sharing_policy_(policy)
{
  bandwidth_.peak = bandwidth;
  latency_.peak   = latency;
<<<<<<< HEAD

  /* If wifi, create the wifizone now. If not, don't do anything: the links will be created in routeCreate_cb */
=======
  sharing_policy_ = policy;
>>>>>>> e3c20018

  if (policy == simgrid::s4u::Link::SharingPolicy::WIFI) {
      static bool wifi_init = false;
      if (!wifi_init) {
          initialize_ns3_wifi();
          wifi_init = true;
      }

      ns3::NetDeviceContainer netA;
      WifiZone* zone = WifiZone::by_name(name);
      xbt_assert(zone != 0, "Link name '%s' does not match the 'wifi_link' property of a host.", name.c_str());
      NetPointNs3* netpoint_ns3 = zone->get_host()->get_netpoint()->extension<NetPointNs3>();     

      wifi.SetRemoteStationManager ("ns3::ConstantRateWifiManager",
                                    "ControlMode", ns3::StringValue ("HtMcs0"),
                                    "DataMode", ns3::StringValue ("HtMcs" + std::to_string(zone->get_mcs())));

      wifiPhy.SetChannel (zone->get_channel());
      wifiPhy.Set("Antennas", ns3::UintegerValue(zone->get_nss()));
      wifiPhy.Set("MaxSupportedTxSpatialStreams", ns3::UintegerValue(zone->get_nss()));
      wifiPhy.Set("MaxSupportedRxSpatialStreams", ns3::UintegerValue(zone->get_nss()));

      wifiMac.SetType("ns3::ApWifiMac");

      netA.Add(wifi.Install (wifiPhy, wifiMac, zone->get_ap_node()));

      ns3::Ptr<ns3::ListPositionAllocator> positionAllocS = ns3::CreateObject<ns3::ListPositionAllocator> ();
      positionAllocS->Add(ns3::Vector(0, 0, 0));
      mobility.SetPositionAllocator(positionAllocS);
      mobility.SetMobilityModel ("ns3::ConstantPositionMobilityModel");
      mobility.Install(zone->get_ap_node());

      ns3::Ipv4AddressHelper address;
      std::string addr = simgrid::xbt::string_printf("%d.%d.0.0", number_of_networks, number_of_links);
      address.SetBase(addr.c_str(), "255.255.0.0");
      XBT_DEBUG("\tInterface stack '%s'", addr.c_str());
      interfaces.Add(address.Assign (netA));
      zone->set_network(number_of_networks);
      zone->set_link(number_of_links);

      int nodeNum = netpoint_ns3->node_num;
      if (IPV4addr.size() <= (unsigned)nodeNum)
        IPV4addr.resize(nodeNum + 1);
      IPV4addr[nodeNum] = transformIpv4Address(interfaces.GetAddress(interfaces.GetN() - 1));

      if (number_of_links == 255){
        xbt_assert(number_of_networks < 255, "Number of links and networks exceed 255*255");
        number_of_links = 1;
        number_of_networks++;
      } else {
        number_of_links++;
      }
  }
  s4u::Link::on_creation(*this->get_iface());
}

LinkNS3::~LinkNS3() = default;

void LinkNS3::apply_event(profile::Event*, double)
{
  THROW_UNIMPLEMENTED;
}
void LinkNS3::set_bandwidth_profile(profile::Profile*)
{
  xbt_die("The ns-3 network model doesn't support bandwidth profiles");
}
void LinkNS3::set_latency_profile(profile::Profile*)
{
  xbt_die("The ns-3 network model doesn't support latency profiles");
}

/**********
 * Action *
 **********/

NetworkNS3Action::NetworkNS3Action(Model* model, double totalBytes, s4u::Host* src, s4u::Host* dst)
    : NetworkAction(model, *src, *dst, totalBytes, false)
{
  // If there is no other started actions, we need to move NS-3 forward to be sync with SimGrid
  if (model->get_started_action_set()->size()==1){
    while(double_positive(surf_get_clock() - ns3::Simulator::Now().GetSeconds(), sg_surf_precision)){
      XBT_DEBUG("Synchronizing NS-3 (time %f) with SimGrid (time %f)", ns3::Simulator::Now().GetSeconds(), surf_get_clock());
      ns3_simulator(surf_get_clock() - ns3::Simulator::Now().GetSeconds());
    }
  }

  XBT_DEBUG("Communicate from %s to %s", src->get_cname(), dst->get_cname());

  static int port_number = 1025; // Port number is limited from 1025 to 65 000

  ns3::Ptr<ns3::Node> src_node = src->get_netpoint()->extension<NetPointNs3>()->ns3_node_;
  ns3::Ptr<ns3::Node> dst_node = dst->get_netpoint()->extension<NetPointNs3>()->ns3_node_;

  std::string& addr = dst->get_netpoint()->extension<NetPointNs3>()->ipv4_address_;
  xbt_assert(not addr.empty(), "Element %s is unknown to ns-3. Is it connected to any one-hop link?",
             dst->get_netpoint()->get_cname());

  XBT_DEBUG("ns3: Create flow of %.0f Bytes from %s to %s with Interface %s", totalBytes, src->get_cname(),
            dst->get_cname(), addr.c_str());
  ns3::PacketSinkHelper sink("ns3::TcpSocketFactory", ns3::InetSocketAddress(ns3::Ipv4Address::GetAny(), port_number));
  ns3::ApplicationContainer apps = sink.Install(dst_node);

  ns3::Ptr<ns3::Socket> sock = ns3::Socket::CreateSocket(src_node, ns3::TcpSocketFactory::GetTypeId());

  flow_from_sock.insert({transform_socket_ptr(sock), new SgFlow(totalBytes, this)});
  sink_from_sock.insert({transform_socket_ptr(sock), apps});

  sock->Bind(ns3::InetSocketAddress(port_number));

  ns3::Simulator::ScheduleNow(&start_flow, sock, addr.c_str(), port_number);

  port_number++;
  if(port_number > 65000){
    port_number = 1025;
    XBT_WARN("Too many connections! Port number is saturated. Trying to use the oldest ports.");
  }

  s4u::Link::on_communicate(*this);
}

void NetworkNS3Action::suspend() {
  THROW_UNIMPLEMENTED;
}

void NetworkNS3Action::resume() {
  THROW_UNIMPLEMENTED;
}

std::list<LinkImpl*> NetworkNS3Action::get_links() const
{
  THROW_UNIMPLEMENTED;
}
void NetworkNS3Action::update_remains_lazy(double /*now*/)
{
  THROW_IMPOSSIBLE;
}

} // namespace resource
} // namespace kernel
} // namespace simgrid

void ns3_simulator(double maxSeconds)
{
  ns3::EventId id;
  if (maxSeconds > 0.0) // If there is a maximum amount of time to run
    id = ns3::Simulator::Schedule(ns3::Seconds(maxSeconds), &ns3::Simulator::Stop);

  XBT_DEBUG("Start simulator for at most %fs (current time: %f)", maxSeconds, surf_get_clock());
  ns3::Simulator::Run ();
  XBT_DEBUG("Simulator stopped at %fs", ns3::Simulator::Now().GetSeconds());

  if(maxSeconds > 0.0)
    id.Cancel();
}

static std::string transformIpv4Address(ns3::Ipv4Address from)
{
  std::stringstream sstream;
  sstream << from ;
  return sstream.str();
}

<<<<<<< HEAD
void ns3_add_direct_route(simgrid::kernel::routing::NetPoint* src, simgrid::kernel::routing::NetPoint* dst, double bw,
                          double lat, simgrid::s4u::Link::SharingPolicy policy)
=======
void ns3_add_direct_route(NetPointNs3* src, NetPointNs3* dst, double bw, double lat, std::string link_name,
                          simgrid::s4u::Link::SharingPolicy policy)
>>>>>>> e3c20018
{
  ns3::Ipv4AddressHelper address;
  ns3::NetDeviceContainer netA;

  // create link ns3
  auto* host_src = src->extension<NetPointNs3>();
  auto* host_dst = dst->extension<NetPointNs3>();

  xbt_assert(host_src != nullptr, "Network element %s does not seem to be ns-3-ready", src->get_cname());
  xbt_assert(host_dst != nullptr, "Network element %s does not seem to be ns-3-ready", dst->get_cname());

  if (policy == simgrid::s4u::Link::SharingPolicy::WIFI) {
      xbt_assert(WifiZone::is_ap(a) != WifiZone::is_ap(b), "A wifi route can only exist between an access point node and a station node.");

      ns3::Ptr<ns3::Node> apNode = WifiZone::is_ap(a) ? a : b;
      ns3::Ptr<ns3::Node> staNode = apNode == a ? b : a;

      WifiZone* zone = WifiZone::by_name(link_name);

      wifi.SetRemoteStationManager ("ns3::ConstantRateWifiManager",
                                    "ControlMode", ns3::StringValue ("HtMcs0"),
                                    "DataMode", ns3::StringValue ("HtMcs" + std::to_string(zone->get_mcs())));

      wifiPhy.SetChannel (zone->get_channel());
      wifiPhy.Set("Antennas", ns3::UintegerValue(zone->get_nss()));
      wifiPhy.Set("MaxSupportedTxSpatialStreams", ns3::UintegerValue(zone->get_nss()));
      wifiPhy.Set("MaxSupportedRxSpatialStreams", ns3::UintegerValue(zone->get_nss()));

      wifiMac.SetType ("ns3::StaWifiMac");

      netA.Add(wifi.Install (wifiPhy, wifiMac, staNode));

      ns3::Config::Set ("/NodeList/*/DeviceList/*/$ns3::WifiNetDevice/Phy/ChannelWidth", ns3::UintegerValue (40));

      NetPointNs3* sta_netpointNs3 = WifiZone::is_ap(src->ns3_node_) ? dst : src;
      const char* wifi_distance = simgrid::s4u::Host::by_name(sta_netpointNs3->name_)->get_property("wifi_distance");
      ns3::Ptr<ns3::ListPositionAllocator> positionAllocS = ns3::CreateObject<ns3::ListPositionAllocator> ();
      positionAllocS->Add(ns3::Vector( wifi_distance ? atof(wifi_distance) : 10.0 , 0, 0));
      mobility.SetPositionAllocator(positionAllocS);
      mobility.SetMobilityModel ("ns3::ConstantPositionMobilityModel");
      mobility.Install(staNode);

      std::string addr = simgrid::xbt::string_printf("%d.%d.0.0", zone->get_network(), zone->get_link());
      address.SetBase(addr.c_str(), "255.255.0.0", ("0.0.0." + std::to_string(zone->get_n_sta_nodes() + 2)).c_str());
      zone->add_sta_node();
      XBT_DEBUG("\tInterface stack '%s'", addr.c_str());
      interfaces.Add(address.Assign (netA));
      if (IPV4addr.size() <= (unsigned)dstNum)
        IPV4addr.resize(dstNum + 1);
      IPV4addr[dstNum] = transformIpv4Address(interfaces.GetAddress(interfaces.GetN() - 1));
  } else {
    ns3::PointToPointHelper pointToPoint;
<<<<<<< HEAD

    XBT_DEBUG("\tAdd PTP from %s to %s bw:'%f Bps' lat:'%fs'", src->get_cname(), dst->get_cname(), bw, lat);
=======
    XBT_DEBUG("\tAdd PTP from %d to %d bw:'%f Bps' lat:'%fs'", srcNum, dstNum, bw, lat);
>>>>>>> e3c20018
    pointToPoint.SetDeviceAttribute("DataRate",
                                    ns3::DataRateValue(ns3::DataRate(bw * 8))); // ns-3 takes bps, but we provide Bps
    pointToPoint.SetChannelAttribute("Delay", ns3::TimeValue(ns3::Seconds(lat)));

<<<<<<< HEAD
    netA.Add(pointToPoint.Install(host_src->ns3_node_, host_dst->ns3_node_));
  }

  std::string addr = simgrid::xbt::string_printf("%d.%d.0.0", number_of_networks, number_of_links);
  address.SetBase(addr.c_str(), "255.255.0.0");
  XBT_DEBUG("\tInterface stack '%s'", addr.c_str());
  auto addresses = address.Assign(netA);

  host_src->ipv4_address_ = transformIpv4Address(addresses.GetAddress(0));
  host_dst->ipv4_address_ = transformIpv4Address(addresses.GetAddress(1));
=======
    netA.Add(pointToPoint.Install(a, b));

    std::string addr = simgrid::xbt::string_printf("%d.%d.0.0", number_of_networks, number_of_links);
    address.SetBase(addr.c_str(), "255.255.0.0");
    XBT_DEBUG("\tInterface stack '%s'", addr.c_str());
    interfaces.Add(address.Assign (netA));

    if (IPV4addr.size() <= (unsigned)srcNum)
        IPV4addr.resize(srcNum + 1);
    IPV4addr[srcNum] = transformIpv4Address(interfaces.GetAddress(interfaces.GetN() - 2));

    if (IPV4addr.size() <= (unsigned)dstNum)
        IPV4addr.resize(dstNum + 1);
    IPV4addr[dstNum] = transformIpv4Address(interfaces.GetAddress(interfaces.GetN() - 1));
>>>>>>> e3c20018

    if (number_of_links == 255){
        xbt_assert(number_of_networks < 255, "Number of links and networks exceed 255*255");
        number_of_links = 1;
        number_of_networks++;
    } else {
        number_of_links++;
    }
  }
}<|MERGE_RESOLUTION|>--- conflicted
+++ resolved
@@ -20,8 +20,8 @@
 #include <ns3/application-container.h>
 #include <ns3/event-id.h>
 
+#include "ns3/mobility-module.h"
 #include "ns3/wifi-module.h"
-#include "ns3/mobility-module.h"
 
 #include "network_ns3.hpp"
 #include "ns3/ns3_simulator.hpp"
@@ -37,12 +37,6 @@
 
 XBT_LOG_NEW_DEFAULT_SUBCATEGORY(ns3, surf, "Logging specific to the SURF network ns-3 module");
 
-<<<<<<< HEAD
-=======
-std::vector<std::string> IPV4addr;
-static std::string transformIpv4Address(ns3::Ipv4Address from);
-
->>>>>>> e3c20018
 /*****************
  * Crude globals *
  *****************/
@@ -57,58 +51,74 @@
 
 /* wifi globals */
 static ns3::WifiHelper wifi;
-static ns3::YansWifiPhyHelper wifiPhy = ns3::YansWifiPhyHelper::Default ();
-static ns3::YansWifiChannelHelper wifiChannel = ns3::YansWifiChannelHelper::Default ();
+static ns3::YansWifiPhyHelper wifiPhy         = ns3::YansWifiPhyHelper::Default();
+static ns3::YansWifiChannelHelper wifiChannel = ns3::YansWifiChannelHelper::Default();
 static ns3::WifiMacHelper wifiMac;
 static ns3::MobilityHelper mobility;
 
 simgrid::xbt::Extension<simgrid::kernel::routing::NetPoint, NetPointNs3> NetPointNs3::EXTENSION_ID;
 
+static std::string transformIpv4Address(ns3::Ipv4Address from)
+{
+  std::stringstream sstream;
+  sstream << from;
+  return sstream.str();
+}
+
 NetPointNs3::NetPointNs3() : ns3_node_(ns3::CreateObject<ns3::Node>(0))
 {
   stack.Install(ns3_node_);
 }
 
 WifiZone::WifiZone(std::string name_, simgrid::s4u::Host* host_, ns3::Ptr<ns3::Node> ap_node_,
-                   ns3::Ptr<ns3::YansWifiChannel> channel_, int mcs_, int nss_, int network_, int link_) :
-    name(name_), host(host_), ap_node(ap_node_), channel(channel_), mcs(mcs_), nss(nss_),
-    network(network_), link(link_) {
-    n_sta_nodes = 0;
-    wifi_zones[name_] = this;
-}
-
-bool WifiZone::is_ap(ns3::Ptr<ns3::Node> node){
-    for (std::pair<std::string, WifiZone*> zone : wifi_zones)
-        if (zone.second->get_ap_node() == node)
-            return true;
-    return false;
-}
-
-WifiZone* WifiZone::by_name(std::string name) {
-    WifiZone* zone;
-    try {
-        zone = wifi_zones.at(name);
-    }
-    catch (const std::out_of_range& oor) {
-        return nullptr;
-    }
-    return zone;
+                   ns3::Ptr<ns3::YansWifiChannel> channel_, int mcs_, int nss_, int network_, int link_)
+    : name(name_)
+    , host(host_)
+    , ap_node(ap_node_)
+    , channel(channel_)
+    , mcs(mcs_)
+    , nss(nss_)
+    , network(network_)
+    , link(link_)
+{
+  n_sta_nodes       = 0;
+  wifi_zones[name_] = this;
+}
+
+bool WifiZone::is_ap(ns3::Ptr<ns3::Node> node)
+{
+  for (std::pair<std::string, WifiZone*> zone : wifi_zones)
+    if (zone.second->get_ap_node() == node)
+      return true;
+  return false;
+}
+
+WifiZone* WifiZone::by_name(std::string name)
+{
+  WifiZone* zone;
+  try {
+    zone = wifi_zones.at(name);
+  } catch (const std::out_of_range& oor) {
+    return nullptr;
+  }
+  return zone;
 }
 
 std::unordered_map<std::string, WifiZone*> WifiZone::wifi_zones;
 
-static void initialize_ns3_wifi() {
-    wifi.SetStandard (ns3::WIFI_PHY_STANDARD_80211n_5GHZ);
-
-    for (auto host : simgrid::s4u::Engine::get_instance()->get_all_hosts()) {
-        const char* wifi_link = host->get_property("wifi_link");
-        const char* wifi_mcs = host->get_property("wifi_mcs");
-        const char* wifi_nss = host->get_property("wifi_nss");
-
-        if (wifi_link)
-          new WifiZone(wifi_link, host, host->get_netpoint()->extension<NetPointNs3>()->ns3_node_,
-                       wifiChannel.Create (), wifi_mcs ? atoi(wifi_mcs) : 3, wifi_nss ? atoi(wifi_nss) : 1, 0, 0);
-    }
+static void initialize_ns3_wifi()
+{
+  wifi.SetStandard(ns3::WIFI_PHY_STANDARD_80211n_5GHZ);
+
+  for (auto host : simgrid::s4u::Engine::get_instance()->get_all_hosts()) {
+    const char* wifi_link = host->get_property("wifi_link");
+    const char* wifi_mcs  = host->get_property("wifi_mcs");
+    const char* wifi_nss  = host->get_property("wifi_nss");
+
+    if (wifi_link)
+      new WifiZone(wifi_link, host, host->get_netpoint()->extension<NetPointNs3>()->ns3_node_, wifiChannel.Create(),
+                   wifi_mcs ? atoi(wifi_mcs) : 3, wifi_nss ? atoi(wifi_nss) : 1, 0, 0);
+  }
 }
 
 /*************
@@ -126,12 +136,8 @@
     auto* dst           = simgrid::s4u::Engine::get_instance()->netpoint_by_name_or_null(cluster.router_id);
     xbt_assert(dst != nullptr, "No router named %s", cluster.router_id.c_str());
 
-<<<<<<< HEAD
-    ns3_add_direct_route(src, dst, cluster.bw, cluster.lat, cluster.sharing_policy); // Any ns-3 route is symmetrical
-=======
-    // Any ns-3 route is symmetrical
-    ns3_add_direct_route(host_src, host_dst, cluster.bw, cluster.lat, cluster.id, cluster.sharing_policy);
->>>>>>> e3c20018
+    ns3_add_direct_route(src, dst, cluster.bw, cluster.lat, cluster.id,
+                         cluster.sharing_policy); // Any ns-3 route is symmetrical
 
     // Also add the host to the list of hosts that will be connected to the backbone
     Nodes.Add(src->extension<NetPointNs3>()->ns3_node_);
@@ -177,21 +183,8 @@
     //   XBT_DEBUG("src (%s), dst (%s), src_id = %d, dst_id = %d",src,dst, src_id, dst_id);
     XBT_DEBUG("\tLink (%s) bw:%fbps lat:%fs", link->get_cname(), link->get_bandwidth(), link->get_latency());
 
-<<<<<<< HEAD
-    ns3_add_direct_route(src, dst, link->get_bandwidth(), link->get_latency(), link->get_sharing_policy());
-=======
-    // create link ns3
-    auto* host_src = src->extension<NetPointNs3>();
-    auto* host_dst = dst->extension<NetPointNs3>();
-
-    host_src->set_name(src->get_name());
-    host_dst->set_name(dst->get_name());
-
-    xbt_assert(host_src != nullptr, "Network element %s does not seem to be ns-3-ready", src->get_cname());
-    xbt_assert(host_dst != nullptr, "Network element %s does not seem to be ns-3-ready", dst->get_cname());
-
-    ns3_add_direct_route(host_src, host_dst, link->get_bandwidth(), link->get_latency(), link->get_name(), link->get_sharing_policy());
->>>>>>> e3c20018
+    ns3_add_direct_route(src, dst, link->get_bandwidth(), link->get_latency(), link->get_name(),
+                         link->get_sharing_policy());
   } else {
     static bool warned_about_long_routes = false;
 
@@ -206,17 +199,6 @@
   }
 }
 
-<<<<<<< HEAD
-=======
-/* Create the ns3 topology based on routing strategy */
-static void postparse_cb()
-{
-  IPV4addr.shrink_to_fit();
-  ns3::GlobalRouteManager::BuildGlobalRoutingDatabase();
-  ns3::GlobalRouteManager::InitializeRoutes();
-}
-
->>>>>>> e3c20018
 /*********
  * Model *
  *********/
@@ -383,64 +365,56 @@
 {
   bandwidth_.peak = bandwidth;
   latency_.peak   = latency;
-<<<<<<< HEAD
 
   /* If wifi, create the wifizone now. If not, don't do anything: the links will be created in routeCreate_cb */
-=======
-  sharing_policy_ = policy;
->>>>>>> e3c20018
 
   if (policy == simgrid::s4u::Link::SharingPolicy::WIFI) {
-      static bool wifi_init = false;
-      if (!wifi_init) {
-          initialize_ns3_wifi();
-          wifi_init = true;
-      }
-
-      ns3::NetDeviceContainer netA;
-      WifiZone* zone = WifiZone::by_name(name);
-      xbt_assert(zone != 0, "Link name '%s' does not match the 'wifi_link' property of a host.", name.c_str());
-      NetPointNs3* netpoint_ns3 = zone->get_host()->get_netpoint()->extension<NetPointNs3>();     
-
-      wifi.SetRemoteStationManager ("ns3::ConstantRateWifiManager",
-                                    "ControlMode", ns3::StringValue ("HtMcs0"),
-                                    "DataMode", ns3::StringValue ("HtMcs" + std::to_string(zone->get_mcs())));
-
-      wifiPhy.SetChannel (zone->get_channel());
-      wifiPhy.Set("Antennas", ns3::UintegerValue(zone->get_nss()));
-      wifiPhy.Set("MaxSupportedTxSpatialStreams", ns3::UintegerValue(zone->get_nss()));
-      wifiPhy.Set("MaxSupportedRxSpatialStreams", ns3::UintegerValue(zone->get_nss()));
-
-      wifiMac.SetType("ns3::ApWifiMac");
-
-      netA.Add(wifi.Install (wifiPhy, wifiMac, zone->get_ap_node()));
-
-      ns3::Ptr<ns3::ListPositionAllocator> positionAllocS = ns3::CreateObject<ns3::ListPositionAllocator> ();
-      positionAllocS->Add(ns3::Vector(0, 0, 0));
-      mobility.SetPositionAllocator(positionAllocS);
-      mobility.SetMobilityModel ("ns3::ConstantPositionMobilityModel");
-      mobility.Install(zone->get_ap_node());
-
-      ns3::Ipv4AddressHelper address;
-      std::string addr = simgrid::xbt::string_printf("%d.%d.0.0", number_of_networks, number_of_links);
-      address.SetBase(addr.c_str(), "255.255.0.0");
-      XBT_DEBUG("\tInterface stack '%s'", addr.c_str());
-      interfaces.Add(address.Assign (netA));
-      zone->set_network(number_of_networks);
-      zone->set_link(number_of_links);
-
-      int nodeNum = netpoint_ns3->node_num;
-      if (IPV4addr.size() <= (unsigned)nodeNum)
-        IPV4addr.resize(nodeNum + 1);
-      IPV4addr[nodeNum] = transformIpv4Address(interfaces.GetAddress(interfaces.GetN() - 1));
-
-      if (number_of_links == 255){
-        xbt_assert(number_of_networks < 255, "Number of links and networks exceed 255*255");
-        number_of_links = 1;
-        number_of_networks++;
-      } else {
-        number_of_links++;
-      }
+    static bool wifi_init = false;
+    if (!wifi_init) {
+      initialize_ns3_wifi();
+      wifi_init = true;
+    }
+
+    ns3::NetDeviceContainer netA;
+    WifiZone* zone = WifiZone::by_name(name);
+    xbt_assert(zone != 0, "Link name '%s' does not match the 'wifi_link' property of a host.", name.c_str());
+    NetPointNs3* netpoint_ns3 = zone->get_host()->get_netpoint()->extension<NetPointNs3>();
+
+    wifi.SetRemoteStationManager("ns3::ConstantRateWifiManager", "ControlMode", ns3::StringValue("HtMcs0"), "DataMode",
+                                 ns3::StringValue("HtMcs" + std::to_string(zone->get_mcs())));
+
+    wifiPhy.SetChannel(zone->get_channel());
+    wifiPhy.Set("Antennas", ns3::UintegerValue(zone->get_nss()));
+    wifiPhy.Set("MaxSupportedTxSpatialStreams", ns3::UintegerValue(zone->get_nss()));
+    wifiPhy.Set("MaxSupportedRxSpatialStreams", ns3::UintegerValue(zone->get_nss()));
+
+    wifiMac.SetType("ns3::ApWifiMac");
+
+    netA.Add(wifi.Install(wifiPhy, wifiMac, zone->get_ap_node()));
+
+    ns3::Ptr<ns3::ListPositionAllocator> positionAllocS = ns3::CreateObject<ns3::ListPositionAllocator>();
+    positionAllocS->Add(ns3::Vector(0, 0, 0));
+    mobility.SetPositionAllocator(positionAllocS);
+    mobility.SetMobilityModel("ns3::ConstantPositionMobilityModel");
+    mobility.Install(zone->get_ap_node());
+
+    ns3::Ipv4AddressHelper address;
+    std::string addr = simgrid::xbt::string_printf("%d.%d.0.0", number_of_networks, number_of_links);
+    address.SetBase(addr.c_str(), "255.255.0.0");
+    XBT_DEBUG("\tInterface stack '%s'", addr.c_str());
+    auto addresses = address.Assign(netA);
+    zone->set_network(number_of_networks);
+    zone->set_link(number_of_links);
+
+    netpoint_ns3->ipv4_address_ = transformIpv4Address(addresses.GetAddress(addresses.GetN() - 1));
+
+    if (number_of_links == 255) {
+      xbt_assert(number_of_networks < 255, "Number of links and networks exceed 255*255");
+      number_of_links = 1;
+      number_of_networks++;
+    } else {
+      number_of_links++;
+    }
   }
   s4u::Link::on_creation(*this->get_iface());
 }
@@ -544,20 +518,8 @@
     id.Cancel();
 }
 
-static std::string transformIpv4Address(ns3::Ipv4Address from)
-{
-  std::stringstream sstream;
-  sstream << from ;
-  return sstream.str();
-}
-
-<<<<<<< HEAD
 void ns3_add_direct_route(simgrid::kernel::routing::NetPoint* src, simgrid::kernel::routing::NetPoint* dst, double bw,
-                          double lat, simgrid::s4u::Link::SharingPolicy policy)
-=======
-void ns3_add_direct_route(NetPointNs3* src, NetPointNs3* dst, double bw, double lat, std::string link_name,
-                          simgrid::s4u::Link::SharingPolicy policy)
->>>>>>> e3c20018
+                          double lat, std::string link_name, simgrid::s4u::Link::SharingPolicy policy)
 {
   ns3::Ipv4AddressHelper address;
   ns3::NetDeviceContainer netA;
@@ -570,90 +532,68 @@
   xbt_assert(host_dst != nullptr, "Network element %s does not seem to be ns-3-ready", dst->get_cname());
 
   if (policy == simgrid::s4u::Link::SharingPolicy::WIFI) {
-      xbt_assert(WifiZone::is_ap(a) != WifiZone::is_ap(b), "A wifi route can only exist between an access point node and a station node.");
-
-      ns3::Ptr<ns3::Node> apNode = WifiZone::is_ap(a) ? a : b;
-      ns3::Ptr<ns3::Node> staNode = apNode == a ? b : a;
-
-      WifiZone* zone = WifiZone::by_name(link_name);
-
-      wifi.SetRemoteStationManager ("ns3::ConstantRateWifiManager",
-                                    "ControlMode", ns3::StringValue ("HtMcs0"),
-                                    "DataMode", ns3::StringValue ("HtMcs" + std::to_string(zone->get_mcs())));
-
-      wifiPhy.SetChannel (zone->get_channel());
-      wifiPhy.Set("Antennas", ns3::UintegerValue(zone->get_nss()));
-      wifiPhy.Set("MaxSupportedTxSpatialStreams", ns3::UintegerValue(zone->get_nss()));
-      wifiPhy.Set("MaxSupportedRxSpatialStreams", ns3::UintegerValue(zone->get_nss()));
-
-      wifiMac.SetType ("ns3::StaWifiMac");
-
-      netA.Add(wifi.Install (wifiPhy, wifiMac, staNode));
-
-      ns3::Config::Set ("/NodeList/*/DeviceList/*/$ns3::WifiNetDevice/Phy/ChannelWidth", ns3::UintegerValue (40));
-
-      NetPointNs3* sta_netpointNs3 = WifiZone::is_ap(src->ns3_node_) ? dst : src;
-      const char* wifi_distance = simgrid::s4u::Host::by_name(sta_netpointNs3->name_)->get_property("wifi_distance");
-      ns3::Ptr<ns3::ListPositionAllocator> positionAllocS = ns3::CreateObject<ns3::ListPositionAllocator> ();
-      positionAllocS->Add(ns3::Vector( wifi_distance ? atof(wifi_distance) : 10.0 , 0, 0));
-      mobility.SetPositionAllocator(positionAllocS);
-      mobility.SetMobilityModel ("ns3::ConstantPositionMobilityModel");
-      mobility.Install(staNode);
-
-      std::string addr = simgrid::xbt::string_printf("%d.%d.0.0", zone->get_network(), zone->get_link());
-      address.SetBase(addr.c_str(), "255.255.0.0", ("0.0.0." + std::to_string(zone->get_n_sta_nodes() + 2)).c_str());
-      zone->add_sta_node();
-      XBT_DEBUG("\tInterface stack '%s'", addr.c_str());
-      interfaces.Add(address.Assign (netA));
-      if (IPV4addr.size() <= (unsigned)dstNum)
-        IPV4addr.resize(dstNum + 1);
-      IPV4addr[dstNum] = transformIpv4Address(interfaces.GetAddress(interfaces.GetN() - 1));
+    auto a = host_src->ns3_node_;
+    auto b = host_dst->ns3_node_;
+    xbt_assert(WifiZone::is_ap(a) != WifiZone::is_ap(b),
+               "A wifi route can only exist between an access point node and a station node.");
+
+    ns3::Ptr<ns3::Node> apNode  = WifiZone::is_ap(a) ? a : b;
+    ns3::Ptr<ns3::Node> staNode = apNode == a ? b : a;
+
+    WifiZone* zone = WifiZone::by_name(link_name);
+
+    wifi.SetRemoteStationManager("ns3::ConstantRateWifiManager", "ControlMode", ns3::StringValue("HtMcs0"), "DataMode",
+                                 ns3::StringValue("HtMcs" + std::to_string(zone->get_mcs())));
+
+    wifiPhy.SetChannel(zone->get_channel());
+    wifiPhy.Set("Antennas", ns3::UintegerValue(zone->get_nss()));
+    wifiPhy.Set("MaxSupportedTxSpatialStreams", ns3::UintegerValue(zone->get_nss()));
+    wifiPhy.Set("MaxSupportedRxSpatialStreams", ns3::UintegerValue(zone->get_nss()));
+
+    wifiMac.SetType("ns3::StaWifiMac");
+
+    netA.Add(wifi.Install(wifiPhy, wifiMac, staNode));
+
+    ns3::Config::Set("/NodeList/*/DeviceList/*/$ns3::WifiNetDevice/Phy/ChannelWidth", ns3::UintegerValue(40));
+
+    NetPointNs3* sta_netpointNs3 = WifiZone::is_ap(host_src->ns3_node_) ? host_src : host_dst;
+    const char* wifi_distance    = simgrid::s4u::Host::by_name(sta_netpointNs3->name_)->get_property("wifi_distance");
+    ns3::Ptr<ns3::ListPositionAllocator> positionAllocS = ns3::CreateObject<ns3::ListPositionAllocator>();
+    positionAllocS->Add(ns3::Vector(wifi_distance ? atof(wifi_distance) : 10.0, 0, 0));
+    mobility.SetPositionAllocator(positionAllocS);
+    mobility.SetMobilityModel("ns3::ConstantPositionMobilityModel");
+    mobility.Install(staNode);
+
+    std::string addr = simgrid::xbt::string_printf("%d.%d.0.0", zone->get_network(), zone->get_link());
+    address.SetBase(addr.c_str(), "255.255.0.0", ("0.0.0." + std::to_string(zone->get_n_sta_nodes() + 2)).c_str());
+    zone->add_sta_node();
+    XBT_DEBUG("\tInterface stack '%s'", addr.c_str());
+    auto addresses          = address.Assign(netA);
+    host_dst->ipv4_address_ = transformIpv4Address(addresses.GetAddress(addresses.GetN() - 1));
   } else {
     ns3::PointToPointHelper pointToPoint;
-<<<<<<< HEAD
 
     XBT_DEBUG("\tAdd PTP from %s to %s bw:'%f Bps' lat:'%fs'", src->get_cname(), dst->get_cname(), bw, lat);
-=======
-    XBT_DEBUG("\tAdd PTP from %d to %d bw:'%f Bps' lat:'%fs'", srcNum, dstNum, bw, lat);
->>>>>>> e3c20018
     pointToPoint.SetDeviceAttribute("DataRate",
                                     ns3::DataRateValue(ns3::DataRate(bw * 8))); // ns-3 takes bps, but we provide Bps
     pointToPoint.SetChannelAttribute("Delay", ns3::TimeValue(ns3::Seconds(lat)));
 
-<<<<<<< HEAD
     netA.Add(pointToPoint.Install(host_src->ns3_node_, host_dst->ns3_node_));
-  }
-
-  std::string addr = simgrid::xbt::string_printf("%d.%d.0.0", number_of_networks, number_of_links);
-  address.SetBase(addr.c_str(), "255.255.0.0");
-  XBT_DEBUG("\tInterface stack '%s'", addr.c_str());
-  auto addresses = address.Assign(netA);
-
-  host_src->ipv4_address_ = transformIpv4Address(addresses.GetAddress(0));
-  host_dst->ipv4_address_ = transformIpv4Address(addresses.GetAddress(1));
-=======
-    netA.Add(pointToPoint.Install(a, b));
 
     std::string addr = simgrid::xbt::string_printf("%d.%d.0.0", number_of_networks, number_of_links);
     address.SetBase(addr.c_str(), "255.255.0.0");
     XBT_DEBUG("\tInterface stack '%s'", addr.c_str());
-    interfaces.Add(address.Assign (netA));
-
-    if (IPV4addr.size() <= (unsigned)srcNum)
-        IPV4addr.resize(srcNum + 1);
-    IPV4addr[srcNum] = transformIpv4Address(interfaces.GetAddress(interfaces.GetN() - 2));
-
-    if (IPV4addr.size() <= (unsigned)dstNum)
-        IPV4addr.resize(dstNum + 1);
-    IPV4addr[dstNum] = transformIpv4Address(interfaces.GetAddress(interfaces.GetN() - 1));
->>>>>>> e3c20018
-
-    if (number_of_links == 255){
-        xbt_assert(number_of_networks < 255, "Number of links and networks exceed 255*255");
-        number_of_links = 1;
-        number_of_networks++;
+    auto addresses = address.Assign(netA);
+
+    host_src->ipv4_address_ = transformIpv4Address(addresses.GetAddress(0));
+    host_dst->ipv4_address_ = transformIpv4Address(addresses.GetAddress(1));
+
+    if (number_of_links == 255) {
+      xbt_assert(number_of_networks < 255, "Number of links and networks exceed 255*255");
+      number_of_links = 1;
+      number_of_networks++;
     } else {
-        number_of_links++;
+      number_of_links++;
     }
   }
 }