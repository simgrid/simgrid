/* Copyright (c) 2010, 2012-2015. The SimGrid Team.
 * All rights reserved.                                                     */

/* This program is free software; you can redistribute it and/or modify it
 * under the terms of the license (GNU LGPL) which comes with this package. */

#include "energy.hpp"
#include "../cpu_cas01.hpp"

/** @addtogroup SURF_plugin_energy


This is the energy plugin, enabling to account not only for computation time,
but also for the dissipated energy in the simulated platform.

The energy consumption of a CPU depends directly of its current load. Specify that consumption in your platform file as follows:

\verbatim
<host id="HostA" power="100.0Mf" >
    <prop id="watt_per_state" value="100.0:200.0" />
    <prop id="watt_off" value="10" />
</host>
\endverbatim

The first property means that when your host is up and running, but without anything to do, it will dissipate 100 Watts.
If it's fully loaded, it will dissipate 200 Watts. If its load is at 50%, then it will dissipate 150 Watts.
The second property means that when your host is turned off, it will dissipate only 10 Watts (please note that these values are arbitrary).

If your CPU is using pstates, then you can provide one consumption interval per pstate.

\verbatim
<host id="HostB" power="100.0Mf,50.0Mf,20.0Mf" pstate="0" >
    <prop id="watt_per_state" value="95.0:200.0, 93.0:170.0, 90.0:150.0" />
    <prop id="watt_off" value="10" />
</host>
\endverbatim

That host has 3 levels of performance with the following performance: 100 Mflop/s, 50 Mflop/s or 20 Mflop/s.
It starts at pstate 0 (ie, at 100 Mflop/s). In this case, you have to specify one interval per pstate in the watt_per_state property.
In this example, the idle consumption is 95 Watts, 93 Watts and 90 Watts in each pstate while the CPU burn consumption are at 200 Watts,
170 Watts and 150 Watts respectively.

To change the pstate of a given CPU, use the following functions: #MSG_host_get_nb_pstates(), #MSG_host_set_pstate(), #MSG_host_get_power_peak_at().

To simulate the energy-related elements, first call the #sg_energy_plugin_init() before your #MSG_init(),
and then use the following function to retrieve the consumption of a given host: #MSG_host_get_consumed_energy().
 */

XBT_LOG_EXTERNAL_CATEGORY(surf_kernel);
XBT_LOG_NEW_DEFAULT_SUBCATEGORY(surf_energy, surf,
                                "Logging specific to the SURF energy plugin");

std::map<Cpu*, CpuEnergy*> *surf_energy=NULL;

static void energyCpuCreatedCallback(Cpu *cpu){
  (*surf_energy)[cpu] = new CpuEnergy(cpu);
}


/* Computes the consumption so far.  Called lazily on need. */
static void update_consumption(Cpu *cpu, CpuEnergy *cpu_energy) {
	double cpu_load = lmm_constraint_get_usage(cpu->getConstraint()) / cpu->m_powerPeak;
	double start_time = cpu_energy->last_updated;
	double finish_time = surf_get_clock();

	double previous_energy = cpu_energy->total_energy;

	double instantaneous_consumption;
	if (cpu->getState() == SURF_RESOURCE_OFF)
		instantaneous_consumption = cpu_energy->watts_off;
	else
		instantaneous_consumption = cpu_energy->getCurrentWattsValue(cpu_load);

	double energy_this_step = instantaneous_consumption*(finish_time-start_time);

	cpu_energy->total_energy = previous_energy + energy_this_step;
	cpu_energy->last_updated = finish_time;

	XBT_DEBUG("[cpu_update_energy] period=[%.2f-%.2f]; current power peak=%.0E flop/s; consumption change: %.2f J -> %.2f J",
  		  start_time, finish_time, cpu->m_powerPeak, previous_energy, energy_this_step);
}

static void energyCpuDestructedCallback(Cpu *cpu){
  std::map<Cpu*, CpuEnergy*>::iterator cpu_energy_it = surf_energy->find(cpu);
  xbt_assert(cpu_energy_it != surf_energy->end(), "The cpu is not in surf_energy.");

  CpuEnergy *cpu_energy = cpu_energy_it->second;
  update_consumption(cpu, cpu_energy);

  // Adrien - October 2015, Changes related to VM energy extensions
  // Only report/delete and erase if the cpu_energy is related to a physical one
  if(cpu->isVirtual() == NULL){
    XBT_INFO("Total energy of host %s: %f Joules", cpu->getName(), cpu_energy->getConsumedEnergy());
    delete cpu_energy_it->second;
    surf_energy->erase(cpu_energy_it);
  }

}

static void energyCpuActionStateChangedCallback(CpuAction *action, e_surf_action_state_t old, e_surf_action_state_t cur){
  Cpu *cpu  = getActionCpu(action);

  CpuEnergy *cpu_energy = (*surf_energy)[cpu];

  if(cpu_energy->last_updated < surf_get_clock())
	  update_consumption(cpu, cpu_energy);
}

static void energyStateChangedCallback(Cpu *cpu, e_surf_resource_state_t oldState, e_surf_resource_state_t newState){
  CpuEnergy *cpu_energy = (*surf_energy)[cpu];

  if(cpu_energy->last_updated < surf_get_clock())
	  update_consumption(cpu, cpu_energy);
}

static void sg_energy_plugin_exit()
{
  delete surf_energy;
  surf_energy = NULL;
}

/** \ingroup SURF_plugin_energy
 * \brief Enable energy plugin
 * \details Enable energy plugin to get joules consumption of each cpu. You should call this function before #MSG_init().
 */
void sg_energy_plugin_init() {
  if (surf_energy == NULL) {
    surf_energy = new std::map<Cpu*, CpuEnergy*>();
    surf_callback_connect(cpuCreatedCallbacks, energyCpuCreatedCallback);
    surf_callback_connect(cpuDestructedCallbacks, energyCpuDestructedCallback);
    surf_callback_connect(cpuActionStateChangedCallbacks, energyCpuActionStateChangedCallback);
    surf_callback_connect(surfExitCallbacks, sg_energy_plugin_exit);
    surf_callback_connect(cpuStateChangedCallbacks, energyStateChangedCallback);
  }
}

/**
 *
 */
CpuEnergy::CpuEnergy(Cpu *ptr)
{
  cpu = ptr;
  total_energy = 0;
  power_range_watts_list = getWattsRangeList();
  last_updated = surf_get_clock();

  if (cpu->getProperties() != NULL) {
	char* off_power_str = (char*)xbt_dict_get_or_null(cpu->getProperties(), "watt_off");
	if (off_power_str != NULL)
		watts_off = atof(off_power_str);
	else
		watts_off = 0;
  }

}

CpuEnergy::~CpuEnergy(){
  unsigned int iter;
  xbt_dynar_t power_tuple = NULL;
  xbt_dynar_foreach(power_range_watts_list, iter, power_tuple)
    xbt_dynar_free(&power_tuple);
  xbt_dynar_free(&power_range_watts_list);
}


double CpuEnergy::getWattMinAt(int pstate) {
  xbt_dynar_t power_range_list = power_range_watts_list;
  xbt_assert(power_range_watts_list, "No power range properties specified for host %s", cpu->getName());
  xbt_dynar_t current_power_values = xbt_dynar_get_as(power_range_list, static_cast<CpuCas01*>(cpu)->getPState(), xbt_dynar_t);
  double min_power = xbt_dynar_get_as(current_power_values, 0, double);
  return min_power;
}
double CpuEnergy::getWattMaxAt(int pstate) {
  xbt_dynar_t power_range_list = power_range_watts_list;
  xbt_assert(power_range_watts_list, "No power range properties specified for host %s", cpu->getName());
  xbt_dynar_t current_power_values = xbt_dynar_get_as(power_range_list, static_cast<CpuCas01*>(cpu)->getPState(), xbt_dynar_t);
  double max_power = xbt_dynar_get_as(current_power_values, 1, double);
  return max_power;
}

/**
 * Computes the power consumed by the host according to the current pstate and processor load
 *
 */
double CpuEnergy::getCurrentWattsValue(double cpu_load)
{
	xbt_dynar_t power_range_list = power_range_watts_list;
	xbt_assert(power_range_watts_list, "No power range properties specified for host %s", cpu->getName());

    /* retrieve the power values associated with the current pstate */
    xbt_dynar_t current_power_values = xbt_dynar_get_as(power_range_list, static_cast<CpuCas01*>(cpu)->getPState(), xbt_dynar_t);

    /* min_power corresponds to the idle power (cpu load = 0) */
    /* max_power is the power consumed at 100% cpu load       */
    double min_power = xbt_dynar_get_as(current_power_values, 0, double);
    double max_power = xbt_dynar_get_as(current_power_values, 1, double);
    double power_slope = max_power - min_power;

    double current_power = min_power + cpu_load * power_slope;

	XBT_DEBUG("[get_current_watts] min_power=%f, max_power=%f, slope=%f", min_power, max_power, power_slope);
    XBT_DEBUG("[get_current_watts] Current power (watts) = %f, load = %f", current_power, cpu_load);

	return current_power;
}

double CpuEnergy::getConsumedEnergy()
{
<<<<<<< HEAD
	
   if(last_updated < surf_get_clock()) {
		if (cpu->getState() == SURF_RESOURCE_OFF)
			update_consumption_off(cpu, this);
		else
			update_consumption_running(cpu, this);
	}
  return total_energy;
=======
	if(last_updated < surf_get_clock())
		update_consumption(cpu, this);
	return total_energy;
>>>>>>> a34d8237
}

xbt_dynar_t CpuEnergy::getWattsRangeList()
{
	xbt_dynar_t power_range_list;
	xbt_dynar_t power_tuple;
	int i = 0, pstate_nb=0;
	xbt_dynar_t current_power_values;
	double min_power, max_power;

	if (cpu->getProperties() == NULL)
		return NULL;

	char* all_power_values_str = (char*)xbt_dict_get_or_null(cpu->getProperties(), "watt_per_state");

	if (all_power_values_str == NULL)
		return NULL;


	power_range_list = xbt_dynar_new(sizeof(xbt_dynar_t), NULL);
	xbt_dynar_t all_power_values = xbt_str_split(all_power_values_str, ",");

	pstate_nb = xbt_dynar_length(all_power_values);
	for (i=0; i< pstate_nb; i++)
	{
		/* retrieve the power values associated with the current pstate */
		current_power_values = xbt_str_split(xbt_dynar_get_as(all_power_values, i, char*), ":");
		xbt_assert(xbt_dynar_length(current_power_values) > 1,
				"Power properties incorrectly defined - could not retrieve min and max power values for host %s",
				cpu->getName());

		/* min_power corresponds to the idle power (cpu load = 0) */
		/* max_power is the power consumed at 100% cpu load       */
		min_power = atof(xbt_dynar_get_as(current_power_values, 0, char*));
		max_power = atof(xbt_dynar_get_as(current_power_values, 1, char*));

		power_tuple = xbt_dynar_new(sizeof(double), NULL);
		xbt_dynar_push_as(power_tuple, double, min_power);
		xbt_dynar_push_as(power_tuple, double, max_power);

		xbt_dynar_push_as(power_range_list, xbt_dynar_t, power_tuple);
		xbt_dynar_free(&current_power_values);
	}
	xbt_dynar_free(&all_power_values);
	return power_range_list;
}<|MERGE_RESOLUTION|>--- conflicted
+++ resolved
@@ -206,20 +206,11 @@
 
 double CpuEnergy::getConsumedEnergy()
 {
-<<<<<<< HEAD
-	
-   if(last_updated < surf_get_clock()) {
-		if (cpu->getState() == SURF_RESOURCE_OFF)
-			update_consumption_off(cpu, this);
-		else
-			update_consumption_running(cpu, this);
-	}
-  return total_energy;
-=======
+
 	if(last_updated < surf_get_clock())
 		update_consumption(cpu, this);
 	return total_energy;
->>>>>>> a34d8237
+
 }
 
 xbt_dynar_t CpuEnergy::getWattsRangeList()
