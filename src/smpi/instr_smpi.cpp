/* Copyright (c) 2010, 2012-2017. The SimGrid Team.
 * All rights reserved.                                                     */

/* This program is free software; you can redistribute it and/or modify it
 * under the terms of the license (GNU LGPL) which comes with this package. */

#include "private.h"
#include "private.hpp"
#include <ctype.h>
#include <simgrid/sg_config.h>
#include <stdarg.h>
#include <wchar.h>

XBT_LOG_NEW_DEFAULT_SUBCATEGORY(instr_smpi, instr, "Tracing SMPI");

static xbt_dict_t keys;

static const char *smpi_colors[] ={
    "recv",     "1 0 0",
    "irecv",    "1 0.52 0.52",
    "send",     "0 0 1",
    "isend",    "0.52 0.52 1",
    "sendrecv", "0 1 1",
    "wait",     "1 1 0",
    "waitall",  "0.78 0.78 0",
    "waitany",  "0.78 0.78 0.58",
    "test",     "0.52 0.52 0",

    "allgather",     "1 0 0",
    "allgatherv",    "1 0.52 0.52",
    "allreduce",     "1 0 1",
    "alltoall",      "0.52 0 1",
    "alltoallv",     "0.78 0.52 1",
    "barrier",       "0 0.78 0.78",
    "bcast",         "0 0.78 0.39",
    "gather",        "1 1 0",
    "gatherv",       "1 1 0.52",
    "reduce",        "0 1 0",
    "reducescatter", "0.52 1 0.52",
    "scan",          "1 0.58 0.23",
    "exscan",          "1 0.54 0.25",
    "scatterv",      "0.52 0 0.52",
    "scatter",       "1 0.74 0.54",

    "computing",     "0 1 1",
    "sleeping",      "0 0.5 0.5",

    "init",       "0 1 0",
    "finalize",     "0 1 0",

    "put",       "0.3 1 0",
    "get",       "0 1 0.3",
    "accumulate",       "1 0.3 0",
    
    "migration",	"0.2 0.5 0.2",
    
    "win_fence",       "1 0 0.3",
    "win_post",       "1 0 0.8",
    "win_wait",       "1 0.8 0",
    "win_start",       "0.8 0 1",
    "win_complete",       "0.8 1 0",
    nullptr, nullptr,
};

static char *str_tolower (const char *str)
{
  char* ret = xbt_strdup(str);
  int n     = strlen(ret);
  for (int i = 0; i < n; i++)
    ret[i] = tolower (str[i]);
  return ret;
}

static const char *instr_find_color (const char *state)
{
  char* target        = str_tolower(state);
  const char* ret     = nullptr;
  unsigned int i      = 0;
  const char* current = smpi_colors[i];
  while (current != nullptr) {
    if (strcmp (state, current) == 0 //exact match
        || strstr(target, current) != 0 ){//as substring
         ret = smpi_colors[i+1]; 
         break; 
    }
    i+=2;
    current = smpi_colors[i];
  }
  xbt_free(target);
  return ret;
}

char *smpi_container(int rank, char *container, int n)
{
  if(smpi_process()->replaying()){
    snprintf(container, n, "%s-rank-%d", SIMIX_host_self_get_name(), rank);
  /*TODO We may need a configuration flag to enable or disable the tracing of
   * the migration of processes/tasks.*/
  }else{
    snprintf(container, n, "rank-%d", rank);
  }
  return container;
}

static char *TRACE_smpi_get_key(int src, int dst, int tag, char *key, int n, int send);

static char *TRACE_smpi_put_key(int src, int dst, int tag, char *key, int n, int send)
{
  //get the dynar for src#dst
  char aux[INSTR_DEFAULT_STR_SIZE];
  snprintf(aux, INSTR_DEFAULT_STR_SIZE, "%d#%d#%d#%d", src, dst, tag, send);
  xbt_dynar_t d = static_cast<xbt_dynar_t>(xbt_dict_get_or_null(keys, aux));

  if (d == nullptr) {
    d = xbt_dynar_new(sizeof(char *), &xbt_free_ref);
    xbt_dict_set(keys, aux, d, nullptr);
  }

  //generate the key
  static unsigned long long counter = 0;
  counter++;
  snprintf(key, n, "%d_%d_%d_%llu", src, dst, tag, counter);

  //push it
  char *a = static_cast<char*> (xbt_strdup(key));
  xbt_dynar_push_as(d, char *, a);

  return key;
}

static char *TRACE_smpi_get_key(int src, int dst, int tag, char *key, int n, int send)
{
  char aux[INSTR_DEFAULT_STR_SIZE];
  snprintf(aux, INSTR_DEFAULT_STR_SIZE, "%d#%d#%d#%d", src, dst, tag, send==1?0:1);
  xbt_dynar_t d = static_cast<xbt_dynar_t>(xbt_dict_get_or_null(keys, aux));

  // first posted
  if(xbt_dynar_is_empty(d)){
      TRACE_smpi_put_key(src, dst, tag, key, n, send);
      return key;
  }

  char *s = xbt_dynar_get_as (d, 0, char *);
  snprintf (key, n, "%s", s);
  xbt_dynar_remove_at (d, 0, nullptr);
  return key;
}

static xbt_dict_t process_category;

static void cleanup_extra_data (instr_extra_data extra){
  if(extra!=nullptr){
    if(extra->sendcounts!=nullptr)
      xbt_free(extra->sendcounts);
    if(extra->recvcounts!=nullptr)
      xbt_free(extra->recvcounts);
    xbt_free(extra);
  }
}

void TRACE_internal_smpi_set_category (const char *category)
{
  if (not TRACE_smpi_is_enabled())
    return;

  //declare category
  TRACE_category (category);

  char processid[INSTR_DEFAULT_STR_SIZE];
  snprintf (processid, INSTR_DEFAULT_STR_SIZE, "%p", SIMIX_process_self());
  if (xbt_dict_get_or_null (process_category, processid))
    xbt_dict_remove (process_category, processid);
  if (category != nullptr)
    xbt_dict_set (process_category, processid, xbt_strdup(category), nullptr);
}

const char *TRACE_internal_smpi_get_category ()
{
  if (not TRACE_smpi_is_enabled())
    return nullptr;

  char processid[INSTR_DEFAULT_STR_SIZE];
  snprintf (processid, INSTR_DEFAULT_STR_SIZE, "%p", SIMIX_process_self());
  return static_cast<char*>(xbt_dict_get_or_null (process_category, processid));
}

void TRACE_smpi_alloc()
{
  keys = xbt_dict_new_homogeneous(xbt_dynar_free_voidp);
  process_category = xbt_dict_new_homogeneous(xbt_free_f);
}

void TRACE_smpi_release()
{
  xbt_dict_free(&keys);
  xbt_dict_free(&process_category);
}

void TRACE_smpi_init(int rank)
{
  if (not TRACE_smpi_is_enabled())
    return;

  char str[INSTR_DEFAULT_STR_SIZE];
  smpi_container(rank, str, INSTR_DEFAULT_STR_SIZE);

  container_t father;
  if (TRACE_smpi_is_grouped()){
    father = PJ_container_get (SIMIX_host_self_get_name());
  }else{
    father = PJ_container_get_root ();
  }
  xbt_assert(father!=nullptr,
      "Could not find a parent for mpi rank %s", str);
  container_t me = PJ_container_new(str, INSTR_SMPI, father);
  type_t eventype = PJ_type_event_new("MPI_Migrate", me->type);

  PJ_value_new ("migrate", "0 0 0", eventype);
#if HAVE_PAPI
  container_t container = me;

  papi_counter_t counters = smpi_process()->papi_counters();

  for (auto& it : counters) {
    /**
     * Check whether this variable already exists or not. Otherwise, it will be created
     * multiple times but only the last one would be used...
     */
    if (PJ_type_get_or_null(it.first.c_str(), container->type) == nullptr) {
      PJ_type_variable_new(it.first.c_str(), nullptr, container->type);
    }
  }
#endif
}

void TRACE_smpi_finalize(int rank)
{
  if (not TRACE_smpi_is_enabled())
    return;

  char str[INSTR_DEFAULT_STR_SIZE];
  container_t container = PJ_container_get(smpi_container(rank, str, INSTR_DEFAULT_STR_SIZE));
  PJ_container_remove_from_parent (container);
  PJ_container_free (container);
}

void TRACE_smpi_collective_in(int rank, int root, const char *operation, instr_extra_data extra)
{
  if (not TRACE_smpi_is_enabled()) {
    cleanup_extra_data(extra);
    return;
  }

  char str[INSTR_DEFAULT_STR_SIZE];
  smpi_container(rank, str, INSTR_DEFAULT_STR_SIZE);
  container_t container = PJ_container_get (str);
  type_t type = PJ_type_get ("MPI_STATE", container->type);
  const char *color = instr_find_color (operation);
  val_t value = PJ_value_get_or_new (operation, color, type);
  new PushStateEvent (SIMIX_get_clock(), container, type, value, static_cast<void*>(extra));
}

void TRACE_smpi_collective_out(int rank, int root, const char *operation)
{
  if (not TRACE_smpi_is_enabled())
    return;

  char str[INSTR_DEFAULT_STR_SIZE];
  smpi_container(rank, str, INSTR_DEFAULT_STR_SIZE);
  container_t container = PJ_container_get (str);
  type_t type = PJ_type_get ("MPI_STATE", container->type);

  new PopStateEvent (SIMIX_get_clock(), container, type);
}

void TRACE_smpi_computing_init(int rank, instr_extra_data extra)
{
 //first use, initialize the color in the trace
<<<<<<< HEAD
  if (!TRACE_smpi_is_enabled() || !TRACE_smpi_is_computing()) 
    return;

  char str[INSTR_DEFAULT_STR_SIZE];
  smpi_container(rank, str, INSTR_DEFAULT_STR_SIZE);
  container_t container = PJ_container_get (str);
  type_t type = PJ_type_get ("MPI_STATE", container->type);
  const char *color = instr_find_color ("computing");
  val_t value = PJ_value_get_or_new ("computing", color, type);
  if(extra != NULL){
    new_pajePushStateWithExtra(SIMIX_get_clock(), container, type, value,
      (void *)extra);//we need the extra data to keep track of states.
  }else{
    new_pajePushState(SIMIX_get_clock(), container, type, value);
  }
  new_pajePopState (SIMIX_get_clock(), container, type);
=======
 if (not TRACE_smpi_is_enabled() || not TRACE_smpi_is_computing())
   return;

 char str[INSTR_DEFAULT_STR_SIZE];
 smpi_container(rank, str, INSTR_DEFAULT_STR_SIZE);
 container_t container = PJ_container_get(str);
 type_t type           = PJ_type_get("MPI_STATE", container->type);
 const char* color     = instr_find_color("computing");
 val_t value           = PJ_value_get_or_new("computing", color, type);
 new PushStateEvent(SIMIX_get_clock(), container, type, value);
>>>>>>> f0300db6
}

void TRACE_smpi_computing_in(int rank, instr_extra_data extra)
{
  //do not forget to set the color first, otherwise this will explode
  if (not TRACE_smpi_is_enabled() || not TRACE_smpi_is_computing()) {
    cleanup_extra_data(extra);
    return;
  }

  char str[INSTR_DEFAULT_STR_SIZE];
  smpi_container(rank, str, INSTR_DEFAULT_STR_SIZE);
  container_t container = PJ_container_get (str);
  type_t type = PJ_type_get ("MPI_STATE", container->type);
  val_t value = PJ_value_get_or_new ("computing", nullptr, type);
  new PushStateEvent  (SIMIX_get_clock(), container, type, value, static_cast<void*>(extra));
}

void TRACE_smpi_computing_out(int rank)
{
  if (not TRACE_smpi_is_enabled() || not TRACE_smpi_is_computing())
    return;
  char str[INSTR_DEFAULT_STR_SIZE];
  smpi_container(rank, str, INSTR_DEFAULT_STR_SIZE);
  container_t container = PJ_container_get (str);
  type_t type = PJ_type_get ("MPI_STATE", container->type);
  new PopStateEvent (SIMIX_get_clock(), container, type);
}

void TRACE_smpi_sleeping_init(int rank)
{
  //first use, initialize the color in the trace
  if (not TRACE_smpi_is_enabled() || not TRACE_smpi_is_sleeping())
    return;

  char str[INSTR_DEFAULT_STR_SIZE];
  smpi_container(rank, str, INSTR_DEFAULT_STR_SIZE);
  container_t container = PJ_container_get (str);
  type_t type = PJ_type_get ("MPI_STATE", container->type);
  const char *color = instr_find_color ("sleeping");
  val_t value = PJ_value_get_or_new ("sleeping", color, type);
  new PushStateEvent (SIMIX_get_clock(), container, type, value);
}

void TRACE_smpi_sleeping_in(int rank, instr_extra_data extra)
{
  //do not forget to set the color first, otherwise this will explode
  if (not TRACE_smpi_is_enabled() || not TRACE_smpi_is_sleeping()) {
    cleanup_extra_data(extra);
    return;
  }

  char str[INSTR_DEFAULT_STR_SIZE];
  smpi_container(rank, str, INSTR_DEFAULT_STR_SIZE);
  container_t container = PJ_container_get (str);
  type_t type = PJ_type_get ("MPI_STATE", container->type);
  val_t value = PJ_value_get_or_new ("sleeping", nullptr, type);
  new PushStateEvent  (SIMIX_get_clock(), container, type, value, static_cast<void*>(extra));
}

void TRACE_smpi_sleeping_out(int rank)
{
  if (not TRACE_smpi_is_enabled() || not TRACE_smpi_is_sleeping())
    return;
  char str[INSTR_DEFAULT_STR_SIZE];
  smpi_container(rank, str, INSTR_DEFAULT_STR_SIZE);
  container_t container = PJ_container_get (str);
  type_t type = PJ_type_get ("MPI_STATE", container->type);
  new PopStateEvent (SIMIX_get_clock(), container, type);
}

void TRACE_smpi_testing_in(int rank, instr_extra_data extra)
{
  //do not forget to set the color first, otherwise this will explode
  if (not TRACE_smpi_is_enabled()) {
    cleanup_extra_data(extra);
    return;
  }

  char str[INSTR_DEFAULT_STR_SIZE];
  smpi_container(rank, str, INSTR_DEFAULT_STR_SIZE);
  container_t container = PJ_container_get (str);
  type_t type = PJ_type_get ("MPI_STATE", container->type);
  val_t value = PJ_value_get_or_new ("test", nullptr, type);
  new PushStateEvent  (SIMIX_get_clock(), container, type, value, static_cast<void*>(extra));
}

void TRACE_smpi_testing_out(int rank)
{
  if (not TRACE_smpi_is_enabled())
    return;
  char str[INSTR_DEFAULT_STR_SIZE];
  smpi_container(rank, str, INSTR_DEFAULT_STR_SIZE);
  container_t container = PJ_container_get (str);
  type_t type = PJ_type_get ("MPI_STATE", container->type);
  new PopStateEvent (SIMIX_get_clock(), container, type);
}

void TRACE_smpi_ptp_in(int rank, int src, int dst, const char *operation, instr_extra_data extra)
{
  if (not TRACE_smpi_is_enabled()) {
    cleanup_extra_data(extra);
    return;
  }

  char str[INSTR_DEFAULT_STR_SIZE];
  smpi_container(rank, str, INSTR_DEFAULT_STR_SIZE);
  container_t container = PJ_container_get (str);
  type_t type = PJ_type_get ("MPI_STATE", container->type);
  const char *color = instr_find_color (operation);
  val_t value = PJ_value_get_or_new (operation, color, type);
  new PushStateEvent (SIMIX_get_clock(), container, type, value, static_cast<void*>(extra));
}

void TRACE_smpi_ptp_out(int rank, int src, int dst, const char *operation)
{
  if (not TRACE_smpi_is_enabled())
    return;

  char str[INSTR_DEFAULT_STR_SIZE];
  smpi_container(rank, str, INSTR_DEFAULT_STR_SIZE);
  container_t container = PJ_container_get (str);
  type_t type = PJ_type_get ("MPI_STATE", container->type);

  new PopStateEvent (SIMIX_get_clock(), container, type);
}

void TRACE_smpi_send(int rank, int src, int dst, int tag, int size)
{
  if (not TRACE_smpi_is_enabled())
    return;

  char key[INSTR_DEFAULT_STR_SIZE] = {0};
  TRACE_smpi_get_key(src, dst, tag, key, INSTR_DEFAULT_STR_SIZE,1);

  char str[INSTR_DEFAULT_STR_SIZE];
  smpi_container(src, str, INSTR_DEFAULT_STR_SIZE);
  container_t container = PJ_container_get (str);
  type_t type = PJ_type_get ("MPI_LINK", PJ_type_get_root());
  XBT_DEBUG("Send tracing from %d to %d, tag %d, with key %s", src, dst, tag, key);
  new StartLinkEvent (SIMIX_get_clock(), PJ_container_get_root(), type, container, "PTP", key, size);
}

void TRACE_smpi_recv(int rank, int src, int dst, int tag)
{
  if (not TRACE_smpi_is_enabled())
    return;

  char key[INSTR_DEFAULT_STR_SIZE] = {0};
  TRACE_smpi_get_key(src, dst, tag, key, INSTR_DEFAULT_STR_SIZE,0);

  char str[INSTR_DEFAULT_STR_SIZE];
  smpi_container(dst, str, INSTR_DEFAULT_STR_SIZE);
  container_t container = PJ_container_get (str);
  type_t type = PJ_type_get ("MPI_LINK", PJ_type_get_root());
  XBT_DEBUG("Recv tracing from %d to %d, tag %d, with key %s", src, dst, tag, key);
<<<<<<< HEAD
  new_pajeEndLink (SIMIX_get_clock(), PJ_container_get_root(), type, container, "PTP", key);
}

/**************** Functions to trace the migration of tasks. *****************/

static void TRACE_smpi_task_migrate(int rank, sg_host_t host)
{
  if (!TRACE_smpi_is_enabled()) return;
  
  char str[INSTR_DEFAULT_STR_SIZE];
  snprintf(str, INSTR_DEFAULT_STR_SIZE, "%s-rank-%d", sg_host_get_name(host), rank);
  
  if(PJ_container_get_or_null(str)){
    return;
  }

  container_t father;
  if (TRACE_smpi_is_grouped()){
    father = PJ_container_get(sg_host_get_name(host));
  }else{
    father = PJ_container_get_root();
  }
  xbt_assert(father!=NULL,
	      "Could not find a parent for mpi rank %s", str);
  PJ_container_new(str, INSTR_SMPI, father);
}


void TRACE_smpi_send_process_data_in(int rank)
{
  if (!TRACE_smpi_is_enabled()) return;

  char str[INSTR_DEFAULT_STR_SIZE];
  smpi_container(rank, str, INSTR_DEFAULT_STR_SIZE);
  container_t container = PJ_container_get(str);
  
  /* Now we change the container's state to indicate that the process data is
   * being transferred. */ 
  type_t type = PJ_type_get ("MIGRATE_STATE", container->type);
  const char *color = instr_find_color ("migration");
  val_t value = PJ_value_get_or_new ("migration", color, type);
  new_pajePushState(SIMIX_get_clock(), container, type, value);
}

void TRACE_smpi_send_process_data_out(int rank)
{
  if (!TRACE_smpi_is_enabled()) {
      return;
  }

  char str[INSTR_DEFAULT_STR_SIZE];
 
  /* Clean the process state. */ 
  smpi_container(rank, str, INSTR_DEFAULT_STR_SIZE);
  container_t container = PJ_container_get(str);
  type_t type = PJ_type_get ("MIGRATE_STATE", container->type);
  new_pajePopState(SIMIX_get_clock(), container, type);
}

void TRACE_smpi_process_change_host(int rank, sg_host_t host,
				    sg_host_t new_host, int size)
{
  if (!TRACE_smpi_is_enabled()) return;
  
  //Create new container on the new_host location, if it doesn't already exist.
  TRACE_smpi_task_migrate(rank, new_host);
}
=======
  new EndLinkEvent (SIMIX_get_clock(), PJ_container_get_root(), type, container, "PTP", key);
}
>>>>>>> f0300db6
<|MERGE_RESOLUTION|>--- conflicted
+++ resolved
@@ -10,6 +10,7 @@
 #include <simgrid/sg_config.h>
 #include <stdarg.h>
 #include <wchar.h>
+#include "src/smpi/smpi_process.hpp"
 
 XBT_LOG_NEW_DEFAULT_SUBCATEGORY(instr_smpi, instr, "Tracing SMPI");
 
@@ -273,27 +274,9 @@
   new PopStateEvent (SIMIX_get_clock(), container, type);
 }
 
-void TRACE_smpi_computing_init(int rank, instr_extra_data extra)
+void TRACE_smpi_computing_init(int rank)
 {
  //first use, initialize the color in the trace
-<<<<<<< HEAD
-  if (!TRACE_smpi_is_enabled() || !TRACE_smpi_is_computing()) 
-    return;
-
-  char str[INSTR_DEFAULT_STR_SIZE];
-  smpi_container(rank, str, INSTR_DEFAULT_STR_SIZE);
-  container_t container = PJ_container_get (str);
-  type_t type = PJ_type_get ("MPI_STATE", container->type);
-  const char *color = instr_find_color ("computing");
-  val_t value = PJ_value_get_or_new ("computing", color, type);
-  if(extra != NULL){
-    new_pajePushStateWithExtra(SIMIX_get_clock(), container, type, value,
-      (void *)extra);//we need the extra data to keep track of states.
-  }else{
-    new_pajePushState(SIMIX_get_clock(), container, type, value);
-  }
-  new_pajePopState (SIMIX_get_clock(), container, type);
-=======
  if (not TRACE_smpi_is_enabled() || not TRACE_smpi_is_computing())
    return;
 
@@ -304,7 +287,6 @@
  const char* color     = instr_find_color("computing");
  val_t value           = PJ_value_get_or_new("computing", color, type);
  new PushStateEvent(SIMIX_get_clock(), container, type, value);
->>>>>>> f0300db6
 }
 
 void TRACE_smpi_computing_in(int rank, instr_extra_data extra)
@@ -461,8 +443,7 @@
   container_t container = PJ_container_get (str);
   type_t type = PJ_type_get ("MPI_LINK", PJ_type_get_root());
   XBT_DEBUG("Recv tracing from %d to %d, tag %d, with key %s", src, dst, tag, key);
-<<<<<<< HEAD
-  new_pajeEndLink (SIMIX_get_clock(), PJ_container_get_root(), type, container, "PTP", key);
+  new EndLinkEvent (SIMIX_get_clock(), PJ_container_get_root(), type, container, "PTP", key);
 }
 
 /**************** Functions to trace the migration of tasks. *****************/
@@ -503,7 +484,7 @@
   type_t type = PJ_type_get ("MIGRATE_STATE", container->type);
   const char *color = instr_find_color ("migration");
   val_t value = PJ_value_get_or_new ("migration", color, type);
-  new_pajePushState(SIMIX_get_clock(), container, type, value);
+  new PushStateEvent(SIMIX_get_clock(), container, type, value);
 }
 
 void TRACE_smpi_send_process_data_out(int rank)
@@ -518,7 +499,7 @@
   smpi_container(rank, str, INSTR_DEFAULT_STR_SIZE);
   container_t container = PJ_container_get(str);
   type_t type = PJ_type_get ("MIGRATE_STATE", container->type);
-  new_pajePopState(SIMIX_get_clock(), container, type);
+  new PopStateEvent(SIMIX_get_clock(), container, type);
 }
 
 void TRACE_smpi_process_change_host(int rank, sg_host_t host,
@@ -529,7 +510,3 @@
   //Create new container on the new_host location, if it doesn't already exist.
   TRACE_smpi_task_migrate(rank, new_host);
 }
-=======
-  new EndLinkEvent (SIMIX_get_clock(), PJ_container_get_root(), type, container, "PTP", key);
-}
->>>>>>> f0300db6
