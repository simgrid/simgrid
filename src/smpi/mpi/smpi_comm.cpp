--- conflicted
+++ resolved
@@ -30,13 +30,6 @@
 
 Comm::Comm(MPI_Group group, MPI_Topology topo, int smp, int in_id) : group_(group), topo_(topo),is_smp_comm_(smp), id_(in_id)
 {
-<<<<<<< HEAD
-  errhandler_      = MPI_ERRORS_ARE_FATAL;
-=======
-  intra_comm_      = MPI_COMM_NULL;
-  leaders_comm_    = MPI_COMM_NULL;
-  info_            = MPI_INFO_NULL;
->>>>>>> 5d00e5f2
   errhandler_->ref();
   //First creation of comm is done before SIMIX_run, so only do comms for others
   if(in_id==MPI_UNDEFINED && smp==0 && this->rank()!=MPI_UNDEFINED ){
