--- conflicted
+++ resolved
@@ -40,7 +40,6 @@
 double smpi_total_benched_time = 0;
 
 extern "C" XBT_PUBLIC void smpi_execute_flops_(double* flops);
-extern "C" XBT_PUBLIC simgrid::config::Flag<double> smpi_wtime_sleep;
 
 void smpi_execute_flops_(double *flops)
 {
@@ -239,11 +238,7 @@
     tv->tv_usec = static_cast<suseconds_t>((now - tv->tv_sec) * 1e6);
 #endif
   }
-<<<<<<< HEAD
   if (smpi_wtime_sleep > 0)
-=======
-  if(smpi_wtime_sleep > 0)
->>>>>>> 098b6beb
     simcall_process_sleep(smpi_wtime_sleep);
   smpi_bench_begin();
   return 0;
@@ -261,11 +256,7 @@
     tp->tv_sec = static_cast<time_t>(now);
     tp->tv_nsec = static_cast<long int>((now - tp->tv_sec) * 1e9);
   }
-<<<<<<< HEAD
   if (smpi_wtime_sleep > 0)
-=======
-  if(smpi_wtime_sleep > 0)
->>>>>>> 098b6beb
     simcall_process_sleep(smpi_wtime_sleep);
   smpi_bench_begin();
   return 0;
