/* Copyright (c) 2004-2024. The SimGrid Team.
 * All rights reserved.                                                     */

/* This program is free software; you can redistribute it and/or modify it
 * under the terms of the license (GNU LGPL) which comes with this package. */

#include "private.hpp"
#include "simgrid/s4u/Barrier.hpp"
#include "simgrid/s4u/Engine.hpp"
#include "smpi_comm.hpp"
#include "smpi_host.hpp"
#include <map>

XBT_LOG_EXTERNAL_DEFAULT_CATEGORY(smpi);

namespace simgrid::smpi::app {

class Instance {
public:
  explicit Instance(int max_no_processes) : size_(max_no_processes)
  {
    auto* group = new simgrid::smpi::Group(size_);
    comm_world_ = new simgrid::smpi::Comm(group, nullptr, false, -1);
    bar_        = s4u::Barrier::create(size_);
  }
  s4u::BarrierPtr bar_;
  unsigned int size_;
  unsigned int finalized_ranks_ = 0;
  MPI_Comm comm_world_;
};
} // namespace simgrid::smpi::app

using simgrid::smpi::app::Instance;

static std::map<std::string, Instance, std::less<>> smpi_instances;

/** @ingroup smpi_simulation
 * @brief Registers a running instance of an MPI program.
 *
 * @param name the reference name of the function.
 * @param code either the main mpi function
 *             (must have a int ..(int argc, char *argv[]) prototype) or nullptr
 *             (if the function deployment is managed somewhere else —
 *              e.g., when deploying manually or using smpirun)
 * @param num_processes the size of the instance we want to deploy
 */
void SMPI_app_instance_register(const char* name, xbt_main_func_t code, int num_processes)
{
  if (code != nullptr) // When started with smpirun, we will not execute a function
    simgrid::s4u::Engine::get_instance()->register_function(name, code);

  smpi_instances.try_emplace(name, num_processes);
}
void SMPI_app_instance_start(const char* name, const std::function<void()>& code,
                             std::vector<simgrid::s4u::Host*> const& hosts)
{
  xbt_assert(not hosts.empty(), "Cannot start a SMPI instance on 0 hosts");

  auto [_, inserted] = smpi_instances.try_emplace(name, hosts.size());
  xbt_assert(inserted, "Cannot start two MPI applications of the same name '%s'", name);

  int rank = 0;
  for (auto* host : hosts) {
    auto rank_str = std::to_string(rank);
    auto actor    = simgrid::s4u::Actor::init(std::string(name) + "#" + rank_str, host);
    actor->set_property("instance_id", name);
    actor->set_property("rank", rank_str);
    actor->start(code);

    smpi_deployment_register_process(name, rank, actor.get());

    rank++;
  }
}
void SMPI_app_instance_join(const std::string& instance_id)
{
  std::vector<simgrid::s4u::ActorPtr> actors =
      simgrid::s4u::Engine::get_instance()->get_filtered_actors([instance_id](simgrid::s4u::ActorPtr act) {
        auto* actor_instance = act->get_property("instance_id");
        return actor_instance != nullptr && strcmp(actor_instance, instance_id.c_str()) == 0;
      });

  for (auto& act : actors)
    act->join();
}

void smpi_deployment_register_process(const std::string& instance_id, int rank, const simgrid::s4u::Actor* actor)
{
  const Instance& instance = smpi_instances.at(instance_id);
  instance.comm_world_->group()->set_mapping(actor->get_pid(), rank);
}

void smpi_deployment_startup_barrier(const std::string& instance_id)
{
  const Instance& instance = smpi_instances.at(instance_id);
  instance.bar_->wait();
}

void smpi_deployment_unregister_process(const std::string& instance_id)
{
  Instance& instance = smpi_instances.at(instance_id);
  instance.finalized_ranks_++;

  if (instance.finalized_ranks_ == instance.size_) {
    simgrid::smpi::Comm::destroy(instance.comm_world_);
    smpi_instances.erase(instance_id);
  }
}

MPI_Comm* smpi_deployment_comm_world(const std::string& instance_id)
{
  Instance& instance = smpi_instances.at(instance_id);
  return &instance.comm_world_;
}

void smpi_deployment_cleanup_instances()
{
  for (auto const& [name, instance] : smpi_instances) {
    XBT_INFO("Stalling SMPI instance: %s. Do all your MPI ranks call MPI_Finalize()?", name.c_str());
    simgrid::smpi::Comm::destroy(instance.comm_world_);
  }
  smpi_instances.clear();
}

/** @brief Auxiliary method to get list of hosts to deploy app */
static std::vector<simgrid::s4u::Host*> smpi_get_hosts(const simgrid::s4u::Engine* e, const std::string& hostfile)
{
  if (hostfile == "") {
    return e->get_all_hosts();
  }
  std::vector<simgrid::s4u::Host*> hosts;
  std::ifstream in(hostfile.c_str());
  xbt_assert(in, "smpirun: Cannot open the host file: %s", hostfile.c_str());
  std::string str;
  while (std::getline(in, str)) {
    if (not str.empty())
      hosts.emplace_back(e->host_by_name(str));
  }
  xbt_assert(not hosts.empty(), "smpirun: the hostfile '%s' is empty", hostfile.c_str());
  return hosts;
}

/** @brief Read replay configuration from file */
static std::vector<std::string> smpi_read_replay(const std::string& replayfile)
{
  std::vector<std::string> replay;
  if (replayfile == "")
    return replay;

  std::ifstream in(replayfile.c_str());
  xbt_assert(in, "smpirun: Cannot open the replay file: %s", replayfile.c_str());
  std::string str;
  while (std::getline(in, str)) {
    if (not str.empty())
      replay.emplace_back(str);
  }

  return replay;
}

/** @brief Build argument vector to pass to process */
static std::vector<std::string> smpi_deployment_get_args(int rank_id, const std::vector<std::string>& replay,
                                                         const std::vector<const char*>& run_args)
{
  std::vector<std::string> args{std::to_string(rank_id)};
  // pass arguments to process only if not a replay execution
  if (replay.empty())
    args.insert(args.end(), begin(run_args), end(run_args));
  /* one trace per process */
  if (replay.size() > 1)
    args.emplace_back(replay[rank_id]);
  return args;
}

/**
 * @brief Deploy an SMPI application from a smpirun call
 *
 * This used to be done at smpirun script, parsing either the hostfile or the platform XML.
 * If hostfile isn't provided, get the list of hosts from engine.
 */
int smpi_deployment_smpirun(const simgrid::s4u::Engine* e, const std::string& hostfile, int np,
                            const std::string& replayfile, int map, const std::vector<const char*>& run_args)
{
  auto hosts     = smpi_get_hosts(e, hostfile);
  auto replay    = smpi_read_replay(replayfile);
  int hosts_size = static_cast<int>(hosts.size());
  if (np == 0)
    np = hosts_size;

  xbt_assert(np > 0, "Invalid number of process (np must be > 0). Check your np parameter, platform or hostfile");

  if (np > hosts_size) {
    XBT_INFO("You requested to use %d ranks, but there is only %d processes in your hostfile...", np, hosts_size);
  }

  for (int i = 0; i < np; i++) {
    simgrid::s4u::Host* host = hosts[i % hosts_size];
    std::string rank_id      = std::to_string(i);
    auto args                = smpi_deployment_get_args(i, replay, run_args);
    auto actor               = simgrid::s4u::Actor::create(rank_id, host, rank_id, args);
    /* keeping the same behavior as done in smpirun script, print mapping rank/process */
    if (map != 0) {
      XBT_INFO("[rank %d] -> %s", i, host->get_cname());
    }
    actor->set_property("instance_id", "smpirun");
    actor->set_property("rank", rank_id);
    if (not replay.empty())
      actor->set_property("smpi_replay", "true");
    /* shared trace file, set it to rank 0 */
    if (i == 0 && replay.size() == 1)
      actor->set_property("tracefile", replay[0]);
  }
  return np;
}

void SMPI_executable_start(const std::string& executable, const std::vector<simgrid::s4u::Host*>& hosts,
                           const std::vector<std::string> run_args)
{
  SMPI_executable_init(executable);

  int hosts_size = static_cast<int>(hosts.size());

  for (int i = 0; i < hosts_size; i++) {
    simgrid::s4u::Host* host = hosts[i];
    std::string rank_id      = std::to_string(i);
    std::vector<std::string> args{rank_id};
    args.insert(args.end(), run_args.begin(), run_args.end());
    auto actor = simgrid::s4u::Actor::create(rank_id, host, executable, args);
    actor->set_property("instance_id", "SMPI_app");
    actor->set_property("rank", rank_id);
  }

  SMPI_app_instance_register("SMPI_app", nullptr, hosts.size());
<<<<<<< HEAD
  MPI_COMM_WORLD = *smpi_deployment_comm_world("SMPI_app");
=======
>>>>>>> b08fdb55
}<|MERGE_RESOLUTION|>--- conflicted
+++ resolved
@@ -231,8 +231,5 @@
   }
 
   SMPI_app_instance_register("SMPI_app", nullptr, hosts.size());
-<<<<<<< HEAD
   MPI_COMM_WORLD = *smpi_deployment_comm_world("SMPI_app");
-=======
->>>>>>> b08fdb55
 }