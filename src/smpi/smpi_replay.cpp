--- conflicted
+++ resolved
@@ -550,17 +550,21 @@
    xbt_dynar_t srcs = xbt_dynar_new(sizeof(int), NULL);
    xbt_dynar_t dsts = xbt_dynar_new(sizeof(int), NULL);
    xbt_dynar_t recvs = xbt_dynar_new(sizeof(int), NULL);
+   xbt_dynar_t tags = xbt_dynar_new(sizeof(int), NULL);
    for (i = 0; i < count_requests; i++) {
     if(requests[i]){
       int *asrc = xbt_new(int, 1);
       int *adst = xbt_new(int, 1);
       int *arecv = xbt_new(int, 1);
+      int *atag = xbt_new(int, 1);
       *asrc = requests[i]->src;
       *adst = requests[i]->dst;
       *arecv = requests[i]->recv;
+      *atag= requests[i]->tag;
       xbt_dynar_insert_at(srcs, i, asrc);
       xbt_dynar_insert_at(dsts, i, adst);
       xbt_dynar_insert_at(recvs, i, arecv);
+      xbt_dynar_insert_at(tags, i, atag);
       xbt_free(asrc);
       xbt_free(adst);
       xbt_free(arecv);
@@ -569,6 +573,7 @@
       xbt_dynar_insert_at(srcs, i, t);
       xbt_dynar_insert_at(dsts, i, t);
       xbt_dynar_insert_at(recvs, i, t);
+      xbt_dynar_insert_at(tags, i, t);
       xbt_free(t);
     }
    }
@@ -577,47 +582,27 @@
    extra->type = TRACING_WAITALL;
    extra->send_size=count_requests;
    TRACE_smpi_ptp_in(rank_traced, -1, -1, __FUNCTION__,extra);
-<<<<<<< HEAD
 
    smpi_mpi_waitall(count_requests, requests, status);
 
    for (i = 0; i < count_requests; i++) {
-    int src_traced, dst_traced, is_wait_for_receive;
+    int src_traced, dst_traced, tag_traced, is_wait_for_receive;
     xbt_dynar_get_cpy(srcs, i, &src_traced);
     xbt_dynar_get_cpy(dsts, i, &dst_traced);
     xbt_dynar_get_cpy(recvs, i, &is_wait_for_receive);
+    xbt_dynar_get_cpy(tags, i, &tag_traced);
     if (is_wait_for_receive) {
-      TRACE_smpi_recv(rank_traced, src_traced, dst_traced);
+      TRACE_smpi_recv(rank_traced, src_traced, dst_traced, tag_traced);
     }
    }
 
-=======
-   int* recvs_snd= xbt_new0(int,count_requests);
-   int* recvs_rcv= xbt_new0(int,count_requests);
-   unsigned int i=0;
-   for (auto req : *(get_reqq_self())){
-     if (req && req->recv){
-       recvs_snd[i]=req->src;
-       recvs_rcv[i]=req->dst;
-     }else
-       recvs_snd[i]=-100;
-     i++;
-   }
-   smpi_mpi_waitall(count_requests, &(*get_reqq_self())[0], status);
-
-   for (i=0; i<count_requests;i++){
-     if (recvs_snd[i]!=-100)
-       TRACE_smpi_recv(rank_traced, recvs_snd[i], recvs_rcv[i],0);
-   }
-   xbt_free(recvs_rcv);
-   xbt_free(recvs_snd);
->>>>>>> 185e5aa8
    TRACE_smpi_ptp_out(rank_traced, -1, -1, __FUNCTION__);
    
    //clean-up of dynars
    xbt_dynar_free(&srcs);
    xbt_dynar_free(&dsts);
    xbt_dynar_free(&recvs);
+   xbt_dynar_free(&tags);
 
    int freedrank=smpi_process_index();
    //This would destroy the dictionay's content, but the free function for
@@ -1143,7 +1128,7 @@
   comm_amount[2] = 0;
   comm_amount[3] = 0;
   action = simcall_execution_parallel_start("data_migration", 2, host_list, 
-	    comp_amount, comm_amount, 1.0, -1.0);
+	    comp_amount, comm_amount, 1.0, -1.0, 0);
   simcall_execution_wait(action);
 
   TRACE_smpi_send_process_data_out(smpi_process_index());
