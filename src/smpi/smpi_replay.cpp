/* Copyright (c) 2009-2017. The SimGrid Team. All rights reserved.          */

/* This program is free software; you can redistribute it and/or modify it
 * under the terms of the license (GNU LGPL) which comes with this package. */

#include "private.h"
<<<<<<< HEAD
#include <stdio.h>
#include <math.h>
#include <xbt.h>
#include "xbt/replay.h"
=======
#include "xbt/replay.hpp"
>>>>>>> 323124aa
#include <unordered_map>
#include <vector>
#include <iostream>
#include <sstream>

#define KEY_SIZE (sizeof(int) * 2 + 1)

XBT_LOG_NEW_DEFAULT_SUBCATEGORY(smpi_replay,smpi,"Trace Replay with SMPI");

extern xbt_lib_t host_lib;

int communicator_size = 0;
static int active_processes = 0;

#define REQ_KEY_SIZE 61
std::vector<std::unordered_map<std::string, MPI_Request>> reqd;

MPI_Datatype MPI_DEFAULT_TYPE;
MPI_Datatype MPI_CURRENT_TYPE;

static int sendbuffer_size=0;
char* sendbuffer=nullptr;
static int recvbuffer_size=0;
char* recvbuffer=nullptr;

<<<<<<< HEAD
/******************************************************************************
 * This code manages the request dictionaries which are used by the
 * assynchronous comunication actions (Isend, Irecv, wait, test).
 *****************************************************************************/


static std::string build_request_key(int src, int dst, int tag){
  std::stringstream key_stream;
  key_stream << src << dst << tag;
  std::string key = key_stream.str();
  return key;
}

static std::string key_from_request(MPI_Request request)
{
  std::string key = build_request_key(
      request->src(), request->dst(), request->tag());
  return key;
}

static void register_request(MPI_Request request)
{
  std::string key = key_from_request(request);
  reqd[smpi_process_index()].insert({key, request});
=======
static void log_timed_action (const char *const *action, double clock){
  if (XBT_LOG_ISENABLED(smpi_replay, xbt_log_priority_verbose)){
    char *name = xbt_str_join_array(action, " ");
    XBT_VERB("%s %f", name, smpi_process()->simulated_elapsed()-clock);
    xbt_free(name);
  }
>>>>>>> 323124aa
}

static void register_request_with_key(MPI_Request request, std::string key)
{
<<<<<<< HEAD
  reqd[smpi_process_index()].insert({key, request});
}

static MPI_Request get_request_with_key(std::string key){
  MPI_Request request = nullptr;
  try{
    request = reqd[smpi_process_index()].at(key);
  }
  catch(std::out_of_range){
    request = nullptr;
  }
  return request;
=======
  return reqq.at(smpi_process()->index());
>>>>>>> 323124aa
}

static MPI_Request get_request(int src, int dst, int tag)
{
<<<<<<< HEAD
  std::string key = build_request_key(src, dst, tag);
  MPI_Request request = get_request_with_key(key);
  return request;
}

static void remove_request_with_key(std::string key){
  reqd[smpi_process_index()].erase(key);
}

static void remove_request(MPI_Request request){
  std::string key = key_from_request(request);
  remove_request_with_key(key);
}



/******************* End of the request storage code. ************************/



static void log_timed_action (const char *const *action, double clock){
  if (XBT_LOG_ISENABLED(smpi_replay, xbt_log_priority_verbose)){
    char *name = xbt_str_join_array(action, " ");
    XBT_VERB("%s %f", name, smpi_process_simulated_elapsed()-clock);
    xbt_free(name);
  }
=======
   reqq.insert({smpi_process()->index(), mpi_request});
>>>>>>> 323124aa
}

//allocate a single buffer for all sends, growing it if needed
void* smpi_get_tmp_sendbuffer(int size)
{
  if (!smpi_process()->replaying())
    return xbt_malloc(size);
  if (sendbuffer_size<size){
    sendbuffer=static_cast<char*>(xbt_realloc(sendbuffer,size));
    sendbuffer_size=size;
  }
  return sendbuffer;
}

//allocate a single buffer for all recv
void* smpi_get_tmp_recvbuffer(int size){
  if (!smpi_process()->replaying())
    return xbt_malloc(size);
  if (recvbuffer_size<size){
    recvbuffer=static_cast<char*>(xbt_realloc(recvbuffer,size));
    recvbuffer_size=size;
  }
  return recvbuffer;
}

void smpi_free_tmp_buffer(void* buf){
  if (!smpi_process()->replaying())
    xbt_free(buf);
}

/* Helper function */
static double parse_double(const char *string)
{
  char *endptr;
  double value = strtod(string, &endptr);
  if (*endptr != '\0')
    THROWF(unknown_error, 0, "%s is not a double", string);
  return value;
}

static MPI_Datatype decode_datatype(const char *const action)
{
  switch(atoi(action)) {
    case 0:
      MPI_CURRENT_TYPE=MPI_DOUBLE;
      break;
    case 1:
      MPI_CURRENT_TYPE=MPI_INT;
      break;
    case 2:
      MPI_CURRENT_TYPE=MPI_CHAR;
      break;
    case 3:
      MPI_CURRENT_TYPE=MPI_SHORT;
      break;
    case 4:
      MPI_CURRENT_TYPE=MPI_LONG;
      break;
    case 5:
      MPI_CURRENT_TYPE=MPI_FLOAT;
      break;
    case 6:
      MPI_CURRENT_TYPE=MPI_BYTE;
      break;
    default:
      MPI_CURRENT_TYPE=MPI_DEFAULT_TYPE;
  }
   return MPI_CURRENT_TYPE;
}

const char* encode_datatype(MPI_Datatype datatype, int* known)
{
  //default type for output is set to MPI_BYTE
  // MPI_DEFAULT_TYPE is not set for output, use directly MPI_BYTE
  if(known!=nullptr)
    *known=1;
  if (datatype==MPI_BYTE)
      return "";
  if(datatype==MPI_DOUBLE)
      return "0";
  if(datatype==MPI_INT)
      return "1";
  if(datatype==MPI_CHAR)
      return "2";
  if(datatype==MPI_SHORT)
      return "3";
  if(datatype==MPI_LONG)
    return "4";
  if(datatype==MPI_FLOAT)
      return "5";
  //tell that the datatype is not handled by replay, and that its size should be measured and replayed as size*MPI_BYTE
  if(known!=nullptr)
    *known=0;
  // default - not implemented.
  // do not warn here as we pass in this function even for other trace formats
  return "-1";
}


//TODO should we move this macro to a public header, so it can be used
//by actions implemented outside SimGrid?
#define CHECK_ACTION_PARAMS(action, mandatory, optional) {\
    int i=0;\
    while(action[i]!=nullptr)\
     i++;\
    if(i<mandatory+2)                                           \
    THROWF(arg_error, 0, "%s replay failed.\n" \
          "%d items were given on the line. First two should be process_id and action.  " \
          "This action needs after them %d mandatory arguments, and accepts %d optional ones. \n" \
          "Please contact the Simgrid team if support is needed", __FUNCTION__, i, mandatory, optional);\
  }

<<<<<<< HEAD

void action_init(const char *const *action)
=======
namespace simgrid {
namespace smpi {

static void action_init(const char *const *action)
>>>>>>> 323124aa
{
  XBT_DEBUG("Initialize the counters");
  CHECK_ACTION_PARAMS(action, 0, 1)

  if(action[2]) 
    MPI_DEFAULT_TYPE=MPI_DOUBLE; // default MPE dataype 
  else MPI_DEFAULT_TYPE= MPI_BYTE; // default TAU datatype

  /* start a simulated timer */
  smpi_process()->simulated_start();
  /*initialize the number of active processes */
  active_processes = smpi_process_count();
  if(reqd.empty()){
    for(int i = 0; i< active_processes; i++){ 
      std::unordered_map<std::string, MPI_Request> req_map;
      reqd.push_back(req_map);
    }
  }
}

void action_finalize(const char *const *action)
{
  /* Nothing to do */
}

void action_comm_size(const char *const *action)
{
  communicator_size = parse_double(action[2]);
  log_timed_action (action, smpi_process()->simulated_elapsed());
}

void action_comm_split(const char *const *action)
{
  log_timed_action (action, smpi_process()->simulated_elapsed());
}

void action_comm_dup(const char *const *action)
{
  log_timed_action (action, smpi_process()->simulated_elapsed());
}

void action_compute(const char *const *action)
{
<<<<<<< HEAD
  CHECK_ACTION_PARAMS(action, 1, 1)
  double clock = smpi_process_simulated_elapsed();
  double flops= parse_double(action[2]);
  double time_comp = action[3] ? parse_double(action[3]) : 0;
  
  int rank = smpi_process_index();
=======
  CHECK_ACTION_PARAMS(action, 1, 0)
  double clock = smpi_process()->simulated_elapsed();
  double flops= parse_double(action[2]);
  int rank = smpi_process()->index();
>>>>>>> 323124aa
  instr_extra_data extra = xbt_new0(s_instr_extra_data_t,1);
  extra->type=TRACING_COMPUTING;
  if(action[3]){
   extra->comp_size = time_comp; 
  }else{
    extra->comp_size = flops;
  }
  TRACE_smpi_computing_in(rank, extra);
  if(action[3]){
    smpi_execute_flops(time_comp);
  }else{
    smpi_execute_flops(flops);
  }
  TRACE_smpi_computing_out(rank);
  log_timed_action (action, clock);
}

void action_send(const char *const *action)
{
  CHECK_ACTION_PARAMS(action, 3, 1);
  int to = atoi(action[2]);
<<<<<<< HEAD
  int tag = atoi(action[3]);
  double size=parse_double(action[4]);
  double clock = smpi_process_simulated_elapsed();
=======
  double size=parse_double(action[3]);
  double clock = smpi_process()->simulated_elapsed();
>>>>>>> 323124aa

  if(action[5]) {
    MPI_CURRENT_TYPE=decode_datatype(action[5]);
  } else {
    MPI_CURRENT_TYPE= MPI_DEFAULT_TYPE;
<<<<<<< HEAD
  }
  int rank = smpi_process_index();
=======

  int rank = smpi_process()->index();
>>>>>>> 323124aa

  int dst_traced = MPI_COMM_WORLD->group()->rank(to);
  instr_extra_data extra = xbt_new0(s_instr_extra_data_t,1);
  extra->type = TRACING_SEND;
  extra->send_size = size;
  extra->src = rank;
  extra->dst = dst_traced;
  extra->datatype1 = encode_datatype(MPI_CURRENT_TYPE, nullptr);
  TRACE_smpi_ptp_in(rank, rank, dst_traced, __FUNCTION__, extra);
  if (!TRACE_smpi_view_internals())
    TRACE_smpi_send(rank, rank, dst_traced, 0, size*MPI_CURRENT_TYPE->size());

  Request::send(nullptr, size, MPI_CURRENT_TYPE, to , tag, MPI_COMM_WORLD);

  log_timed_action (action, clock);

  TRACE_smpi_ptp_out(rank, rank, dst_traced, __FUNCTION__);
}

void action_Isend(const char *const *action)
{
  CHECK_ACTION_PARAMS(action, 3, 1);
  int to = atoi(action[2]);
<<<<<<< HEAD
  int tag = atoi(action[3]);
  double size=parse_double(action[4]);
  double clock = smpi_process_simulated_elapsed();
=======
  double size=parse_double(action[3]);
  double clock = smpi_process()->simulated_elapsed();
>>>>>>> 323124aa

  if(action[5]) 
    MPI_CURRENT_TYPE=decode_datatype(action[5]);
  else 
    MPI_CURRENT_TYPE= MPI_DEFAULT_TYPE;

  int rank = smpi_process()->index();
  int dst_traced = MPI_COMM_WORLD->group()->rank(to);
  instr_extra_data extra = xbt_new0(s_instr_extra_data_t,1);
  extra->type = TRACING_ISEND;
  extra->send_size = size;
  extra->src = rank;
  extra->dst = dst_traced;
  extra->datatype1 = encode_datatype(MPI_CURRENT_TYPE, nullptr);
  TRACE_smpi_ptp_in(rank, rank, dst_traced, __FUNCTION__, extra);
  if (!TRACE_smpi_view_internals())
    TRACE_smpi_send(rank, rank, dst_traced, 0, size*MPI_CURRENT_TYPE->size());

  MPI_Request request = Request::isend(nullptr, size, MPI_CURRENT_TYPE, to, tag, MPI_COMM_WORLD);

  TRACE_smpi_ptp_out(rank, rank, dst_traced, __FUNCTION__);

  register_request(request);

  log_timed_action (action, clock);
}

void action_recv(const char *const *action) {
  CHECK_ACTION_PARAMS(action, 3, 1);
  int from = atoi(action[2]);
<<<<<<< HEAD
  int tag = atoi(action[3]);
  double size=parse_double(action[4]);
  double clock = smpi_process_simulated_elapsed();
=======
  double size=parse_double(action[3]);
  double clock = smpi_process()->simulated_elapsed();
>>>>>>> 323124aa
  MPI_Status status;

  if(action[5])
    MPI_CURRENT_TYPE = decode_datatype(action[5]);
  else
    MPI_CURRENT_TYPE = MPI_DEFAULT_TYPE;

  int rank = smpi_process()->index();
  int src_traced = MPI_COMM_WORLD->group()->rank(from);

  instr_extra_data extra = xbt_new0(s_instr_extra_data_t,1);
  extra->type = TRACING_RECV;
  extra->send_size = size;
  extra->src = src_traced;
  extra->dst = rank;
  extra->datatype1 = encode_datatype(MPI_CURRENT_TYPE, nullptr);
  TRACE_smpi_ptp_in(rank, src_traced, rank, __FUNCTION__, extra);

  //unknown size from the receiver point of view
  if(size<=0.0){
    Request::probe(from, 0, MPI_COMM_WORLD, &status);
    size=status.count;
  }

  Request::recv(nullptr, size, MPI_CURRENT_TYPE, from, tag, MPI_COMM_WORLD, &status);

  TRACE_smpi_ptp_out(rank, src_traced, rank, __FUNCTION__);
  if (!TRACE_smpi_view_internals()) {
    TRACE_smpi_recv(rank, src_traced, rank, 0);
  }

  log_timed_action (action, clock);
}

void action_Irecv(const char *const *action)
{
  CHECK_ACTION_PARAMS(action, 3, 1);
  int from = atoi(action[2]);
<<<<<<< HEAD
  int tag = atoi(action[3]);
  double size=parse_double(action[4]);
  double clock = smpi_process_simulated_elapsed();
=======
  double size=parse_double(action[3]);
  double clock = smpi_process()->simulated_elapsed();
>>>>>>> 323124aa

  if(action[5])
    MPI_CURRENT_TYPE=decode_datatype(action[5]);
  else
    MPI_CURRENT_TYPE= MPI_DEFAULT_TYPE;

  int rank = smpi_process()->index();
  int src_traced = MPI_COMM_WORLD->group()->rank(from);
  instr_extra_data extra = xbt_new0(s_instr_extra_data_t,1);
  extra->type = TRACING_IRECV;
  extra->send_size = size;
  extra->src = src_traced;
  extra->dst = rank;
  extra->datatype1 = encode_datatype(MPI_CURRENT_TYPE, nullptr);
  TRACE_smpi_ptp_in(rank, src_traced, rank, __FUNCTION__, extra);
  MPI_Status status;
  //unknow size from the receiver pov
  if(size<=0.0){
      Request::probe(from, tag, MPI_COMM_WORLD, &status);
      size=status.count;
  }

  MPI_Request request = Request::irecv(nullptr, size, MPI_CURRENT_TYPE, from, tag, MPI_COMM_WORLD);

  TRACE_smpi_ptp_out(rank, src_traced, rank, __FUNCTION__);
  register_request(request);

  log_timed_action (action, clock);
}

<<<<<<< HEAD
void action_test(const char *const *action){
  CHECK_ACTION_PARAMS(action, 3, 0);
  int src = atoi(action[2]);
  int dst = atoi(action[3]);
  int tag = atoi(action[4]);
  double clock = smpi_process_simulated_elapsed();
  MPI_Request request;
=======
static void action_test(const char *const *action){
  CHECK_ACTION_PARAMS(action, 0, 0)
  double clock = smpi_process()->simulated_elapsed();
>>>>>>> 323124aa
  MPI_Status status;

  //request = xbt_dynar_pop_as(reqq[smpi_process_index()],MPI_Request);

  std::string key = build_request_key(src, dst, tag);
  request = get_request_with_key(key);
  remove_request_with_key(key);

  //if request is null here, this may mean that a previous test has succeeded 
  //Different times in traced application and replayed version may lead to this 
  //In this case, ignore the extra calls.
  if(request!=nullptr){
    int rank = smpi_process()->index();
    instr_extra_data extra = xbt_new0(s_instr_extra_data_t,1);
    extra->type=TRACING_TEST;
    TRACE_smpi_testing_in(rank, extra);

    int flag = Request::test(&request, &status);

    XBT_DEBUG("MPI_Test result: %d", flag);

    register_request_with_key(request, key);
  
    TRACE_smpi_testing_out(rank);
  }
  log_timed_action (action, clock);
}

<<<<<<< HEAD
void action_wait(const char *const *action){
  CHECK_ACTION_PARAMS(action, 3, 0);
  int src = atoi(action[2]);
  int dst = atoi(action[3]);
  int tag = atoi(action[4]);
  double clock = smpi_process_simulated_elapsed();
  std::string key = build_request_key(src, dst, tag);
  MPI_Request request = get_request_with_key(key);
=======
static void action_wait(const char *const *action){
  CHECK_ACTION_PARAMS(action, 0, 0)
  double clock = smpi_process()->simulated_elapsed();
>>>>>>> 323124aa
  MPI_Status status;

  xbt_assert(!reqd[smpi_process_index()].empty(),
    "action wait not preceded by any irecv or isend: %s",
    xbt_str_join_array(action," "));
  remove_request_with_key(key);
  
  if (request==nullptr){
    /* Assume that the trace is well formed, meaning the comm might have been caught by a MPI_test. Then just return.*/
    return;
  }

  int rank = request->comm() != MPI_COMM_NULL ? request->comm()->rank() : -1;

  MPI_Group group = request->comm()->group();
  int src_traced = group->rank(request->src());
  int dst_traced = group->rank(request->dst());
  int is_wait_for_receive = (request->flags() & RECV);
  instr_extra_data extra = xbt_new0(s_instr_extra_data_t,1);
  extra->type = TRACING_WAIT;
  TRACE_smpi_ptp_in(rank, src_traced, dst_traced, __FUNCTION__, extra);

  Request::wait(&request, &status);

  TRACE_smpi_ptp_out(rank, src_traced, dst_traced, __FUNCTION__);
  if (is_wait_for_receive)
    TRACE_smpi_recv(rank, src_traced, dst_traced, 0);
  log_timed_action (action, clock);
}

<<<<<<< HEAD
void action_waitall(const char *const *action){
  CHECK_ACTION_PARAMS(action, 0, 0);
  double clock = smpi_process_simulated_elapsed();
  unsigned int count_requests = reqd[smpi_process_index()].size();
  unsigned int i = 0;
=======
static void action_waitall(const char *const *action){
  CHECK_ACTION_PARAMS(action, 0, 0)
  double clock = smpi_process()->simulated_elapsed();
  unsigned int count_requests=get_reqq_self()->size();
>>>>>>> 323124aa

  if (count_requests > 0) {
    MPI_Request requests[count_requests];
    MPI_Status status[count_requests];
    int my_id = smpi_process_index();
    for(auto it = reqd[my_id].begin(); it != reqd[my_id].end(); it++){
      requests[i] = it->second;
      i++;
    } 
   
    int rank_traced = smpi_process_index();
    instr_extra_data extra = xbt_new0(s_instr_extra_data_t,1);
    extra->type = TRACING_WAITALL;
    extra->send_size=count_requests;
    TRACE_smpi_ptp_in(rank_traced, -1, -1, __FUNCTION__,extra);

<<<<<<< HEAD
    unsigned int i = 0;
   
    Request::waitall(count_requests, requests, status);

    for(i = 0; i < count_requests; i++) {
      MPI_Request req = requests[i];
      if(req->flags() & RECV){
        TRACE_smpi_recv(rank_traced, req->src(), req->dst(), req->tag());
      }
    }

    TRACE_smpi_ptp_out(rank_traced, -1, -1, __FUNCTION__);
   
    reqd[smpi_process_index()].clear();
=======
   int rank_traced = smpi_process()->index();
   instr_extra_data extra = xbt_new0(s_instr_extra_data_t,1);
   extra->type = TRACING_WAITALL;
   extra->send_size=count_requests;
   TRACE_smpi_ptp_in(rank_traced, -1, -1, __FUNCTION__,extra);
   int recvs_snd[count_requests];
   int recvs_rcv[count_requests];
   unsigned int i=0;
   for (auto req : *(get_reqq_self())){
     if (req && (req->flags () & RECV)){
       recvs_snd[i]=req->src();
       recvs_rcv[i]=req->dst();
     }else
       recvs_snd[i]=-100;
     i++;
   }
   Request::waitall(count_requests, &(*get_reqq_self())[0], status);

   for (i=0; i<count_requests;i++){
     if (recvs_snd[i]!=-100)
       TRACE_smpi_recv(rank_traced, recvs_snd[i], recvs_rcv[i],0);
   }
   TRACE_smpi_ptp_out(rank_traced, -1, -1, __FUNCTION__);
>>>>>>> 323124aa
  }

  log_timed_action (action, clock);
}

<<<<<<< HEAD
void action_barrier(const char *const *action){
  double clock = smpi_process_simulated_elapsed();
  int rank = smpi_process_index();
=======
static void action_barrier(const char *const *action){
  double clock = smpi_process()->simulated_elapsed();
  int rank = smpi_process()->index();
>>>>>>> 323124aa
  instr_extra_data extra = xbt_new0(s_instr_extra_data_t,1);
  extra->type = TRACING_BARRIER;
  TRACE_smpi_collective_in(rank, -1, __FUNCTION__, extra);

  Colls::barrier(MPI_COMM_WORLD);

  TRACE_smpi_collective_out(rank, -1, __FUNCTION__);
  log_timed_action (action, clock);
}

void action_bcast(const char *const *action)
{
  CHECK_ACTION_PARAMS(action, 1, 2)
  double size = parse_double(action[2]);
  double clock = smpi_process()->simulated_elapsed();
  int root=0;
  /* Initialize MPI_CURRENT_TYPE in order to decrease the number of the checks */
  MPI_CURRENT_TYPE= MPI_DEFAULT_TYPE;  

  if(action[3]) {
    root= atoi(action[3]);
    if(action[4])
      MPI_CURRENT_TYPE=decode_datatype(action[4]);   
  }

  int rank = smpi_process()->index();
  int root_traced = MPI_COMM_WORLD->group()->index(root);

  instr_extra_data extra = xbt_new0(s_instr_extra_data_t,1);
  extra->type = TRACING_BCAST;
  extra->send_size = size;
  extra->root = root_traced;
  extra->datatype1 = encode_datatype(MPI_CURRENT_TYPE, nullptr);
  TRACE_smpi_collective_in(rank, root_traced, __FUNCTION__, extra);
  void *sendbuf = smpi_get_tmp_sendbuffer(size* MPI_CURRENT_TYPE->size());

  Colls::bcast(sendbuf, size, MPI_CURRENT_TYPE, root, MPI_COMM_WORLD);

  TRACE_smpi_collective_out(rank, root_traced, __FUNCTION__);
  log_timed_action (action, clock);
}

void action_reduce(const char *const *action)
{
  CHECK_ACTION_PARAMS(action, 2, 2)
  double comm_size = parse_double(action[2]);
  double comp_size = parse_double(action[3]);
  double clock = smpi_process()->simulated_elapsed();
  int root=0;
  MPI_CURRENT_TYPE= MPI_DEFAULT_TYPE;

  if(action[4]) {
    root= atoi(action[4]);
    if(action[5])
      MPI_CURRENT_TYPE=decode_datatype(action[5]);
  }

  int rank = smpi_process()->index();
  int root_traced = MPI_COMM_WORLD->group()->rank(root);
  instr_extra_data extra = xbt_new0(s_instr_extra_data_t,1);
  extra->type = TRACING_REDUCE;
  extra->send_size = comm_size;
  extra->comp_size = comp_size;
  extra->datatype1 = encode_datatype(MPI_CURRENT_TYPE, nullptr);
  extra->root = root_traced;

  TRACE_smpi_collective_in(rank, root_traced, __FUNCTION__,extra);

  void *recvbuf = smpi_get_tmp_sendbuffer(comm_size* MPI_CURRENT_TYPE->size());
  void *sendbuf = smpi_get_tmp_sendbuffer(comm_size* MPI_CURRENT_TYPE->size());
  Colls::reduce(sendbuf, recvbuf, comm_size, MPI_CURRENT_TYPE, MPI_OP_NULL, root, MPI_COMM_WORLD);
  smpi_execute_flops(comp_size);

  TRACE_smpi_collective_out(rank, root_traced, __FUNCTION__);
  log_timed_action (action, clock);
}

void action_allReduce(const char *const *action) {
  CHECK_ACTION_PARAMS(action, 2, 1);
  double comm_size = parse_double(action[2]);
  double comp_size = parse_double(action[3]);

  if(action[4])
    MPI_CURRENT_TYPE=decode_datatype(action[4]);
  else
    MPI_CURRENT_TYPE= MPI_DEFAULT_TYPE;

  double clock = smpi_process()->simulated_elapsed();
  int rank = smpi_process()->index();
  instr_extra_data extra = xbt_new0(s_instr_extra_data_t,1);
  extra->type = TRACING_ALLREDUCE;
  extra->send_size = comm_size;
  extra->comp_size = comp_size;
  extra->datatype1 = encode_datatype(MPI_CURRENT_TYPE, nullptr);
  TRACE_smpi_collective_in(rank, -1, __FUNCTION__,extra);

  void *recvbuf = smpi_get_tmp_sendbuffer(comm_size* MPI_CURRENT_TYPE->size());
  void *sendbuf = smpi_get_tmp_sendbuffer(comm_size* MPI_CURRENT_TYPE->size());
  Colls::allreduce(sendbuf, recvbuf, comm_size, MPI_CURRENT_TYPE, MPI_OP_NULL, MPI_COMM_WORLD);
  smpi_execute_flops(comp_size);

  TRACE_smpi_collective_out(rank, -1, __FUNCTION__);
  log_timed_action (action, clock);
}

void action_allToAll(const char *const *action) {
  CHECK_ACTION_PARAMS(action, 2, 2) //two mandatory (send and recv volumes) and two optional (corresponding datatypes)
  double clock = smpi_process()->simulated_elapsed();
  int comm_size = MPI_COMM_WORLD->size();
  int send_size = parse_double(action[2]);
  int recv_size = parse_double(action[3]);
  MPI_Datatype MPI_CURRENT_TYPE2 = MPI_DEFAULT_TYPE;

  if(action[4] && action[5]) {
    MPI_CURRENT_TYPE=decode_datatype(action[4]);
    MPI_CURRENT_TYPE2=decode_datatype(action[5]);
  }
  else
    MPI_CURRENT_TYPE=MPI_DEFAULT_TYPE;

  void *send = smpi_get_tmp_sendbuffer(send_size*comm_size* MPI_CURRENT_TYPE->size());
  void *recv = smpi_get_tmp_recvbuffer(recv_size*comm_size* MPI_CURRENT_TYPE2->size());

  int rank = smpi_process()->index();
  instr_extra_data extra = xbt_new0(s_instr_extra_data_t,1);
  extra->type = TRACING_ALLTOALL;
  extra->send_size = send_size;
  extra->recv_size = recv_size;
  extra->datatype1 = encode_datatype(MPI_CURRENT_TYPE, nullptr);
  extra->datatype2 = encode_datatype(MPI_CURRENT_TYPE2, nullptr);

  TRACE_smpi_collective_in(rank, -1, __FUNCTION__,extra);

  Colls::alltoall(send, send_size, MPI_CURRENT_TYPE, recv, recv_size, MPI_CURRENT_TYPE2, MPI_COMM_WORLD);

  TRACE_smpi_collective_out(rank, -1, __FUNCTION__);
  log_timed_action (action, clock);
}

void action_gather(const char *const *action) {
  /* The structure of the gather action for the rank 0 (total 4 processes) is the following:
        0 gather 68 68 0 0 0
      where:
        1) 68 is the sendcounts
        2) 68 is the recvcounts
        3) 0 is the root node
        4) 0 is the send datatype id, see decode_datatype()
        5) 0 is the recv datatype id, see decode_datatype()
  */
  CHECK_ACTION_PARAMS(action, 2, 3)
  double clock = smpi_process()->simulated_elapsed();
  int comm_size = MPI_COMM_WORLD->size();
  int send_size = parse_double(action[2]);
  int recv_size = parse_double(action[3]);
  MPI_Datatype MPI_CURRENT_TYPE2 = MPI_DEFAULT_TYPE;
  if(action[4] && action[5]) {
    MPI_CURRENT_TYPE=decode_datatype(action[5]);
    MPI_CURRENT_TYPE2=decode_datatype(action[6]);
  } else {
    MPI_CURRENT_TYPE=MPI_DEFAULT_TYPE;
  }
  void *send = smpi_get_tmp_sendbuffer(send_size* MPI_CURRENT_TYPE->size());
  void *recv = nullptr;
  int root=0;
  if(action[4])
    root=atoi(action[4]);
  int rank = MPI_COMM_WORLD->rank();

  if(rank==root)
    recv = smpi_get_tmp_recvbuffer(recv_size*comm_size* MPI_CURRENT_TYPE2->size());

  instr_extra_data extra = xbt_new0(s_instr_extra_data_t,1);
  extra->type = TRACING_GATHER;
  extra->send_size = send_size;
  extra->recv_size = recv_size;
  extra->root = root;
  extra->datatype1 = encode_datatype(MPI_CURRENT_TYPE, nullptr);
  extra->datatype2 = encode_datatype(MPI_CURRENT_TYPE2, nullptr);

  TRACE_smpi_collective_in(smpi_process()->index(), root, __FUNCTION__, extra);

  Colls::gather(send, send_size, MPI_CURRENT_TYPE, recv, recv_size, MPI_CURRENT_TYPE2, root, MPI_COMM_WORLD);

  TRACE_smpi_collective_out(smpi_process()->index(), -1, __FUNCTION__);
  log_timed_action (action, clock);
}

void action_gatherv(const char *const *action) {
  /* The structure of the gatherv action for the rank 0 (total 4 processes) is the following:
       0 gather 68 68 10 10 10 0 0 0
     where:
       1) 68 is the sendcount
       2) 68 10 10 10 is the recvcounts
       3) 0 is the root node
       4) 0 is the send datatype id, see decode_datatype()
       5) 0 is the recv datatype id, see decode_datatype()
  */
  double clock = smpi_process()->simulated_elapsed();
  int comm_size = MPI_COMM_WORLD->size();
  CHECK_ACTION_PARAMS(action, comm_size+1, 2)
  int send_size = parse_double(action[2]);
  int disps[comm_size];
  int recvcounts[comm_size];
  int recv_sum=0;

  MPI_Datatype MPI_CURRENT_TYPE2 = MPI_DEFAULT_TYPE;
  if(action[4+comm_size] && action[5+comm_size]) {
    MPI_CURRENT_TYPE=decode_datatype(action[4+comm_size]);
    MPI_CURRENT_TYPE2=decode_datatype(action[5+comm_size]);
  } else
    MPI_CURRENT_TYPE=MPI_DEFAULT_TYPE;

  void *send = smpi_get_tmp_sendbuffer(send_size* MPI_CURRENT_TYPE->size());
  void *recv = nullptr;
  for(int i=0;i<comm_size;i++) {
    recvcounts[i] = atoi(action[i+3]);
    recv_sum=recv_sum+recvcounts[i];
    disps[i]=0;
  }

  int root=atoi(action[3+comm_size]);
  int rank = MPI_COMM_WORLD->rank();

  if(rank==root)
    recv = smpi_get_tmp_recvbuffer(recv_sum* MPI_CURRENT_TYPE2->size());

  instr_extra_data extra = xbt_new0(s_instr_extra_data_t,1);
  extra->type = TRACING_GATHERV;
  extra->send_size = send_size;
  extra->recvcounts= xbt_new(int,comm_size);
  for(int i=0; i< comm_size; i++)//copy data to avoid bad free
    extra->recvcounts[i] = recvcounts[i];
  extra->root = root;
  extra->num_processes = comm_size;
  extra->datatype1 = encode_datatype(MPI_CURRENT_TYPE, nullptr);
  extra->datatype2 = encode_datatype(MPI_CURRENT_TYPE2, nullptr);

  TRACE_smpi_collective_in(smpi_process()->index(), root, __FUNCTION__, extra);

  Colls::gatherv(send, send_size, MPI_CURRENT_TYPE, recv, recvcounts, disps, MPI_CURRENT_TYPE2, root, MPI_COMM_WORLD);

  TRACE_smpi_collective_out(smpi_process()->index(), -1, __FUNCTION__);
  log_timed_action (action, clock);
}

void action_reducescatter(const char *const *action) {
 /* The structure of the reducescatter action for the rank 0 (total 4 processes) is the following:
      0 reduceScatter 275427 275427 275427 204020 11346849 0
    where:
      1) The first four values after the name of the action declare the recvcounts array
      2) The value 11346849 is the amount of instructions
      3) The last value corresponds to the datatype, see decode_datatype().
*/
  double clock = smpi_process()->simulated_elapsed();
  int comm_size = MPI_COMM_WORLD->size();
  CHECK_ACTION_PARAMS(action, comm_size+1, 1)
  int comp_size = parse_double(action[2+comm_size]);
  int recvcounts[comm_size];
  int rank = smpi_process()->index();
  int size = 0;
  if(action[3+comm_size])
    MPI_CURRENT_TYPE=decode_datatype(action[3+comm_size]);
  else
    MPI_CURRENT_TYPE= MPI_DEFAULT_TYPE;

  for(int i=0;i<comm_size;i++) {
    recvcounts[i] = atoi(action[i+2]);
    size+=recvcounts[i];
  }

  instr_extra_data extra = xbt_new0(s_instr_extra_data_t,1);
  extra->type = TRACING_REDUCE_SCATTER;
  extra->send_size = 0;
  extra->recvcounts= xbt_new(int, comm_size);
  for(int i=0; i< comm_size; i++)//copy data to avoid bad free
    extra->recvcounts[i] = recvcounts[i];
  extra->datatype1 = encode_datatype(MPI_CURRENT_TYPE, nullptr);
  extra->comp_size = comp_size;
  extra->num_processes = comm_size;

  TRACE_smpi_collective_in(rank, -1, __FUNCTION__,extra);

  void *sendbuf = smpi_get_tmp_sendbuffer(size* MPI_CURRENT_TYPE->size());
  void *recvbuf = smpi_get_tmp_recvbuffer(size* MPI_CURRENT_TYPE->size());

  Colls::reduce_scatter(sendbuf, recvbuf, recvcounts, MPI_CURRENT_TYPE, MPI_OP_NULL, MPI_COMM_WORLD);
  smpi_execute_flops(comp_size);

  TRACE_smpi_collective_out(rank, -1, __FUNCTION__);
  log_timed_action (action, clock);
}

void action_allgather(const char *const *action) {
  /* The structure of the allgather action for the rank 0 (total 4 processes) is the following:
        0 allGather 275427 275427
    where:
        1) 275427 is the sendcount
        2) 275427 is the recvcount
        3) No more values mean that the datatype for sent and receive buffer is the default one, see decode_datatype().
  */
  double clock = smpi_process()->simulated_elapsed();

  CHECK_ACTION_PARAMS(action, 2, 2)
  int sendcount=atoi(action[2]); 
  int recvcount=atoi(action[3]); 

  MPI_Datatype MPI_CURRENT_TYPE2 = MPI_DEFAULT_TYPE;

  if(action[4] && action[5]) {
    MPI_CURRENT_TYPE = decode_datatype(action[4]);
    MPI_CURRENT_TYPE2 = decode_datatype(action[5]);
  } else
    MPI_CURRENT_TYPE = MPI_DEFAULT_TYPE;

  void *sendbuf = smpi_get_tmp_sendbuffer(sendcount* MPI_CURRENT_TYPE->size());
  void *recvbuf = smpi_get_tmp_recvbuffer(recvcount* MPI_CURRENT_TYPE2->size());

  int rank = smpi_process()->index();
  instr_extra_data extra = xbt_new0(s_instr_extra_data_t,1);
  extra->type = TRACING_ALLGATHER;
  extra->send_size = sendcount;
  extra->recv_size= recvcount;
  extra->datatype1 = encode_datatype(MPI_CURRENT_TYPE, nullptr);
  extra->datatype2 = encode_datatype(MPI_CURRENT_TYPE2, nullptr);
  extra->num_processes = MPI_COMM_WORLD->size();

  TRACE_smpi_collective_in(rank, -1, __FUNCTION__,extra);

  Colls::allgather(sendbuf, sendcount, MPI_CURRENT_TYPE, recvbuf, recvcount, MPI_CURRENT_TYPE2, MPI_COMM_WORLD);

  TRACE_smpi_collective_out(rank, -1, __FUNCTION__);
  log_timed_action (action, clock);
}

void action_allgatherv(const char *const *action) {
  /* The structure of the allgatherv action for the rank 0 (total 4 processes) is the following:
        0 allGatherV 275427 275427 275427 275427 204020
     where:
        1) 275427 is the sendcount
        2) The next four elements declare the recvcounts array
        3) No more values mean that the datatype for sent and receive buffer is the default one, see decode_datatype().
  */
  double clock = smpi_process()->simulated_elapsed();

  int comm_size = MPI_COMM_WORLD->size();
  CHECK_ACTION_PARAMS(action, comm_size+1, 2)
  int sendcount=atoi(action[2]);
  int recvcounts[comm_size];
  int disps[comm_size];
  int recv_sum=0;
  MPI_Datatype MPI_CURRENT_TYPE2 = MPI_DEFAULT_TYPE;

  if(action[3+comm_size] && action[4+comm_size]) {
    MPI_CURRENT_TYPE = decode_datatype(action[3+comm_size]);
    MPI_CURRENT_TYPE2 = decode_datatype(action[4+comm_size]);
  } else
    MPI_CURRENT_TYPE = MPI_DEFAULT_TYPE;

  void *sendbuf = smpi_get_tmp_sendbuffer(sendcount* MPI_CURRENT_TYPE->size());

  for(int i=0;i<comm_size;i++) {
    recvcounts[i] = atoi(action[i+3]);
    recv_sum=recv_sum+recvcounts[i];
    disps[i] = 0;
  }
  void *recvbuf = smpi_get_tmp_recvbuffer(recv_sum* MPI_CURRENT_TYPE2->size());

  int rank = smpi_process()->index();
  instr_extra_data extra = xbt_new0(s_instr_extra_data_t,1);
  extra->type = TRACING_ALLGATHERV;
  extra->send_size = sendcount;
  extra->recvcounts= xbt_new(int, comm_size);
  for(int i=0; i< comm_size; i++)//copy data to avoid bad free
    extra->recvcounts[i] = recvcounts[i];
  extra->datatype1 = encode_datatype(MPI_CURRENT_TYPE, nullptr);
  extra->datatype2 = encode_datatype(MPI_CURRENT_TYPE2, nullptr);
  extra->num_processes = comm_size;

  TRACE_smpi_collective_in(rank, -1, __FUNCTION__,extra);

  Colls::allgatherv(sendbuf, sendcount, MPI_CURRENT_TYPE, recvbuf, recvcounts, disps, MPI_CURRENT_TYPE2,
                          MPI_COMM_WORLD);

  TRACE_smpi_collective_out(rank, -1, __FUNCTION__);
  log_timed_action (action, clock);
}

void action_allToAllv(const char *const *action) {
  /* The structure of the allToAllV action for the rank 0 (total 4 processes) is the following:
        0 allToAllV 100 1 7 10 12 100 1 70 10 5
     where:
        1) 100 is the size of the send buffer *sizeof(int),
        2) 1 7 10 12 is the sendcounts array
        3) 100*sizeof(int) is the size of the receiver buffer
        4)  1 70 10 5 is the recvcounts array
  */
  double clock = smpi_process()->simulated_elapsed();

  int comm_size = MPI_COMM_WORLD->size();
  CHECK_ACTION_PARAMS(action, 2*comm_size+2, 2)
  int sendcounts[comm_size];
  int recvcounts[comm_size];
  int senddisps[comm_size];
  int recvdisps[comm_size];

  MPI_Datatype MPI_CURRENT_TYPE2 = MPI_DEFAULT_TYPE;

  int send_buf_size=parse_double(action[2]);
  int recv_buf_size=parse_double(action[3+comm_size]);
  if(action[4+2*comm_size] && action[5+2*comm_size]) {
    MPI_CURRENT_TYPE=decode_datatype(action[4+2*comm_size]);
    MPI_CURRENT_TYPE2=decode_datatype(action[5+2*comm_size]);
  }
  else
    MPI_CURRENT_TYPE=MPI_DEFAULT_TYPE;

  void *sendbuf = smpi_get_tmp_sendbuffer(send_buf_size* MPI_CURRENT_TYPE->size());
  void *recvbuf  = smpi_get_tmp_recvbuffer(recv_buf_size* MPI_CURRENT_TYPE2->size());

  for(int i=0;i<comm_size;i++) {
    sendcounts[i] = atoi(action[i+3]);
    recvcounts[i] = atoi(action[i+4+comm_size]);
    senddisps[i] = 0;
    recvdisps[i] = 0;
  }

  int rank = smpi_process()->index();
  instr_extra_data extra = xbt_new0(s_instr_extra_data_t,1);
  extra->type = TRACING_ALLTOALLV;
  extra->recvcounts= xbt_new(int, comm_size);
  extra->sendcounts= xbt_new(int, comm_size);
  extra->num_processes = comm_size;

  for(int i=0; i< comm_size; i++){//copy data to avoid bad free
    extra->send_size += sendcounts[i];
    extra->sendcounts[i] = sendcounts[i];
    extra->recv_size += recvcounts[i];
    extra->recvcounts[i] = recvcounts[i];
  }
  extra->datatype1 = encode_datatype(MPI_CURRENT_TYPE, nullptr);
  extra->datatype2 = encode_datatype(MPI_CURRENT_TYPE2, nullptr);

  TRACE_smpi_collective_in(rank, -1, __FUNCTION__,extra);

  Colls::alltoallv(sendbuf, sendcounts, senddisps, MPI_CURRENT_TYPE,recvbuf, recvcounts, recvdisps,
                         MPI_CURRENT_TYPE, MPI_COMM_WORLD);

  TRACE_smpi_collective_out(rank, -1, __FUNCTION__);
  log_timed_action (action, clock);
}

<<<<<<< HEAD

/*In previous versions, we called smpi_send_process_data (implemented on
 * smpi_base.c). The problem is that that function needs to have at least one
 * process in the destination host. This is not always true when using a
 * centralized LB approach. This alternate implementation is more flexible,
 * since we don't need to have processes in the receiving host.*/
void smpi_replay_send_process_data(double data_size, sg_host_t host)
{
  smx_activity_t action;
  sg_host_t host_list[2];
  double comp_amount[2];
  double comm_amount[4];
  
  TRACE_smpi_send_process_data_in(smpi_process_index());

  host_list[0] = SIMIX_host_self();
  host_list[1] = host;
  comp_amount[0] = 0;
  comp_amount[1] = 0;
  comm_amount[0] = data_size;
  comm_amount[1] = 0;
  comm_amount[2] = 0;
  comm_amount[3] = 0;
  action = simcall_execution_parallel_start("data_migration", 2, host_list, 
	    comp_amount, comm_amount, 1.0, -1.0, 0);
  simcall_execution_wait(action);

  TRACE_smpi_send_process_data_out(smpi_process_index());
}


/* Based on MSG_process_migrate [src/msg/msg_process.c] */
void smpi_replay_process_migrate(smx_actor_t process, sg_host_t new_host,
    unsigned long size)
{
 
  /* The data migration can't be done in this function, because it
   * needs to be done in parallel. As this function needs to be called in a
   * critical region (e.g. protected by a mutex), these (synchronous) data
   * migrations would become sequential.*/


  //Update the traces to reflect the migration.
  sg_host_t host = SIMIX_host_self();
  TRACE_smpi_process_change_host(smpi_process_index(), host, new_host, size);
  
  // Now, we change the host to which this rank is mapped.
  simcall_process_set_host(process, new_host);
}


/*
 * This function only initializes smpi_replay. It does not start the replay.
 * You should call this one if you want to be able to register new actions
 * from your code.
 * To really start the replay you must call smpi_replay_start.
 */
void smpi_replay_run(int *argc, char ***argv)
{
=======
}} // namespace simgrid::smpi

void smpi_replay_run(int *argc, char***argv){
>>>>>>> 323124aa
  /* First initializes everything */
  simgrid::smpi::Process::init(argc, argv);
  smpi_process()->mark_as_initialized();
  smpi_process()->set_replaying(true);

  int rank = smpi_process()->index();
  TRACE_smpi_init(rank);
  TRACE_smpi_computing_init(rank, nullptr);
  instr_extra_data extra = xbt_new0(s_instr_extra_data_t,1);
  extra->type = TRACING_INIT;
  char *operation = bprintf("%s_init",__FUNCTION__);
  TRACE_smpi_collective_in(rank, -1, operation, extra);
  TRACE_smpi_collective_out(rank, -1, operation);
  xbt_free(operation);
<<<<<<< HEAD
  
  xbt_replay_action_register("init",       action_init);
  xbt_replay_action_register("finalize",   action_finalize);
  xbt_replay_action_register("comm_size",  action_comm_size);
  xbt_replay_action_register("comm_split", action_comm_split);
  xbt_replay_action_register("comm_dup",   action_comm_dup);
  xbt_replay_action_register("send",       action_send);
  xbt_replay_action_register("Isend",      action_Isend);
  xbt_replay_action_register("recv",       action_recv);
  xbt_replay_action_register("Irecv",      action_Irecv);
  xbt_replay_action_register("test",       action_test);
  xbt_replay_action_register("wait",       action_wait);
  xbt_replay_action_register("waitAll",    action_waitall);
  xbt_replay_action_register("barrier",    action_barrier);
  xbt_replay_action_register("bcast",      action_bcast);
  xbt_replay_action_register("reduce",     action_reduce);
  xbt_replay_action_register("allreduce",  action_allReduce);
  xbt_replay_action_register("allToAll",   action_allToAll);
  xbt_replay_action_register("allToAllV",  action_allToAllv);
  xbt_replay_action_register("gather",  action_gather);
  xbt_replay_action_register("gatherV",  action_gatherv);
  xbt_replay_action_register("allGather",  action_allgather);
  xbt_replay_action_register("allGatherV",  action_allgatherv);
  xbt_replay_action_register("reduceScatter",  action_reducescatter);
  xbt_replay_action_register("compute",    action_compute);
=======
  xbt_replay_action_register("init",       simgrid::smpi::action_init);
  xbt_replay_action_register("finalize",   simgrid::smpi::action_finalize);
  xbt_replay_action_register("comm_size",  simgrid::smpi::action_comm_size);
  xbt_replay_action_register("comm_split", simgrid::smpi::action_comm_split);
  xbt_replay_action_register("comm_dup",   simgrid::smpi::action_comm_dup);
  xbt_replay_action_register("send",       simgrid::smpi::action_send);
  xbt_replay_action_register("Isend",      simgrid::smpi::action_Isend);
  xbt_replay_action_register("recv",       simgrid::smpi::action_recv);
  xbt_replay_action_register("Irecv",      simgrid::smpi::action_Irecv);
  xbt_replay_action_register("test",       simgrid::smpi::action_test);
  xbt_replay_action_register("wait",       simgrid::smpi::action_wait);
  xbt_replay_action_register("waitAll",    simgrid::smpi::action_waitall);
  xbt_replay_action_register("barrier",    simgrid::smpi::action_barrier);
  xbt_replay_action_register("bcast",      simgrid::smpi::action_bcast);
  xbt_replay_action_register("reduce",     simgrid::smpi::action_reduce);
  xbt_replay_action_register("allReduce",  simgrid::smpi::action_allReduce);
  xbt_replay_action_register("allToAll",   simgrid::smpi::action_allToAll);
  xbt_replay_action_register("allToAllV",  simgrid::smpi::action_allToAllv);
  xbt_replay_action_register("gather",     simgrid::smpi::action_gather);
  xbt_replay_action_register("gatherV",    simgrid::smpi::action_gatherv);
  xbt_replay_action_register("allGather",  simgrid::smpi::action_allgather);
  xbt_replay_action_register("allGatherV", simgrid::smpi::action_allgatherv);
  xbt_replay_action_register("reduceScatter",  simgrid::smpi::action_reducescatter);
  xbt_replay_action_register("compute",    simgrid::smpi::action_compute);
>>>>>>> 323124aa

  //if we have a delayed start, sleep here.
  if(*argc>2){
    char *endptr;
    double value = strtod((*argv)[2], &endptr);
    if (*endptr != '\0')
      THROWF(unknown_error, 0, "%s is not a double", (*argv)[2]);
    XBT_VERB("Delayed start for instance - Sleeping for %f flops ",value );
    smpi_execute_flops(value);
  } else {
    //UGLY: force a context switch to be sure that all MSG_processes begin initialization
    XBT_DEBUG("Force context switch by smpi_execute_flops  - Sleeping for 0.0 flops ");
    smpi_execute_flops(0.0);
  }

  /* Actually run the replay */
<<<<<<< HEAD
  xbt_replay_action_runner(*argc, *argv);
 
=======
  simgrid::xbt::replay_runner(*argc, *argv);

>>>>>>> 323124aa
  /* and now, finalize everything */
  /* One active process will stop. Decrease the counter*/
  
  XBT_DEBUG("There are %lu elements in reqd[*]",
            reqd[smpi_process_index()].size());
  if(!reqd[smpi_process_index()].empty()){
    int count_requests=reqd[smpi_process_index()].size();
    MPI_Request requests[count_requests];
    MPI_Status status[count_requests];
    unsigned int i = 0;
    int my_id = smpi_process_index();
    for(auto it = reqd[my_id].begin(); it != reqd[my_id].end(); it++){
      requests[i] = it->second;
      i++;
    }
    simgrid::smpi::Request::waitall(count_requests, requests, status);
  }

  active_processes--;
  
  if(active_processes==0){
    /* Last process alive speaking: end the simulated timer */
    XBT_INFO("Simulation time %f", smpi_process()->simulated_elapsed());
    xbt_free(sendbuffer);
    xbt_free(recvbuffer);
  }
  
  instr_extra_data extra_fin = xbt_new0(s_instr_extra_data_t,1);
  extra_fin->type = TRACING_FINALIZE;
  operation = bprintf("%s_finalize",__FUNCTION__);
  TRACE_smpi_collective_in(rank, -1, operation, extra_fin);

  smpi_process()->finalize();

  TRACE_smpi_collective_out(rank, -1, operation);
  TRACE_smpi_finalize(smpi_process()->index());
  smpi_process()->destroy();
  xbt_free(operation);
}
<|MERGE_RESOLUTION|>--- conflicted
+++ resolved
@@ -4,14 +4,10 @@
  * under the terms of the license (GNU LGPL) which comes with this package. */
 
 #include "private.h"
-<<<<<<< HEAD
 #include <stdio.h>
 #include <math.h>
 #include <xbt.h>
-#include "xbt/replay.h"
-=======
 #include "xbt/replay.hpp"
->>>>>>> 323124aa
 #include <unordered_map>
 #include <vector>
 #include <iostream>
@@ -37,12 +33,11 @@
 static int recvbuffer_size=0;
 char* recvbuffer=nullptr;
 
-<<<<<<< HEAD
+
 /******************************************************************************
  * This code manages the request dictionaries which are used by the
  * assynchronous comunication actions (Isend, Irecv, wait, test).
  *****************************************************************************/
-
 
 static std::string build_request_key(int src, int dst, int tag){
   std::stringstream key_stream;
@@ -62,19 +57,10 @@
 {
   std::string key = key_from_request(request);
   reqd[smpi_process_index()].insert({key, request});
-=======
-static void log_timed_action (const char *const *action, double clock){
-  if (XBT_LOG_ISENABLED(smpi_replay, xbt_log_priority_verbose)){
-    char *name = xbt_str_join_array(action, " ");
-    XBT_VERB("%s %f", name, smpi_process()->simulated_elapsed()-clock);
-    xbt_free(name);
-  }
->>>>>>> 323124aa
 }
 
 static void register_request_with_key(MPI_Request request, std::string key)
 {
-<<<<<<< HEAD
   reqd[smpi_process_index()].insert({key, request});
 }
 
@@ -87,14 +73,10 @@
     request = nullptr;
   }
   return request;
-=======
-  return reqq.at(smpi_process()->index());
->>>>>>> 323124aa
 }
 
 static MPI_Request get_request(int src, int dst, int tag)
 {
-<<<<<<< HEAD
   std::string key = build_request_key(src, dst, tag);
   MPI_Request request = get_request_with_key(key);
   return request;
@@ -110,20 +92,15 @@
 }
 
 
-
 /******************* End of the request storage code. ************************/
-
 
 
 static void log_timed_action (const char *const *action, double clock){
   if (XBT_LOG_ISENABLED(smpi_replay, xbt_log_priority_verbose)){
     char *name = xbt_str_join_array(action, " ");
-    XBT_VERB("%s %f", name, smpi_process_simulated_elapsed()-clock);
+    XBT_VERB("%s %f", name, smpi_process()->simulated_elapsed() - clock);
     xbt_free(name);
   }
-=======
-   reqq.insert({smpi_process()->index(), mpi_request});
->>>>>>> 323124aa
 }
 
 //allocate a single buffer for all sends, growing it if needed
@@ -236,15 +213,12 @@
           "Please contact the Simgrid team if support is needed", __FUNCTION__, i, mandatory, optional);\
   }
 
-<<<<<<< HEAD
-
-void action_init(const char *const *action)
-=======
+
 namespace simgrid {
 namespace smpi {
 
-static void action_init(const char *const *action)
->>>>>>> 323124aa
+
+void action_init(const char *const *action)
 {
   XBT_DEBUG("Initialize the counters");
   CHECK_ACTION_PARAMS(action, 0, 1)
@@ -288,19 +262,13 @@
 
 void action_compute(const char *const *action)
 {
-<<<<<<< HEAD
   CHECK_ACTION_PARAMS(action, 1, 1)
-  double clock = smpi_process_simulated_elapsed();
+  double clock = smpi_process()->simulated_elapsed();
   double flops= parse_double(action[2]);
   double time_comp = action[3] ? parse_double(action[3]) : 0;
   
-  int rank = smpi_process_index();
-=======
-  CHECK_ACTION_PARAMS(action, 1, 0)
-  double clock = smpi_process()->simulated_elapsed();
-  double flops= parse_double(action[2]);
-  int rank = smpi_process()->index();
->>>>>>> 323124aa
+  int rank = smpi_process()->index();
+  
   instr_extra_data extra = xbt_new0(s_instr_extra_data_t,1);
   extra->type=TRACING_COMPUTING;
   if(action[3]){
@@ -322,26 +290,17 @@
 {
   CHECK_ACTION_PARAMS(action, 3, 1);
   int to = atoi(action[2]);
-<<<<<<< HEAD
   int tag = atoi(action[3]);
   double size=parse_double(action[4]);
-  double clock = smpi_process_simulated_elapsed();
-=======
-  double size=parse_double(action[3]);
-  double clock = smpi_process()->simulated_elapsed();
->>>>>>> 323124aa
+  double clock = smpi_process()->simulated_elapsed();
 
   if(action[5]) {
     MPI_CURRENT_TYPE=decode_datatype(action[5]);
   } else {
     MPI_CURRENT_TYPE= MPI_DEFAULT_TYPE;
-<<<<<<< HEAD
-  }
-  int rank = smpi_process_index();
-=======
-
-  int rank = smpi_process()->index();
->>>>>>> 323124aa
+  }
+
+  int rank = smpi_process()->index();
 
   int dst_traced = MPI_COMM_WORLD->group()->rank(to);
   instr_extra_data extra = xbt_new0(s_instr_extra_data_t,1);
@@ -365,14 +324,9 @@
 {
   CHECK_ACTION_PARAMS(action, 3, 1);
   int to = atoi(action[2]);
-<<<<<<< HEAD
   int tag = atoi(action[3]);
   double size=parse_double(action[4]);
-  double clock = smpi_process_simulated_elapsed();
-=======
-  double size=parse_double(action[3]);
-  double clock = smpi_process()->simulated_elapsed();
->>>>>>> 323124aa
+  double clock = smpi_process()->simulated_elapsed();
 
   if(action[5]) 
     MPI_CURRENT_TYPE=decode_datatype(action[5]);
@@ -403,14 +357,9 @@
 void action_recv(const char *const *action) {
   CHECK_ACTION_PARAMS(action, 3, 1);
   int from = atoi(action[2]);
-<<<<<<< HEAD
   int tag = atoi(action[3]);
   double size=parse_double(action[4]);
-  double clock = smpi_process_simulated_elapsed();
-=======
-  double size=parse_double(action[3]);
-  double clock = smpi_process()->simulated_elapsed();
->>>>>>> 323124aa
+  double clock = smpi_process()->simulated_elapsed();
   MPI_Status status;
 
   if(action[5])
@@ -449,14 +398,9 @@
 {
   CHECK_ACTION_PARAMS(action, 3, 1);
   int from = atoi(action[2]);
-<<<<<<< HEAD
   int tag = atoi(action[3]);
   double size=parse_double(action[4]);
-  double clock = smpi_process_simulated_elapsed();
-=======
-  double size=parse_double(action[3]);
-  double clock = smpi_process()->simulated_elapsed();
->>>>>>> 323124aa
+  double clock = smpi_process()->simulated_elapsed();
 
   if(action[5])
     MPI_CURRENT_TYPE=decode_datatype(action[5]);
@@ -487,22 +431,14 @@
   log_timed_action (action, clock);
 }
 
-<<<<<<< HEAD
 void action_test(const char *const *action){
   CHECK_ACTION_PARAMS(action, 3, 0);
   int src = atoi(action[2]);
   int dst = atoi(action[3]);
   int tag = atoi(action[4]);
-  double clock = smpi_process_simulated_elapsed();
+  double clock = smpi_process()->simulated_elapsed();
   MPI_Request request;
-=======
-static void action_test(const char *const *action){
-  CHECK_ACTION_PARAMS(action, 0, 0)
-  double clock = smpi_process()->simulated_elapsed();
->>>>>>> 323124aa
   MPI_Status status;
-
-  //request = xbt_dynar_pop_as(reqq[smpi_process_index()],MPI_Request);
 
   std::string key = build_request_key(src, dst, tag);
   request = get_request_with_key(key);
@@ -528,20 +464,14 @@
   log_timed_action (action, clock);
 }
 
-<<<<<<< HEAD
 void action_wait(const char *const *action){
   CHECK_ACTION_PARAMS(action, 3, 0);
   int src = atoi(action[2]);
   int dst = atoi(action[3]);
   int tag = atoi(action[4]);
-  double clock = smpi_process_simulated_elapsed();
+  double clock = smpi_process()->simulated_elapsed();
   std::string key = build_request_key(src, dst, tag);
   MPI_Request request = get_request_with_key(key);
-=======
-static void action_wait(const char *const *action){
-  CHECK_ACTION_PARAMS(action, 0, 0)
-  double clock = smpi_process()->simulated_elapsed();
->>>>>>> 323124aa
   MPI_Status status;
 
   xbt_assert(!reqd[smpi_process_index()].empty(),
@@ -572,18 +502,11 @@
   log_timed_action (action, clock);
 }
 
-<<<<<<< HEAD
 void action_waitall(const char *const *action){
   CHECK_ACTION_PARAMS(action, 0, 0);
-  double clock = smpi_process_simulated_elapsed();
+  double clock = smpi_process()->simulated_elapsed();
   unsigned int count_requests = reqd[smpi_process_index()].size();
   unsigned int i = 0;
-=======
-static void action_waitall(const char *const *action){
-  CHECK_ACTION_PARAMS(action, 0, 0)
-  double clock = smpi_process()->simulated_elapsed();
-  unsigned int count_requests=get_reqq_self()->size();
->>>>>>> 323124aa
 
   if (count_requests > 0) {
     MPI_Request requests[count_requests];
@@ -600,7 +523,6 @@
     extra->send_size=count_requests;
     TRACE_smpi_ptp_in(rank_traced, -1, -1, __FUNCTION__,extra);
 
-<<<<<<< HEAD
     unsigned int i = 0;
    
     Request::waitall(count_requests, requests, status);
@@ -615,45 +537,15 @@
     TRACE_smpi_ptp_out(rank_traced, -1, -1, __FUNCTION__);
    
     reqd[smpi_process_index()].clear();
-=======
-   int rank_traced = smpi_process()->index();
-   instr_extra_data extra = xbt_new0(s_instr_extra_data_t,1);
-   extra->type = TRACING_WAITALL;
-   extra->send_size=count_requests;
-   TRACE_smpi_ptp_in(rank_traced, -1, -1, __FUNCTION__,extra);
-   int recvs_snd[count_requests];
-   int recvs_rcv[count_requests];
-   unsigned int i=0;
-   for (auto req : *(get_reqq_self())){
-     if (req && (req->flags () & RECV)){
-       recvs_snd[i]=req->src();
-       recvs_rcv[i]=req->dst();
-     }else
-       recvs_snd[i]=-100;
-     i++;
-   }
-   Request::waitall(count_requests, &(*get_reqq_self())[0], status);
-
-   for (i=0; i<count_requests;i++){
-     if (recvs_snd[i]!=-100)
-       TRACE_smpi_recv(rank_traced, recvs_snd[i], recvs_rcv[i],0);
-   }
-   TRACE_smpi_ptp_out(rank_traced, -1, -1, __FUNCTION__);
->>>>>>> 323124aa
-  }
-
-  log_timed_action (action, clock);
-}
-
-<<<<<<< HEAD
+
+  }
+
+  log_timed_action (action, clock);
+}
+
 void action_barrier(const char *const *action){
-  double clock = smpi_process_simulated_elapsed();
-  int rank = smpi_process_index();
-=======
-static void action_barrier(const char *const *action){
-  double clock = smpi_process()->simulated_elapsed();
-  int rank = smpi_process()->index();
->>>>>>> 323124aa
+  double clock = smpi_process()->simulated_elapsed();
+  int rank = smpi_process()->index();
   instr_extra_data extra = xbt_new0(s_instr_extra_data_t,1);
   extra->type = TRACING_BARRIER;
   TRACE_smpi_collective_in(rank, -1, __FUNCTION__, extra);
@@ -1105,7 +997,6 @@
   log_timed_action (action, clock);
 }
 
-<<<<<<< HEAD
 
 /*In previous versions, we called smpi_send_process_data (implemented on
  * smpi_base.c). The problem is that that function needs to have at least one
@@ -1156,20 +1047,9 @@
   simcall_process_set_host(process, new_host);
 }
 
-
-/*
- * This function only initializes smpi_replay. It does not start the replay.
- * You should call this one if you want to be able to register new actions
- * from your code.
- * To really start the replay you must call smpi_replay_start.
- */
-void smpi_replay_run(int *argc, char ***argv)
-{
-=======
 }} // namespace simgrid::smpi
 
 void smpi_replay_run(int *argc, char***argv){
->>>>>>> 323124aa
   /* First initializes everything */
   simgrid::smpi::Process::init(argc, argv);
   smpi_process()->mark_as_initialized();
@@ -1184,58 +1064,31 @@
   TRACE_smpi_collective_in(rank, -1, operation, extra);
   TRACE_smpi_collective_out(rank, -1, operation);
   xbt_free(operation);
-<<<<<<< HEAD
   
-  xbt_replay_action_register("init",       action_init);
-  xbt_replay_action_register("finalize",   action_finalize);
-  xbt_replay_action_register("comm_size",  action_comm_size);
-  xbt_replay_action_register("comm_split", action_comm_split);
-  xbt_replay_action_register("comm_dup",   action_comm_dup);
-  xbt_replay_action_register("send",       action_send);
-  xbt_replay_action_register("Isend",      action_Isend);
-  xbt_replay_action_register("recv",       action_recv);
-  xbt_replay_action_register("Irecv",      action_Irecv);
-  xbt_replay_action_register("test",       action_test);
-  xbt_replay_action_register("wait",       action_wait);
-  xbt_replay_action_register("waitAll",    action_waitall);
-  xbt_replay_action_register("barrier",    action_barrier);
-  xbt_replay_action_register("bcast",      action_bcast);
-  xbt_replay_action_register("reduce",     action_reduce);
-  xbt_replay_action_register("allreduce",  action_allReduce);
-  xbt_replay_action_register("allToAll",   action_allToAll);
-  xbt_replay_action_register("allToAllV",  action_allToAllv);
-  xbt_replay_action_register("gather",  action_gather);
-  xbt_replay_action_register("gatherV",  action_gatherv);
-  xbt_replay_action_register("allGather",  action_allgather);
-  xbt_replay_action_register("allGatherV",  action_allgatherv);
-  xbt_replay_action_register("reduceScatter",  action_reducescatter);
-  xbt_replay_action_register("compute",    action_compute);
-=======
   xbt_replay_action_register("init",       simgrid::smpi::action_init);
   xbt_replay_action_register("finalize",   simgrid::smpi::action_finalize);
   xbt_replay_action_register("comm_size",  simgrid::smpi::action_comm_size);
   xbt_replay_action_register("comm_split", simgrid::smpi::action_comm_split);
   xbt_replay_action_register("comm_dup",   simgrid::smpi::action_comm_dup);
   xbt_replay_action_register("send",       simgrid::smpi::action_send);
-  xbt_replay_action_register("Isend",      simgrid::smpi::action_Isend);
+  xbt_replay_action_register("isend",      simgrid::smpi::action_Isend);
   xbt_replay_action_register("recv",       simgrid::smpi::action_recv);
-  xbt_replay_action_register("Irecv",      simgrid::smpi::action_Irecv);
+  xbt_replay_action_register("irecv",      simgrid::smpi::action_Irecv);
   xbt_replay_action_register("test",       simgrid::smpi::action_test);
   xbt_replay_action_register("wait",       simgrid::smpi::action_wait);
-  xbt_replay_action_register("waitAll",    simgrid::smpi::action_waitall);
+  xbt_replay_action_register("waitall",    simgrid::smpi::action_waitall);
   xbt_replay_action_register("barrier",    simgrid::smpi::action_barrier);
   xbt_replay_action_register("bcast",      simgrid::smpi::action_bcast);
   xbt_replay_action_register("reduce",     simgrid::smpi::action_reduce);
-  xbt_replay_action_register("allReduce",  simgrid::smpi::action_allReduce);
-  xbt_replay_action_register("allToAll",   simgrid::smpi::action_allToAll);
-  xbt_replay_action_register("allToAllV",  simgrid::smpi::action_allToAllv);
+  xbt_replay_action_register("allreduce",  simgrid::smpi::action_allReduce);
+  xbt_replay_action_register("alltoall",   simgrid::smpi::action_allToAll);
+  xbt_replay_action_register("alltoallv",  simgrid::smpi::action_allToAllv);
   xbt_replay_action_register("gather",     simgrid::smpi::action_gather);
-  xbt_replay_action_register("gatherV",    simgrid::smpi::action_gatherv);
-  xbt_replay_action_register("allGather",  simgrid::smpi::action_allgather);
-  xbt_replay_action_register("allGatherV", simgrid::smpi::action_allgatherv);
-  xbt_replay_action_register("reduceScatter",  simgrid::smpi::action_reducescatter);
+  xbt_replay_action_register("gatherv",    simgrid::smpi::action_gatherv);
+  xbt_replay_action_register("allgather",  simgrid::smpi::action_allgather);
+  xbt_replay_action_register("allgatherv", simgrid::smpi::action_allgatherv);
+  xbt_replay_action_register("reducescatter",  simgrid::smpi::action_reducescatter);
   xbt_replay_action_register("compute",    simgrid::smpi::action_compute);
->>>>>>> 323124aa
 
   //if we have a delayed start, sleep here.
   if(*argc>2){
@@ -1252,13 +1105,8 @@
   }
 
   /* Actually run the replay */
-<<<<<<< HEAD
-  xbt_replay_action_runner(*argc, *argv);
- 
-=======
   simgrid::xbt::replay_runner(*argc, *argv);
 
->>>>>>> 323124aa
   /* and now, finalize everything */
   /* One active process will stop. Decrease the counter*/
   
