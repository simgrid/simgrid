/* Copyright (c) 2007-2015. The SimGrid Team.
 * All rights reserved.                                                     */

/* This program is free software; you can redistribute it and/or modify it
 * under the terms of the license (GNU LGPL) which comes with this package. */

#include "private.h"
#include "smpi_mpi_dt_private.h"
#include "mc/mc.h"
#include "src/mc/mc_record.h"
#include "xbt/replay.h"
#include "surf/surf.h"
#include "src/simix/smx_private.h"
#include "simgrid/sg_config.h"
<<<<<<< HEAD
#include "src/mc/mc_replay.h"
=======
#include "mc/mc_replay.h"
#include "msg/msg_private.h"
>>>>>>> 87ce1949

#include <float.h>              /* DBL_MAX */
#include <stdint.h>
#include <stdio.h>
#include <stdlib.h>

XBT_LOG_NEW_DEFAULT_SUBCATEGORY(smpi_kernel, smpi,
                                "Logging specific to SMPI (kernel)");

typedef struct s_smpi_process_data {
  double simulated;
  int *argc;
  char ***argv;
  smx_rdv_t mailbox;
  smx_rdv_t mailbox_small;
  xbt_mutex_t mailboxes_mutex;
  xbt_os_timer_t timer;
  MPI_Comm comm_self;
  MPI_Comm comm_intra;
  MPI_Comm* comm_world;
  void *data;                   /* user data */
  int index;
  char state;
  int sampling;                 /* inside an SMPI_SAMPLE_ block? */
  char* instance_id;
  int replaying;                /* is the process replaying a trace */
  xbt_bar_t finalization_barrier;
} s_smpi_process_data_t;

static smpi_process_data_t *process_data = NULL;
int process_count = 0;
int smpi_universe_size = 0;
int* index_to_process_data = NULL;
extern double smpi_total_benched_time;
xbt_os_timer_t global_timer;
MPI_Comm MPI_COMM_WORLD = MPI_COMM_UNINITIALIZED;

MPI_Errhandler *MPI_ERRORS_RETURN = NULL;
MPI_Errhandler *MPI_ERRORS_ARE_FATAL = NULL;
MPI_Errhandler *MPI_ERRHANDLER_NULL = NULL;

#define MAILBOX_NAME_MAXLEN (5 + sizeof(int) * 2 + 1)

static char *get_mailbox_name(char *str, int index)
{
  snprintf(str, MAILBOX_NAME_MAXLEN, "SMPI-%0*x", (int) (sizeof(int) * 2),
           index);
  return str;
}

static char *get_mailbox_name_small(char *str, int index)
{
  snprintf(str, MAILBOX_NAME_MAXLEN, "small%0*x", (int) (sizeof(int) * 2),
           index);
  return str;
}

void smpi_process_init(int *argc, char ***argv)
{
  int index=-1;
  smpi_process_data_t data;
  smx_process_t proc;

  if (argc && argv) {
    proc = SIMIX_process_self();
    //FIXME: dirty cleanup method to avoid using msg cleanup functions on these processes when using MSG+SMPI
    SIMIX_process_set_cleanup_function(proc, SIMIX_process_cleanup);
    char* instance_id = (*argv)[1];
    int rank = atoi((*argv)[2]);
    /* Now using segment index of the process */
    index = proc->segment_index;

    if(!index_to_process_data){
      index_to_process_data=(int*)xbt_malloc(SIMIX_process_count()*sizeof(int));
    }

    if(smpi_privatize_global_variables){
      /* Done at the process's creation */
      SMPI_switch_data_segment(index);
    }

    MPI_Comm* temp_comm_world;
    xbt_bar_t temp_bar;
    smpi_deployment_register_process(instance_id, rank, index, &temp_comm_world ,&temp_bar);
    data = smpi_process_remote_data(index);
    data->comm_world = temp_comm_world;
    if(temp_bar != NULL) data->finalization_barrier = temp_bar;
    data->index = index;
    data->instance_id = instance_id;
    data->replaying = 0;
    //xbt_free(simcall_process_get_data(proc));

  simdata_process_t simdata = simcall_process_get_data(proc);
  simdata->data = data;

    if (*argc > 3) {
      free((*argv)[1]);
      memmove(&(*argv)[0], &(*argv)[2], sizeof(char *) * (*argc - 2));
      (*argv)[(*argc) - 1] = NULL;
      (*argv)[(*argc) - 2] = NULL;
    }
    (*argc)-=2;
    data->argc = argc;
    data->argv = argv;
    // set the process attached to the mailbox
    simcall_rdv_set_receiver(data->mailbox_small, proc);
    XBT_DEBUG("<%d> New process in the game: %p", index, proc);

  }
  if (smpi_process_data() == NULL)
    xbt_die("smpi_process_data() returned NULL. You probably gave a NULL parameter to MPI_Init. Although it's required by MPI-2, this is currently not supported by SMPI.");
}

void smpi_process_destroy(void)
{
  int index = smpi_process_index();
  if(smpi_privatize_global_variables){
    smpi_switch_data_segment(index);
  }
  process_data[index_to_process_data[index]]->state = SMPI_FINALIZED;
  XBT_DEBUG("<%d> Process left the game", index);
}

/**
 * @brief Prepares the current process for termination.
 */
void smpi_process_finalize(void)
{
    // This leads to an explosion of the search graph
    // which cannot be reduced:
    if(MC_is_active() || MC_record_replay_is_active())
      return;

    int index = smpi_process_index();
    // wait for all pending asynchronous comms to finish
    xbt_barrier_wait(process_data[index_to_process_data[index]]->finalization_barrier);
}

/**
 * @brief Check if a process is finalized
 */
int smpi_process_finalized()
{
  int index = smpi_process_index();
    if (index != MPI_UNDEFINED)
      return (process_data[index_to_process_data[index]]->state == SMPI_FINALIZED);
    else
      return 0;
}

/**
 * @brief Check if a process is initialized
 */
int smpi_process_initialized(void)
{
  if (!index_to_process_data){
    return false;
  }
  else{
    int index = smpi_process_index();
    return ( (index != MPI_UNDEFINED)
             && (process_data[index_to_process_data[index]]->state == SMPI_INITIALIZED));
  }
}

/**
 * @brief Mark a process as initialized (=MPI_Init called)
 */
void smpi_process_mark_as_initialized(void)
{
  int index = smpi_process_index();
  if ((index != MPI_UNDEFINED) && (process_data[index_to_process_data[index]]->state != SMPI_FINALIZED))
    process_data[index_to_process_data[index]]->state = SMPI_INITIALIZED;
}

void smpi_process_set_replaying(int value){
  int index = smpi_process_index();
  if ((index != MPI_UNDEFINED) && (process_data[index_to_process_data[index]]->state != SMPI_FINALIZED))
    process_data[index_to_process_data[index]]->replaying = value;
}

int smpi_process_get_replaying(){
  int index = smpi_process_index();
  if (index != MPI_UNDEFINED)
    return process_data[index_to_process_data[index]]->replaying;
  else return _xbt_replay_is_active();
}


int smpi_global_size(void)
{
  char *value = getenv("SMPI_GLOBAL_SIZE");

  if (!value) {
    fprintf(stderr,
            "Please set env var SMPI_GLOBAL_SIZE to expected number of processes.\n");
    xbt_abort();
  }
  return atoi(value);
}

smpi_process_data_t smpi_process_data(void)
{
  simdata_process_t simdata = SIMIX_process_self_get_data(SIMIX_process_self());
  return simdata->data;
}

smpi_process_data_t smpi_process_remote_data(int index)
{
  return process_data[index_to_process_data[index]];
}

void smpi_process_set_user_data(void *data)
{
  smpi_process_data_t process_data = smpi_process_data();
  process_data->data = data;
}

void *smpi_process_get_user_data()
{
  smpi_process_data_t process_data = smpi_process_data();
  return process_data->data;
}

int smpi_process_count(void)
{
  return process_count;
}

int smpi_process_index(void)
{
  smpi_process_data_t data = smpi_process_data();
  //return -1 if not initialized
  return data ? data->index : MPI_UNDEFINED;
}

MPI_Comm smpi_process_comm_world(void)
{
  smpi_process_data_t data = smpi_process_data();
  //return MPI_COMM_NULL if not initialized
  return data ? *data->comm_world : MPI_COMM_NULL;
}

smx_rdv_t smpi_process_mailbox(void)
{
  smpi_process_data_t data = smpi_process_data();
  return data->mailbox;
}

smx_rdv_t smpi_process_mailbox_small(void)
{
  smpi_process_data_t data = smpi_process_data();
  return data->mailbox_small;
}

xbt_mutex_t smpi_process_mailboxes_mutex(void)
{
  smpi_process_data_t data = smpi_process_data();
  return data->mailboxes_mutex;
}

smx_rdv_t smpi_process_remote_mailbox(int index)
{
  smpi_process_data_t data = smpi_process_remote_data(index);
  return data->mailbox;
}


smx_rdv_t smpi_process_remote_mailbox_small(int index)
{
  smpi_process_data_t data = smpi_process_remote_data(index);
  return data->mailbox_small;
}

xbt_mutex_t smpi_process_remote_mailboxes_mutex(int index)
{
  smpi_process_data_t data = smpi_process_remote_data(index);
  return data->mailboxes_mutex;
}

xbt_os_timer_t smpi_process_timer(void)
{
  smpi_process_data_t data = smpi_process_data();
  return data->timer;
}

void smpi_process_simulated_start(void)
{
  smpi_process_data_t data = smpi_process_data();
  data->simulated = SIMIX_get_clock();
}

double smpi_process_simulated_elapsed(void)
{
  smpi_process_data_t data = smpi_process_data();
  return SIMIX_get_clock() - data->simulated;
}

MPI_Comm smpi_process_comm_self(void)
{
  smpi_process_data_t data = smpi_process_data();
  if(data->comm_self==MPI_COMM_NULL){
    MPI_Group group = smpi_group_new(1);
    data->comm_self = smpi_comm_new(group, NULL);
    smpi_group_set_mapping(group, smpi_process_index(), 0);
  }

  return data->comm_self;
}

MPI_Comm smpi_process_get_comm_intra(void)
{
  smpi_process_data_t data = smpi_process_data();
  return data->comm_intra;
}

void smpi_process_set_comm_intra(MPI_Comm comm)
{
  smpi_process_data_t data = smpi_process_data();
  data->comm_intra = comm;
}

void smpi_process_set_sampling(int s)
{
  smpi_process_data_t data = smpi_process_data();
  data->sampling = s;
}

int smpi_process_get_sampling(void)
{
  smpi_process_data_t data = smpi_process_data();
  return data->sampling;
}


void print_request(const char *message, MPI_Request request)
{
  XBT_VERB
      ("%s  request %p  [buf = %p, size = %zu, src = %d, dst = %d, tag = %d, flags = %x]",
       message, request, request->buf, request->size, request->src,
       request->dst, request->tag, request->flags);
}

void smpi_comm_copy_buffer_callback(smx_synchro_t comm,
                                           void *buff, size_t buff_size)
{
  XBT_DEBUG("Copy the data over");
  void* tmpbuff=buff;

  if((smpi_privatize_global_variables)
      && ((char*)buff >= smpi_start_data_exe)
      && ((char*)buff < smpi_start_data_exe + smpi_size_data_exe )
    ){
       XBT_DEBUG("Privatization : We are copying from a zone inside global memory... Saving data to temp buffer !");
       smpi_switch_data_segment(((smpi_process_data_t)(((simdata_process_t)SIMIX_process_get_data(comm->comm.src_proc))->data))->index);
       tmpbuff = (void*)xbt_malloc(buff_size);
       memcpy(tmpbuff, buff, buff_size);
  }


  if((smpi_privatize_global_variables)
      && ((char*)comm->comm.dst_buff >= smpi_start_data_exe)
      && ((char*)comm->comm.dst_buff < smpi_start_data_exe + smpi_size_data_exe )
    ){
       XBT_DEBUG("Privatization : We are copying to a zone inside global memory - Switch data segment");
       smpi_switch_data_segment(((smpi_process_data_t)(((simdata_process_t)SIMIX_process_get_data(comm->comm.dst_proc))->data))->index);
  }


  memcpy(comm->comm.dst_buff, tmpbuff, buff_size);
  if (comm->comm.detached) {
    // if this is a detached send, the source buffer was duplicated by SMPI
    // sender to make the original buffer available to the application ASAP
    xbt_free(buff);
    //It seems that the request is used after the call there this should
    //be free somewhereelse  but where???
    //xbt_free(comm->comm.src_data);// inside SMPI the request is keep
    //inside the user data and should be free
    comm->comm.src_buff = NULL;
  }

  if(tmpbuff!=buff)xbt_free(tmpbuff);

}


void smpi_comm_null_copy_buffer_callback(smx_synchro_t comm,
                                           void *buff, size_t buff_size)
{
  return;
}

static void smpi_check_options(){
  //check correctness of MPI parameters

   xbt_assert(sg_cfg_get_int("smpi/async_small_thresh") <=
              sg_cfg_get_int("smpi/send_is_detached_thres"));

   if (sg_cfg_is_default_value("smpi/running_power")) {
     XBT_INFO("You did not set the power of the host running the simulation.  "
              "The timings will certainly not be accurate.  "
              "Use the option \"--cfg=smpi/running_power:<flops>\" to set its value."
              "Check http://simgrid.org/simgrid/latest/doc/options.html#options_smpi_bench for more information.");
   }
}

int smpi_enabled(void) {
  return process_data != NULL;
}

void smpi_global_init(void)
{
  int i;
  MPI_Group group;
  char name[MAILBOX_NAME_MAXLEN];
  int smpirun=0;

  if (!MC_is_active()) {
    global_timer = xbt_os_timer_new();
    xbt_os_walltimer_start(global_timer);
  }
  if (process_count == 0){
    process_count = SIMIX_process_count();
    smpirun=1;
  }
  smpi_universe_size = process_count;
  process_data = xbt_new0(smpi_process_data_t, process_count);
  for (i = 0; i < process_count; i++) {
    process_data[i] = xbt_new(s_smpi_process_data_t, 1);
    //process_data[i]->index = i;
    process_data[i]->argc    = NULL;
    process_data[i]->argv    = NULL;
    process_data[i]->mailbox = simcall_rdv_create(get_mailbox_name(name, i));
    process_data[i]->mailbox_small =
        simcall_rdv_create(get_mailbox_name_small(name, i));
    process_data[i]->mailboxes_mutex = xbt_mutex_init();
    process_data[i]->timer           = xbt_os_timer_new();
    if (MC_is_active())
      MC_ignore_heap(process_data[i]->timer, xbt_os_timer_size());
    process_data[i]->comm_self            = MPI_COMM_NULL;
    process_data[i]->comm_intra           = MPI_COMM_NULL;
    process_data[i]->comm_world           = NULL;
    process_data[i]->state                = SMPI_UNINITIALIZED;
    process_data[i]->sampling             = 0;
    process_data[i]->finalization_barrier = NULL;
  }
  //if the process was launched through smpirun script
  //we generate a global mpi_comm_world
  //if not, we let MPI_COMM_NULL, and the comm world
  //will be private to each mpi instance
  if(smpirun){
    group = smpi_group_new(process_count);
    MPI_COMM_WORLD = smpi_comm_new(group, NULL);
    MPI_Attr_put(MPI_COMM_WORLD, MPI_UNIVERSE_SIZE, (void *)(MPI_Aint)process_count);
    xbt_bar_t bar=xbt_barrier_init(process_count);

    for (i = 0; i < process_count; i++) {
      smpi_group_set_mapping(group, i, i);
      process_data[i]->finalization_barrier = bar;
    }
  }
}

void smpi_global_destroy(void)
{
  int count = smpi_process_count();
  int i;

  smpi_bench_destroy();
  if (MPI_COMM_WORLD != MPI_COMM_UNINITIALIZED){
      while (smpi_group_unuse(smpi_comm_group(MPI_COMM_WORLD)) > 0);
      xbt_free(MPI_COMM_WORLD);
      xbt_barrier_destroy(process_data[0]->finalization_barrier);
  }else{
      smpi_deployment_cleanup_instances();
  }
  MPI_COMM_WORLD = MPI_COMM_NULL;
  for (i = 0; i < count; i++) {
    if(process_data[i]->comm_self!=MPI_COMM_NULL){
      smpi_group_unuse(smpi_comm_group(process_data[i]->comm_self));
      smpi_comm_destroy(process_data[i]->comm_self);
    }
    if(process_data[i]->comm_intra!=MPI_COMM_NULL){
      smpi_group_unuse(smpi_comm_group(process_data[i]->comm_intra));
      smpi_comm_destroy(process_data[i]->comm_intra);
    }
    xbt_os_timer_free(process_data[i]->timer);
    simcall_rdv_destroy(process_data[i]->mailbox);
    simcall_rdv_destroy(process_data[i]->mailbox_small);
    xbt_mutex_destroy(process_data[i]->mailboxes_mutex);
    xbt_free(process_data[i]);
  }
  xbt_free(process_data);
  process_data = NULL;

  xbt_free(index_to_process_data);
  if(smpi_privatize_global_variables)
    smpi_destroy_global_memory_segments();
  smpi_free_static();
}

#ifndef WIN32
void __attribute__ ((weak)) user_main_()
{
  xbt_die("Should not be in this smpi_simulated_main");
  return;
}

int __attribute__ ((weak)) smpi_simulated_main_(int argc, char **argv)
{
  smpi_process_init(&argc, &argv);
  user_main_();
  return 0;
}

int __attribute__ ((weak)) main(int argc, char **argv)
{
  return smpi_main(smpi_simulated_main_, argc, argv);
}

#endif

static void smpi_init_logs(){

  /* Connect log categories.  See xbt/log.c */
  XBT_LOG_CONNECT(smpi);        /* Keep this line as soon as possible in this
                                   function: xbt_log_appender_file.c depends on it
                                   DO NOT connect this in XBT or so, or it will be
                                   useless to xbt_log_appender_file.c */
  XBT_LOG_CONNECT(instr_smpi);
  XBT_LOG_CONNECT(smpi_base);
  XBT_LOG_CONNECT(smpi_bench);
  XBT_LOG_CONNECT(smpi_coll);
  XBT_LOG_CONNECT(smpi_colls);
  XBT_LOG_CONNECT(smpi_comm);
  XBT_LOG_CONNECT(smpi_dvfs);
  XBT_LOG_CONNECT(smpi_group);
  XBT_LOG_CONNECT(smpi_kernel);
  XBT_LOG_CONNECT(smpi_mpi);
  XBT_LOG_CONNECT(smpi_mpi_dt);
  XBT_LOG_CONNECT(smpi_pmpi);
  XBT_LOG_CONNECT(smpi_replay);
  XBT_LOG_CONNECT(smpi_rma);

}


static void smpi_init_options(){
  int gather_id = find_coll_description(mpi_coll_gather_description,
                                          sg_cfg_get_string("smpi/gather"),"gather");
    mpi_coll_gather_fun = (int (*)(void *, int, MPI_Datatype,
                                   void *, int, MPI_Datatype, int, MPI_Comm))
        mpi_coll_gather_description[gather_id].coll;

    int allgather_id = find_coll_description(mpi_coll_allgather_description,
                                             sg_cfg_get_string("smpi/allgather"),"allgather");
    mpi_coll_allgather_fun = (int (*)(void *, int, MPI_Datatype,
                                      void *, int, MPI_Datatype, MPI_Comm))
        mpi_coll_allgather_description[allgather_id].coll;

    int allgatherv_id = find_coll_description(mpi_coll_allgatherv_description,
                                              sg_cfg_get_string("smpi/allgatherv"),"allgatherv");
    mpi_coll_allgatherv_fun = (int (*)(void *, int, MPI_Datatype, void *, int *,
                                       int *, MPI_Datatype, MPI_Comm))
        mpi_coll_allgatherv_description[allgatherv_id].coll;

    int allreduce_id = find_coll_description(mpi_coll_allreduce_description,
                                             sg_cfg_get_string("smpi/allreduce"),"allreduce");
    mpi_coll_allreduce_fun = (int (*)(void *sbuf, void *rbuf, int rcount,
                                      MPI_Datatype dtype, MPI_Op op,
                                      MPI_Comm comm))
        mpi_coll_allreduce_description[allreduce_id].coll;

    int alltoall_id = find_coll_description(mpi_coll_alltoall_description,
                                            sg_cfg_get_string("smpi/alltoall"),"alltoall");
    mpi_coll_alltoall_fun = (int (*)(void *, int, MPI_Datatype,
                                     void *, int, MPI_Datatype, MPI_Comm))
        mpi_coll_alltoall_description[alltoall_id].coll;

    int alltoallv_id = find_coll_description(mpi_coll_alltoallv_description,
                                             sg_cfg_get_string("smpi/alltoallv"),"alltoallv");
    mpi_coll_alltoallv_fun = (int (*)(void *, int *, int *, MPI_Datatype,
                                      void *, int *, int *, MPI_Datatype,
                                      MPI_Comm))
        mpi_coll_alltoallv_description[alltoallv_id].coll;

    int bcast_id = find_coll_description(mpi_coll_bcast_description,
                                         sg_cfg_get_string("smpi/bcast"),"bcast");
    mpi_coll_bcast_fun = (int (*)(void *buf, int count, MPI_Datatype datatype,
                                  int root, MPI_Comm com))
        mpi_coll_bcast_description[bcast_id].coll;

    int reduce_id = find_coll_description(mpi_coll_reduce_description,
                                          sg_cfg_get_string("smpi/reduce"),"reduce");
    mpi_coll_reduce_fun = (int (*)(void *buf, void *rbuf, int count,
                                   MPI_Datatype datatype, MPI_Op op,
                                   int root, MPI_Comm comm))
        mpi_coll_reduce_description[reduce_id].coll;

    int reduce_scatter_id =
        find_coll_description(mpi_coll_reduce_scatter_description,
                              sg_cfg_get_string("smpi/reduce_scatter"),"reduce_scatter");
    mpi_coll_reduce_scatter_fun = (int (*)(void *sbuf, void *rbuf, int *rcounts,
                                           MPI_Datatype dtype, MPI_Op op,
                                           MPI_Comm comm))
        mpi_coll_reduce_scatter_description[reduce_scatter_id].coll;

    int scatter_id = find_coll_description(mpi_coll_scatter_description,
                                           sg_cfg_get_string("smpi/scatter"),"scatter");
    mpi_coll_scatter_fun = (int (*)(void *sendbuf, int sendcount,
                                    MPI_Datatype sendtype, void *recvbuf,
                                    int recvcount, MPI_Datatype recvtype,
                                    int root, MPI_Comm comm))
        mpi_coll_scatter_description[scatter_id].coll;

    int barrier_id = find_coll_description(mpi_coll_barrier_description,
                                           sg_cfg_get_string("smpi/barrier"),"barrier");
    mpi_coll_barrier_fun = (int (*)(MPI_Comm comm))
        mpi_coll_barrier_description[barrier_id].coll;

    smpi_cpu_threshold = sg_cfg_get_double("smpi/cpu_threshold");
    smpi_running_power = sg_cfg_get_double("smpi/running_power");
    smpi_privatize_global_variables = sg_cfg_get_boolean("smpi/privatize_global_variables");
    if (smpi_cpu_threshold < 0)
      smpi_cpu_threshold = DBL_MAX;

}

int smpi_main(int (*realmain) (int argc, char *argv[]), int argc, char *argv[])
{
  srand(SMPI_RAND_SEED);

  if (getenv("SMPI_PRETEND_CC") != NULL) {
    /* Hack to ensure that smpicc can pretend to be a simple
     * compiler. Particularly handy to pass it to the configuration tools */
    return 0;
  }

  smpi_init_logs();

  TRACE_global_init(&argc, argv);

  TRACE_add_start_function(TRACE_smpi_alloc);
  TRACE_add_end_function(TRACE_smpi_release);

  SIMIX_global_init(&argc, argv);
  MSG_init(&argc,argv);

  SMPI_switch_data_segment = smpi_switch_data_segment;

  smpi_init_options();

  // parse the platform file: get the host list
  SIMIX_create_environment(argv[1]);
  SIMIX_comm_set_copy_data_callback(&smpi_comm_copy_buffer_callback);
  SIMIX_function_register_default(realmain);
  SIMIX_launch_application(argv[2]);

  smpi_global_init();

  smpi_check_options();

  if(smpi_privatize_global_variables)
    smpi_initialize_global_memory_segments();

  /* Clean IO before the run */
  fflush(stdout);
  fflush(stderr);

  if (MC_is_active()) {
    MC_run();
  } else {
  
    SIMIX_run();

    xbt_os_walltimer_stop(global_timer);
    if (sg_cfg_get_boolean("smpi/display_timing")){
      double global_time = xbt_os_timer_elapsed(global_timer);
      XBT_INFO("Simulated time: %g seconds. \n\n"
          "The simulation took %g seconds (after parsing and platform setup)\n"
          "%g seconds were actual computation of the application"
          , SIMIX_get_clock(), global_time , smpi_total_benched_time);
          
      if (smpi_total_benched_time/global_time>=0.75)
      XBT_INFO("More than 75%% of the time was spent inside the application code.\n"
      "You may want to use sampling functions or trace replay to reduce this.");
    }
  }

  smpi_global_destroy();

  TRACE_end();

  return 0;
}

// This function can be called from extern file, to initialize logs, options, and processes of smpi
// without the need of smpirun
void SMPI_init(){
  smpi_init_logs();
  smpi_init_options();
  smpi_global_init();
  smpi_check_options();
  if (TRACE_is_enabled() && TRACE_is_configured())
    TRACE_smpi_alloc();
  if(smpi_privatize_global_variables)
    smpi_initialize_global_memory_segments();
}

void SMPI_finalize(){
  smpi_global_destroy();
}<|MERGE_RESOLUTION|>--- conflicted
+++ resolved
@@ -12,12 +12,8 @@
 #include "surf/surf.h"
 #include "src/simix/smx_private.h"
 #include "simgrid/sg_config.h"
-<<<<<<< HEAD
 #include "src/mc/mc_replay.h"
-=======
-#include "mc/mc_replay.h"
-#include "msg/msg_private.h"
->>>>>>> 87ce1949
+#include "src/msg/msg_private.h"
 
 #include <float.h>              /* DBL_MAX */
 #include <stdint.h>
