--- conflicted
+++ resolved
@@ -624,14 +624,10 @@
 sg_host_t sg_host_self()
 {
   smx_actor_t process = SIMIX_process_self();
-<<<<<<< HEAD
-  return (process == nullptr) ? nullptr : process->host;
+  return (process == nullptr) ? nullptr : process->host_;
 }
 
 double sg_host_load(sg_host_t host)
 {
   return host->get_load();
-=======
-  return (process == nullptr) ? nullptr : process->host_;
->>>>>>> 4299696f
 }