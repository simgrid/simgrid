/* Copyright (c) 2010. The SimGrid Team.
 * All rights reserved.                                                     */

/* This program is free software; you can redistribute it and/or modify it
  * under the terms of the license (GNU LGPL) which comes with this package. */

#ifndef INSTR_PRIVATE_H_
#define INSTR_PRIVATE_H_

#include "instr/instr.h"
#include "instr/instr_interface.h"
#include "simgrid_config.h"

#ifdef HAVE_TRACING

/* Need to define function drand48 for Windows */
#ifdef _WIN32
#  define drand48() (rand()/(RAND_MAX + 1.0))
#endif

#define INSTR_DEFAULT_STR_SIZE 500

#include "xbt/graph.h"
#include "xbt/dict.h"
#include "simgrid/platf.h"

typedef enum {
  PAJE_DefineContainerType,
  PAJE_DefineVariableType,
  PAJE_DefineStateType,
  PAJE_DefineEventType,
  PAJE_DefineLinkType,
  PAJE_DefineEntityValue,
  PAJE_CreateContainer,
  PAJE_DestroyContainer,
  PAJE_SetVariable,
  PAJE_AddVariable,
  PAJE_SubVariable,
  PAJE_SetState,
  PAJE_PushState,
  PAJE_PopState,
  PAJE_ResetState,
  PAJE_StartLink,
  PAJE_EndLink,
  PAJE_NewEvent
} e_event_type;

typedef enum {
  TYPE_VARIABLE,
  TYPE_LINK,
  TYPE_CONTAINER,
  TYPE_STATE,
  TYPE_EVENT
} e_entity_types;

typedef struct s_type *type_t;
typedef struct s_type {
  char *id;
  char *name;
  char *color;
  e_entity_types kind;
  struct s_type *father;
  xbt_dict_t children;
  xbt_dict_t values; //valid for all types except variable and container
}s_type_t;

typedef struct s_val *val_t;
typedef struct s_val {
  char *id;
  char *name;
  char *color;
  type_t father;
}s_val_t;

typedef enum {
  INSTR_HOST,
  INSTR_LINK,
  INSTR_ROUTER,
  INSTR_AS,
  INSTR_SMPI,
  INSTR_MSG_VM,
  INSTR_MSG_PROCESS,
  INSTR_MSG_TASK
} e_container_types;

typedef struct s_container *container_t;
typedef struct s_container {
  sg_routing_edge_t net_elm;
  char *name;     /* Unique name of this container */
  char *id;       /* Unique id of this container */
  type_t type;    /* Type of this container */
  int level;      /* Level in the hierarchy, root level is 0 */
  e_container_types kind; /* This container is of what kind */
  struct s_container *father;
  xbt_dict_t children;
}s_container_t;

extern xbt_dict_t created_categories;
extern xbt_dict_t declared_marks;
extern xbt_dict_t user_host_variables;
extern xbt_dict_t user_vm_variables;
extern xbt_dict_t user_link_variables;
extern double TRACE_last_timestamp_to_dump;

/* instr_paje_header.c */
void TRACE_header(int basic);

/* from paje.c */
void TRACE_paje_start(void);
void TRACE_paje_end(void);
void TRACE_paje_dump_buffer (int force);
void new_pajeDefineContainerType(type_t type);
void new_pajeDefineVariableType(type_t type);
void new_pajeDefineStateType(type_t type);
void new_pajeDefineEventType(type_t type);
void new_pajeDefineLinkType(type_t type, type_t source, type_t dest);
void new_pajeDefineEntityValue (val_t type);
void new_pajeCreateContainer (container_t container);
void new_pajeDestroyContainer (container_t container);
void new_pajeSetVariable (double timestamp, container_t container, type_t type, double value);
void new_pajeAddVariable (double timestamp, container_t container, type_t type, double value);
void new_pajeSubVariable (double timestamp, container_t container, type_t type, double value);
void new_pajeSetState (double timestamp, container_t container, type_t type, val_t value);
void new_pajePushState (double timestamp, container_t container, type_t type, val_t value);
void new_pajePopState (double timestamp, container_t container, type_t type);
void new_pajeResetState (double timestamp, container_t container, type_t type);
void new_pajeStartLink (double timestamp, container_t container, type_t type, container_t sourceContainer, const char *value, const char *key);
void new_pajeEndLink (double timestamp, container_t container, type_t type, container_t destContainer, const char *value, const char *key);
void new_pajeNewEvent (double timestamp, container_t container, type_t type, val_t value);

<<<<<<< HEAD
/* declaration of instrumentation functions from msg_task_instr.c */
void TRACE_msg_set_task_category(msg_task_t task, const char *category);
void TRACE_msg_task_create(msg_task_t task);
void TRACE_msg_task_execute_start(msg_task_t task);
void TRACE_msg_task_execute_end(msg_task_t task);
void TRACE_msg_task_destroy(msg_task_t task);
void TRACE_msg_task_get_start(void);
void TRACE_msg_task_get_end(double start_time, msg_task_t task);
int TRACE_msg_task_put_start(msg_task_t task);    //returns TRUE if the task_put_end must be called
void TRACE_msg_task_put_end(void);

/* declaration of instrumentation functions from msg_process_instr.c */
char *instr_process_id (msg_process_t proc, char *str, int len);
char *instr_process_id_2 (const char *process_name, int process_pid, char *str, int len);
void TRACE_msg_process_change_host(msg_process_t process, msg_host_t old_host,
                                   msg_host_t new_host);
void TRACE_msg_process_create (const char *process_name, int process_pid, msg_host_t host);
void TRACE_msg_process_destroy (const char *process_name, int process_pid, msg_host_t host);
void TRACE_msg_process_kill(msg_process_t process);
void TRACE_msg_process_suspend(msg_process_t process);
void TRACE_msg_process_resume(msg_process_t process);
void TRACE_msg_process_sleep_in(msg_process_t process);   //called from msg/gos.c
void TRACE_msg_process_sleep_out(msg_process_t process);
void TRACE_msg_process_end(msg_process_t process);

/* declaration of instrumentation functions from instr_msg_vm.c */
char *instr_vm_id (msg_vm_t vm, char *str, int len);
char *instr_vm_id_2 (const char *vm_name, char *str, int len);
void TRACE_msg_vm_change_host(msg_vm_t vm, msg_host_t old_host,
                                   msg_host_t new_host);
void TRACE_msg_vm_create (const char *vm_name, msg_host_t host);
void TRACE_msg_vm_kill(msg_vm_t process);
void TRACE_msg_vm_suspend(msg_vm_t vm);
void TRACE_msg_vm_resume(msg_vm_t vm);
void TRACE_msg_vm_sleep_in(msg_vm_t vm); 
void TRACE_msg_vm_sleep_out(msg_vm_t vm);
void TRACE_msg_vm_end(msg_vm_t vm);

/* from surf_instr.c */
void TRACE_surf_alloc(void);
void TRACE_surf_release(void);
void TRACE_surf_host_set_power(double date, const char *resource, double power);
void TRACE_surf_link_set_bandwidth(double date, const char *resource, double bandwidth);
void TRACE_surf_link_set_latency(double date, const char *resource, double latency);
void TRACE_surf_action(surf_action_t surf_action, const char *category);

=======
>>>>>>> 71425c72
//for tracing gtnets
void TRACE_surf_gtnets_communicate(void *action, void *src, void *dst);

/* from instr_config.c */
int TRACE_needs_platform (void);
int TRACE_is_enabled(void);
int TRACE_platform(void);
int TRACE_platform_topology(void);
int TRACE_is_configured(void);
int TRACE_smpi_is_enabled(void);
int TRACE_smpi_is_grouped(void);
int TRACE_smpi_is_computing(void);
int TRACE_categorized (void);
int TRACE_uncategorized (void);
int TRACE_msg_process_is_enabled(void);
int TRACE_buffer (void);
int TRACE_onelink_only (void);
int TRACE_disable_destroy (void);
int TRACE_basic (void);
char *TRACE_get_comment (void);
char *TRACE_get_comment_file (void);
char *TRACE_get_filename(void);
char *TRACE_get_viva_uncat_conf (void);
char *TRACE_get_viva_cat_conf (void);
void TRACE_generate_viva_uncat_conf (void);
void TRACE_generate_viva_cat_conf (void);
void instr_pause_tracing (void);
void instr_resume_tracing (void);

/* from resource_utilization.c */
void TRACE_surf_host_set_utilization(const char *resource,
                                     const char *category,
                                     double value,
                                     double now,
                                     double delta);
void TRACE_surf_link_set_utilization(const char *resource,
                                     const char *category,
                                     double value,
                                     double now,
                                     double delta);
void TRACE_surf_resource_utilization_alloc(void);

/* instr_paje.c */
extern xbt_dict_t trivaNodeTypes;
extern xbt_dict_t trivaEdgeTypes;
long long int instr_new_paje_id (void);
void PJ_container_alloc (void);
void PJ_container_release (void);
container_t PJ_container_new (const char *name, e_container_types kind, container_t father);
container_t PJ_container_get (const char *name);
container_t PJ_container_get_or_null (const char *name);
container_t PJ_container_get_root (void);
void PJ_container_set_root (container_t root);
void PJ_container_free (container_t container);
void PJ_container_free_all (void);
void PJ_container_remove_from_parent (container_t container);

/* instr_paje_types.c */
void PJ_type_alloc (void);
void PJ_type_release (void);
type_t PJ_type_get_root (void);
type_t PJ_type_container_new (const char *name, type_t father);
type_t PJ_type_event_new (const char *name, type_t father);
type_t PJ_type_variable_new (const char *name, const char *color, type_t father);
type_t PJ_type_link_new (const char *name, type_t father, type_t source, type_t dest);
type_t PJ_type_state_new (const char *name, type_t father);
type_t PJ_type_get (const char *name, const type_t father);
type_t PJ_type_get_or_null (const char *name, type_t father);
void PJ_type_free (type_t type);
void PJ_type_free_all (void);

/* instr_paje_values.c */
val_t PJ_value_new (const char *name, const char *color, type_t father);
val_t PJ_value_get_or_new (const char *name, const char *color, type_t father);
val_t PJ_value_get (const char *name, const type_t father);
void PJ_value_free (val_t value);

#endif /* HAVE_TRACING */

#ifdef HAVE_JEDULE
#include "instr/jedule/jedule_sd_binding.h"
#endif

#endif /* INSTR_PRIVATE_H_ */<|MERGE_RESOLUTION|>--- conflicted
+++ resolved
@@ -128,7 +128,6 @@
 void new_pajeEndLink (double timestamp, container_t container, type_t type, container_t destContainer, const char *value, const char *key);
 void new_pajeNewEvent (double timestamp, container_t container, type_t type, val_t value);
 
-<<<<<<< HEAD
 /* declaration of instrumentation functions from msg_task_instr.c */
 void TRACE_msg_set_task_category(msg_task_t task, const char *category);
 void TRACE_msg_task_create(msg_task_t task);
@@ -175,8 +174,6 @@
 void TRACE_surf_link_set_latency(double date, const char *resource, double latency);
 void TRACE_surf_action(surf_action_t surf_action, const char *category);
 
-=======
->>>>>>> 71425c72
 //for tracing gtnets
 void TRACE_surf_gtnets_communicate(void *action, void *src, void *dst);
 
