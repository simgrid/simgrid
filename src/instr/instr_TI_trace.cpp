--- conflicted
+++ resolved
@@ -135,24 +135,14 @@
             extra->tag, extra->send_size, extra->datatype1);
     break;
   case TRACING_ISEND:
-<<<<<<< HEAD
-    fprintf(trace_file, "%s isend %d %d %d %s\n", process_id, extra->dst,
-	extra->tag, extra->send_size, extra->datatype1);
-=======
     fprintf(trace_file, "%s Isend %d %d %s\n", process_id, extra->dst, extra->send_size, extra->datatype1);
->>>>>>> 8bb47960
     break;
   case TRACING_RECV:
     fprintf(trace_file, "%s recv %d %d %d %s\n", process_id, extra->src,
             extra->tag, extra->send_size, extra->datatype1);
     break;
   case TRACING_IRECV:
-<<<<<<< HEAD
-    fprintf(trace_file, "%s irecv %d %d %d %s\n", process_id, extra->src,
-	extra->tag, extra->send_size, extra->datatype1);
-=======
     fprintf(trace_file, "%s Irecv %d %d %s\n", process_id, extra->src, extra->send_size, extra->datatype1);
->>>>>>> 8bb47960
     break;
   case TRACING_TEST:
     fprintf(trace_file, "%s test\n", process_id);
