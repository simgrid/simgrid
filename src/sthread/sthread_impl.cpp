--- conflicted
+++ resolved
@@ -427,15 +427,9 @@
 }
 int sthread_cond_destroy(sthread_cond_t* cond)
 {
-<<<<<<< HEAD
-  XBT_DEBUG("%s(%p) AAHAHHAHAHAH", __func__, cond);
+  XBT_DEBUG("%s(%p)", __func__, cond);
   if (cond->cond == nullptr)
     sthread_cond_init(cond, nullptr);
-=======
-  XBT_DEBUG("%s(%p)", __func__, cond);
-  if (cond->cond == nullptr)
-    XBT_WARN("The condition %p is destroyed, but it's not initialized yet or it's already destroyed.", cond);
->>>>>>> cd7948ad
   intrusive_ptr_release(static_cast<sg4::ConditionVariable*>(cond->cond));
   cond->cond = nullptr;
   return 0;
