--- conflicted
+++ resolved
@@ -88,34 +88,10 @@
     }
 
   /* Do not intercept system binaries such as valgrind step 1 */
-<<<<<<< HEAD
-  std::vector<std::string> binaries = {"/usr/bin/env", "/usr/bin/valgrind.bin", "/usr/bin/python3", "/bin/sh",
-                                       "/bin/bash", "addr2line", "cat", "dirname", "gdb", "grep", "ls", "ltrace",
-                                       "make", "md5sum", "mktemp", "rm", "sed", "sh", "strace",
+  std::vector<std::string> binaries = {"/usr/bin/env", "/usr/bin/lua", "/usr/bin/valgrind.bin", "/usr/bin/python3",
+                                       "/bin/sh", "/bin/bash", "addr2line", "cat", "dirname", "gdb", "grep", "ls",
+                                       "ltrace", "make", "md5sum", "mktemp", "rm", "sed", "sh", "strace",
                                        // "simgrid-mc",
-=======
-  std::vector<std::string> binaries = {"/usr/bin/env",
-                                       "/usr/bin/lua",
-                                       "/usr/bin/valgrind.bin",
-                                       "/usr/bin/python3",
-                                       "/bin/sh",
-                                       "/bin/bash",
-                                       "addr2line",
-                                       "cat",
-                                       "dirname",
-                                       "gdb",
-                                       "grep",
-                                       "ls",
-                                       "ltrace",
-                                       "make",
-                                       "md5sum",
-                                       "mktemp",
-                                       "rm",
-                                       "sed",
-                                       "sh",
-                                       "strace",
-                                       "simgrid-mc",
->>>>>>> e5e026cb
                                        "wc"};
   for (int i = 0; envp[i] != nullptr; i++) {
     auto view = std::string_view(envp[i]);
