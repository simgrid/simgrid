--- conflicted
+++ resolved
@@ -329,22 +329,15 @@
     xbt_dynar_foreach(model_list, iter, model) {
       set = surf_model_failed_action_set(model);
       while ((action = xbt_swag_extract(set)))
-<<<<<<< HEAD
-        SIMIX_simcall_post((smx_action_t) surf_action_get_data(action));
+
+      SIMIX_simcall_post((smx_action_t) surf_action_get_data(action));
       set = surf_model_done_action_set(model);
-      while ((action = xbt_swag_extract(set)))
-        SIMIX_simcall_post((smx_action_t) surf_action_get_data(action));
-=======
-        SIMIX_simcall_post((smx_action_t) action->data);
-      set = model->states.done_action_set;
-
-      while ((action = xbt_swag_extract(set))) {
-        if (action->data == NULL)
+
+      while ((action = xbt_swag_extract(set))) 
+        if (surf_action_get_data(action) == NULL)
           XBT_DEBUG("probably vcpu's action %p, skip", action);
         else
-          SIMIX_simcall_post((smx_action_t) action->data);
-      }
->>>>>>> 0e9c0448
+          SIMIX_simcall_post((smx_action_t) surf_action_get_data(action));
     }
 
     /* Autorestart all process */
