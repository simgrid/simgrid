/* Copyright (c) 2006-2019. The SimGrid Team. All rights reserved.          */

/* This program is free software; you can redistribute it and/or modify it
 * under the terms of the license (GNU LGPL) which comes with this package. */

#ifndef SIMGRID_S4U_HOST_HPP
#define SIMGRID_S4U_HOST_HPP

#include <simgrid/forward.h>
#include <xbt/Extendable.hpp>
#include <xbt/signal.hpp>
#include <xbt/string.hpp>

#include <map>
#include <unordered_map>

namespace simgrid {

namespace xbt {
extern template class XBT_PUBLIC Extendable<s4u::Host>;
} // namespace xbt

namespace s4u {
/** @ingroup s4u_api
 *
 * @tableofcontents
 *
 * Some physical resource with computing and networking capabilities on which Actors execute.
 *
 * All hosts are automatically created during the call of the method
 * @ref simgrid::s4u::Engine::load_platform().
 * You cannot create a host yourself.
 *
 * You can retrieve a particular host using @ref simgrid::s4u::Host::by_name()
 * and actors can retrieve the host on which they run using @ref simgrid::s4u::Host::current() or
 * @ref simgrid::s4u::this_actor::get_host().
 */
class XBT_PUBLIC Host : public xbt::Extendable<Host> {
  friend vm::VMModel;            // Use the pimpl_cpu to compute the VM sharing
  friend vm::VirtualMachineImpl; // creates the the pimpl_cpu

public:
  explicit Host(const std::string& name);

  /** Host destruction logic */
protected:
  virtual ~Host();

private:
  bool currently_destroying_ = false;

public:
  /*** Called on each newly created host */
  static xbt::signal<void(Host&)> on_creation;
  /*** Called just before destructing a host */
<<<<<<< HEAD
  static xbt::signal<void(Host&)> on_destruction;
  /*** Called when the machine is turned on or off (called AFTER the change) */
  static xbt::signal<void(Host&)> on_state_change;
  /*** Called when the speed of the machine is changed (called AFTER the change)
   * (either because of a pstate switch or because of an external load event coming from the profile) */
  static xbt::signal<void(Host&)> on_speed_change;
=======
  static xbt::signal<void(Host const&)> on_destruction;
  /*** Called when the machine is turned on or off (called AFTER the change) */
  static xbt::signal<void(Host const&)> on_state_change;
  /*** Called when the speed of the machine is changed (called AFTER the change)
   * (either because of a pstate switch or because of an external load event coming from the profile) */
  static xbt::signal<void(Host const&)> on_speed_change;
>>>>>>> b32344ed

  virtual void destroy();
  // No copy/move
  Host(Host const&) = delete;
  Host& operator=(Host const&) = delete;

  /** Retrieve a host from its name, or return nullptr */
  static Host* by_name_or_null(const std::string& name);
  /** Retrieve a host from its name, or die */
  static Host* by_name(const std::string& name);
  /** Retrieves the host on which the running actor is located */
  static Host* current();

  /** Retrieves the name of that host as a C++ string */
  xbt::string const& get_name() const { return name_; }
  /** Retrieves the name of that host as a C string */
  const char* get_cname() const { return name_.c_str(); }

  int get_actor_count();
  std::vector<ActorPtr> get_all_actors();

  /** Turns that host on if it was previously off
   *
   * This call does nothing if the host is already on. If it was off, all actors which were marked 'autorestart' on that
   * host will be restarted automatically (note that this may differ from the actors that were initially running on the
   * host).
   *
   * All other Host's properties are left unchanged; in particular, the pstate is left unchanged and not reset to its
   * initial value.
   */
  void turn_on();
  /** Turns that host off. All actors are forcefully stopped. */
  void turn_off();
  /** Returns if that host is currently up and running */
  bool is_on() const;
  /** Returns if that host is currently down and offline */
  XBT_ATTRIB_DEPRECATED_v325("Please use !is_on()") bool is_off() const { return not is_on(); }

  const char* get_property(const std::string& key) const;
  void set_property(const std::string& key, const std::string& value);
  std::unordered_map<std::string, std::string>* get_properties();

  void set_state_profile(kernel::profile::Profile* p);
  void set_speed_profile(kernel::profile::Profile* p);

#ifndef DOXYGEN
  /** @deprecated See Host::get_properties() */
  XBT_ATTRIB_DEPRECATED_v323("Please use Host::get_properties()") std::map<std::string, std::string>* getProperties()
  {
    std::map<std::string, std::string>* res             = new std::map<std::string, std::string>();
    std::unordered_map<std::string, std::string>* props = get_properties();
    for (auto const& kv : *props)
      res->insert(kv);
    return res;
  }
#endif

  double get_speed() const;
  double get_available_speed() const;
  int get_core_count() const;
  double get_load() const;

  double get_pstate_speed(int pstate_index) const;
  int get_pstate_count() const;
  void set_pstate(int pstate_index);
  int get_pstate() const;

  std::vector<const char*> get_attached_storages() const;

#ifndef DOXYGEN
  /** @deprecated See Host::get_speed() */
  XBT_ATTRIB_DEPRECATED_v323("Please use Host::get_speed() instead.") double getSpeed() { return get_speed(); }
  /** @deprecated See Host::get_pstate_speed() */
  XBT_ATTRIB_DEPRECATED_v323("Please use Host::get_pstate_speed() instead.") double getPstateSpeed(int pstate_index)
  {
    return get_pstate_speed(pstate_index);
  }
  XBT_ATTRIB_DEPRECATED_v323("Please use Host::get_attached_storages() instead.") void getAttachedStorages(
      std::vector<const char*>* storages);
#endif

  /** Get an associative list [mount point]->[Storage] of all local mount points.
   *
   *  This is defined in the platform file, and cannot be modified programatically (yet).
   */
  std::unordered_map<std::string, Storage*> const& get_mounted_storages();
#ifndef DOXYGEN
  /** @deprecated See Host::get_mounted_storages() */
  XBT_ATTRIB_DEPRECATED_v323("Please use Host::get_mounted_storages() instead.") std::unordered_map<std::string, Storage*> const& getMountedStorages()
  {
    return get_mounted_storages();
  }
#endif

  void route_to(Host* dest, std::vector<Link*>& links, double* latency);
  void route_to(Host* dest, std::vector<kernel::resource::LinkImpl*>& links, double* latency);

  /** Block the calling actor on an execution located on the called host
   *
   * It is not a problem if the actor is not located on the called host.
   * The actor will not be migrated in this case. Such remote execution are easy in simulation.
   */
  void execute(double flops);
  /** Start an asynchronous computation on that host (possibly remote) */
  ExecPtr exec_async(double flops_amounts);

  /** Block the calling actor on an execution located on the called host (with explicit priority) */
  void execute(double flops, double priority);

  // Deprecated functions
#ifndef DOXYGEN
  /** @deprecated See Host::get_name() */
  XBT_ATTRIB_DEPRECATED_v323("Please use Host::get_name()") simgrid::xbt::string const& getName() const
  {
    return name_;
  }
  /** @deprecated See Host::get_cname() */
  XBT_ATTRIB_DEPRECATED_v323("Please use Host::get_cname()") const char* getCname() const { return name_.c_str(); }
  /** @deprecated See Host::get_all_actors() */
  XBT_ATTRIB_DEPRECATED_v323("Please use Host::get_all_actors()") void actorList(std::vector<ActorPtr>* whereto);
  /** @deprecated See Host::get_all_actors() */
  XBT_ATTRIB_DEPRECATED_v323("Please use Host::get_all_actors()") void getProcesses(std::vector<ActorPtr>* list);
  /** @deprecated See Host::turn_on() */
  XBT_ATTRIB_DEPRECATED_v323("Please use Host::turn_on()") void turnOn() { turn_on(); }
  /** @deprecated See Host::turn_off() */
  XBT_ATTRIB_DEPRECATED_v323("Please use Host::turn_off()") void turnOff() { turn_off(); }
  /** @deprecated See Host::is_on() */
  XBT_ATTRIB_DEPRECATED_v323("Please use Host::is_on()") bool isOn() { return is_on(); }
  /** @deprecated See Host::is_off() */
  XBT_ATTRIB_DEPRECATED_v323("Please use Host::is_off()") bool isOff() { return not is_on(); }
  /** @deprecated See Host::get_property() */
  XBT_ATTRIB_DEPRECATED_v323("Please use Host::get_property()") const char* getProperty(const char* key)
  {
    return get_property(key);
  }
  /** @deprecated See Host::set_property() */
  XBT_ATTRIB_DEPRECATED_v323("Please use Host::set_property()") void setProperty(const std::string& key,
                                                                                 const std::string& value)
  {
    set_property(key, value);
  }
  /** @deprecated See Host::set_pstate() */
  XBT_ATTRIB_DEPRECATED_v323("Please use Host::set_pstate()") void setPstate(int idx) { set_pstate(idx); }
  /** @deprecated See Host::get_pstate() */
  XBT_ATTRIB_DEPRECATED_v323("Please use Host::get_pstate()") int getPstate() { return get_pstate(); }
  /** @deprecated See Host::route_to() */
  XBT_ATTRIB_DEPRECATED_v323("Please use Host::route_to()") void routeTo(Host* dest, std::vector<Link*>& links,
                                                                         double* latency)
  {
    route_to(dest, links, latency);
  }
  /** @deprecated See Host::route_to() */
  XBT_ATTRIB_DEPRECATED_v323("Please use Host::route_to()") void routeTo(
      Host* dest, std::vector<kernel::resource::LinkImpl*>& links, double* latency)
  {
    route_to(dest, links, latency);
  }
  /** @deprecated See Host::get_core_count() */
  XBT_ATTRIB_DEPRECATED_v323("Please use Host::get_core_count()") int getCoreCount() { return get_core_count(); }
  /** @deprecated See Host::get_pstate_count() */
  XBT_ATTRIB_DEPRECATED_v323("Please use Host::get_pstate_count()") int getPstatesCount() const
  {
    return get_pstate_count();
  }
#endif /* !DOXYGEN */

private:
  xbt::string name_{"noname"};
  std::unordered_map<std::string, Storage*>* mounts_ = nullptr; // caching

public:
#ifndef DOXYGEN
  /** DO NOT USE DIRECTLY (@todo: these should be protected, once our code is clean) */
  surf::Cpu* pimpl_cpu = nullptr;
  // TODO, this could be a unique_ptr
  surf::HostImpl* pimpl_ = nullptr;
  /** DO NOT USE DIRECTLY (@todo: these should be protected, once our code is clean) */
  kernel::routing::NetPoint* pimpl_netpoint = nullptr;
#endif
};
} // namespace s4u
} // namespace simgrid

extern int USER_HOST_LEVEL;

#endif /* SIMGRID_S4U_HOST_HPP */<|MERGE_RESOLUTION|>--- conflicted
+++ resolved
@@ -53,21 +53,12 @@
   /*** Called on each newly created host */
   static xbt::signal<void(Host&)> on_creation;
   /*** Called just before destructing a host */
-<<<<<<< HEAD
-  static xbt::signal<void(Host&)> on_destruction;
-  /*** Called when the machine is turned on or off (called AFTER the change) */
-  static xbt::signal<void(Host&)> on_state_change;
-  /*** Called when the speed of the machine is changed (called AFTER the change)
-   * (either because of a pstate switch or because of an external load event coming from the profile) */
-  static xbt::signal<void(Host&)> on_speed_change;
-=======
   static xbt::signal<void(Host const&)> on_destruction;
   /*** Called when the machine is turned on or off (called AFTER the change) */
   static xbt::signal<void(Host const&)> on_state_change;
   /*** Called when the speed of the machine is changed (called AFTER the change)
    * (either because of a pstate switch or because of an external load event coming from the profile) */
   static xbt::signal<void(Host const&)> on_speed_change;
->>>>>>> b32344ed
 
   virtual void destroy();
   // No copy/move
