--- conflicted
+++ resolved
@@ -217,14 +217,10 @@
 
   /** Resume a suspended actor by resuming the task on which it was waiting for the completion. */
   void resume();
-
-<<<<<<< HEAD
+  
   void yield();
-
-  /** Returns true if the process is suspended. */
-=======
+  
   /** Returns true if the actor is suspended. */
->>>>>>> fada53aa
   int isSuspended();
 
   /** If set to true, the actor will automatically restart when its host reboots */
@@ -353,14 +349,11 @@
 /** @brief Suspend the actor. */
 XBT_PUBLIC(void) suspend();
 
-<<<<<<< HEAD
-  XBT_PUBLIC(void) yield();
-
-  XBT_PUBLIC(bool) isSuspended();
-=======
+/** @brief yield the actor. */
+XBT_PUBLIC(void) yield();
+
 /** @brief Resume the actor. */
 XBT_PUBLIC(void) resume();
->>>>>>> fada53aa
 
 XBT_PUBLIC(bool) isSuspended();
 
