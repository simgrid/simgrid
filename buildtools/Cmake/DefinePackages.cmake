--- conflicted
+++ resolved
@@ -10,7 +10,7 @@
   src/include/simgrid/sg_config.h
   src/include/smpi/smpi_interface.h
   src/include/surf/datatypes.h
-  src/include/surf/maxmin.h 
+  src/include/surf/maxmin.h
   src/include/surf/random_mgr.h
   src/include/surf/surf.h
   src/include/surf/surf_resource.h
@@ -35,24 +35,20 @@
   src/simix/smx_smurf_private.h
   src/simix/smx_synchro_private.h
   src/smpi/README
+  src/smpi/colls/COPYRIGHTS
   src/smpi/colls/colls.h
   src/smpi/colls/colls_private.h
   src/smpi/colls/coll_tuned_topo.h
   src/smpi/private.h
   src/smpi/smpi_mpi_dt_private.h
-<<<<<<< HEAD
   src/surf/cpu.hpp
   src/surf/cpu_ti.hpp
   src/surf/cpu_cas01.hpp
-=======
-  src/surf/cpu_cas01_private.h
->>>>>>> 045db165
   src/surf/cpu_ti_private.h
   src/surf/gtnets/gtnets_interface.h
   src/surf/gtnets/gtnets_simulator.h
   src/surf/gtnets/gtnets_topology.h
   src/surf/maxmin_private.h
-  #src/surf/network_gtnets_private.h
   src/surf/network_gtnets.hpp
   src/surf/network_ns3_private.h
   src/surf/network_private.h
