----------------------------------------------------------------------------

SimGrid (3.23.3) NOT RELEASED YET (v3.24 expected September 23. 7:50 UTC)

S4U:
 - Barrier::wait returns SG_BARRIER_SERIAL_THREAD for (only) one actor
   for consistency with pthread_barrier_wait()
 - Host::get_englobing_zone() returns the englobing netzone
 - Actor::on_destruction is now called in the destructor
   Actor::on_termination new signal called when the actor terminates
   its code.
 - Global signals are now part of the Engine:
   - on_platform_creation: after config settings, before the XML parsing
   - on_platform_created: right after the XML parsing
   - on_time_advance: each time the clock advances
   - on_simulation_end: after simulation, before cleanups
   - on_deadlock: as the name implies.
 - C bindings:
   - sg_{actor,host,link}_{data,data_set}() now all exist.
     Use them to attach user data to the object and retrieve it.

Models:
 - Improved the usability of ns-3. Several bugs were ironed out.
 - Introduce an experimental Wifi model. It sounds reasonable
   according to the state of the art, but it still has to be properly 
   validated, at least against ns-3.

MSG:
 - convert a new set of functions to the S4U C interface and move the old MSG
   versions to legacy (MSG_process_self*, MSG_process_{un}ref, ...)

SMPI:
 - Fortran bindings for DVFS have been removed.
 - Add support for MPI_Irsend, MPI_Rsend, MPI_Rsend_init, MPI_Bsend, 
   MPI_Ibsend, MPI_Bsend_init, MPI_Buffer_attach, MPI_Buffer_detach
 - SMPI can now be selected by cmake's find_module(MPI) with
   MPI_C_COMPILER, MPI_CXX_COMPILER, MPI_Fortran_COMPILER variables.
 - Add support for MPI Errhandlers in Comm, File or Win. Default errhandler is now
   MPI_ERRORS_ARE_FATAL, so codes which were sending warnings may start failing.

Model-Checker:
 - Use the included xxHash as an hash implem when C++14 is usable.
 - Option model-checker/hash was removed. This is always activated now.
 - New option smpi/buffering controls the MPI buffering in MC mode.
 - MPI calls now MC_assert() that no MPI_ERR_* code is returned. 
   This is useful to check for MPI compliance.

XBT:
 - xbt_mutex_t and xbt_cond_t are now marked as deprecated, a new C interface
   on S4U is already available to replace them by sg_mutex_t and sg_cond_t. 

Fixed bugs (FG#.. -> framagit bugs; FG!.. -> framagit merge requests):
 - FG#28: add sg_actor_self (and other wrappers on this_actor methods)
 - FG#29 and FG#33: provide a new C API to mutexes and condition variables 
 - FG#30: convert MSG_process_{un}ref to sg_actor_{un}ref
 - FG#31: per-actor data
 - FG#34: SG_BARRIER_SERIAL_THREAD?
 - FG#35: model-checker does not like buster-produced binaries
 - FG!13: MC: complete workaround in the error msg seen on modern systems
 - FG!15: execute_flops now logs compute
 - FG!16: Fix the ns-3 bindings when several flows are simultaneously finishing
 - FG!17: ns-3: unblock the right number of communications + others issues
<<<<<<< HEAD
 - GH#207: Error in the throughput of TCP transfer
=======
 - FG!18: Improving the performance of the ns-3 bindings

>>>>>>> 50ec1cbe
----------------------------------------------------------------------------

SimGrid (3.23.2) July 8. 2019

Documentation:
 - Nicer introduction page.
 - Migrate the "Deploy your application" page to the new doc.
 - Move Java as a subtree of MSG.

General:
 - Rename simgrid::TimeoutError to simgrid::TimeoutException.

XBT:
 - Drop xbt_dynar_sort_strings().

Bugs:
 - Really fix FG#26: Turning off a link should raise NetworkFailureException
 - FG#27: Wrong exception thrown to wait_any when link is turned off
 - GH#328: Java: Canceling multiple tasks in a single vm/host

----------------------------------------------------------------------------

SimGrid (3.23) June 25. 2019

The Exotic Solstice Release.

General:
 - SunOS and Haiku OS support. Because exotic platforms are fun.
 - Stop setting random seed with srand48() at initialization.
 - Use addr2line as a fallback for stacktraces when backtrace is not available.
 - Build option -Denable_documentation is now OFF by default.
 - Network model 'NS3' was renamed into 'ns-3'.

Python:
 - Simgrid can now hopefully be installed with pip.

S4U:
 - wait_any can now be used for asynchronous executions too.

XBT:
 - New log appenders: stdout and stderr. Use stdout for xbt_help.
 - Drop xbt_dict_dump.

SMPI:
 - SMPI now reports support of MPI3.1. This does not mean SMPI supports all MPI 3 calls, but it was already the case with 2.2
 - MPI/IO is now supported over the Storage API (no files are written or read, storage is simulated). Supported calls are all synchronous ones.
 - MPI interface is now const correct for input parameters
 - MPI_Ireduce, MPI_Iallreduce, MPI_Iscan, MPI_Iexscan, MPI_Ireduce_scatter, MPI_Ireduce_scatter_block support
 - Fortran bindings for async collectives.
 - MPI_Comm_get_name, MPI_Comm_set_name, MPI_Count support.

Model-checker:
 - Remove option 'model-check/record': Paths are recorded in any cases now.
 - Remove option 'model-check/sparse-checkpoint': Checkpoints are now
   always sparse. That's an immense gain in memory, and can even be
   faster because of cache effects. So there is no need to clutter the
   code to allow the user to go for the unefficient mode.

Network models:
 - Remove the lagrange-based models (Reno/Reno2/Vegas). The regular
   models proved to be more accurate than these old experiments.

Fixed bugs (FG=FramaGit; GH=GitHub -- Please prefer framagit for new bugs)
 - FG#1: Broken link in error messages
 - FG#2: missing installation documentation
 - FG#3: missing documentation in smpirun
 - FG#6: Python bindings not available on PyPI
 - FG#7: simple cmake call requires doxygen
 - FG#8: make python bindings an optional dependency
 - FG#10: Can not use MSG_process_set_data from SMPI any more
 - FG#11: Auto-restart actors forget their on_exit behavior
 - FG#12: -Denable_lto=OFF doesn't disable LTO
 - FG#13: Installs unstripped file 'bin/graphicator'
 - FG#14: Installs the empty directory 'doc/simgrid/html'
 - FG#15: Setting -Denable_python=OFF doesn't disable the search for pybind11
 - FG#17: Dead link in doc (pls_ns3)
 - FG#20: 'tesh --help' should return 0
 - FG#21: Documentation link on http://simgrid.org/ broken
 - FG#22: Debian installation instruction are broken
 - FG#26: Turning off a link should raise NetworkFailureException exceptions
 - GH#133: Java: a process can run on a VM even if its host is off
 - GH#320: Stacktrace: Avoid the backtrace variant of Boost.Stacktrace?
 - GH#326: Valgrind-detected error for join() when energy plugin is activated

----------------------------------------------------------------------------

SimGrid (3.22) April 1. 2019

The Easter Christmas Release (this one is somewhat late).

Python:
 - We are excited to introduce the SimGrid/S4U interface to your neighborhood
 - Not complete yet: asynchronous activities (amongst others) are still missing
 - Still ongoing: the interface may change in the future. We need more
   testers! Please report any glitches.
 - No new project using Java should start now. Please switch to Python.

General:
 - Some of the internal cleanups may lead to speed improvements:
   - The hard limitation on the amount of simulated actors with
     Java+Mac was removed. Now, the  available memory is the only limit.
   - Our refcounting was tidyied, leading to 10% speedups in some cases.
 - We are still working on making our code robust to the actor kills
   and hosts' churn. Things are improving, but it's not perfect yet.
 - Replaced our own code to display a backtrace (that was forking addr2line)
   with the Boost.Stacktrace library.
   You won't see your backtraces without this optional dependency.
 - Bump cmake dependency to 3.5 (provided by Ubuntu 16.04).
 - Stop setting random seed with srand() at initialization.

XML
 - In <host> and <peer>, 'availability_file' is now 'speed_file'.
   XML file version remains 4.2 since old files are still compatible.

Java:
 - Process termination which was broken at version 3.21 has been repaired.
 - Expose host load plugin: loadInit, getCurrentLoad, getComputedFlops, getAvgLoad
 - Hide the examples into examples/deprecated. New users should use Python.

MSG:
 - Drop MSG_process_create_from_stdfunc() from the API.
   This C++ function was a pimple in the C API, made necessary at some
   point by the Java bindings. This is fixed now.
 - Hide the examples into examples/deprecated. New users should use S4U.
 - MSG_process_create and MSG_process_attach now crash if the host used
   to run this process is off.
 - Fix the protype of MSG_process_on_exit()
   Now use (int,void*) callbacks instead of (void*,void*) ones.
   The implementation was ways too messy to actually work, I guess.

SMPI:
 - Change the way SMPI_SAMPLE_* macros work to avoid invalidating cache
   too often and provide more accurate timings.
 - Add -gdb, -lldb, and -vgdb shortcuts to help debug MPI codes with smpirun
 - MPI_Alltoallw support
 - Partial MPI nonblocking collectives implementation: MPI_Ibcast, MPI_Ibarrier,
   MPI_Iallgather, MPI_Iallgatherv, MPI_Ialltoall, MPI_Ialltoallv, MPI_Igather,
   MPI_Igatherv, MPI_Iscatter, MPI_Iscatterv, MPI_Ialltoallw.
 - MPI_Request_get_status, MPI_Status_set_cancelled, MPI_Status_set_elements
   support
 - Basic implementation of generalized requests (SMPI doesn't
   allow MPI_THREAD_MULTIPLE) : MPI_Grequest_complete, MPI_Grequest_start

XBT:
 - Drop sg_cmdline. Please use xbt_cmdline instead.
 - Drop the C xbt_os_mutex_t; Use the C++11 std::mutex.
 - Drop the C xbt_os_sem_t; Use the C++ xbt::OsSemaphore.
   OsSemaphore is implemented in a portable way with C++11 threads.
   This should allow much more threads to be created at the same time,
   allowing Mac and Java users to simulate many more actors.
 - Implement the 'thread' factory with std::thread instead of xbt ones.
   It is not possible to set the stack size with threads anymore, but
   -fsplit-stack is the way to go nowadays when using threads.
 - Drop the xbt_os_thread_t module (now unused)
 - Drop xbt_ex_display(), use simgrid::xbt::log_exception() instead.
 - Drop xbt_str_join_array().
 - Drop cunit, use Catch2 instead.

Kernel:
 - Many cleanups in the kernel::activity namespace. This was long
   overdue, and shall open the path to many future endeavors.

Fixed bugs:
 - #132: Java: a process can not shut down its own host
 - #220: S4U: detached send causes exception if sender terminates soon after sending
 - #261: Document the parameters of parallel execution's constructor
 - #300: [s4u] BarrierPtr is missing
 - #314: SMPI args internal cleanup
 - #316: Fix a bug related to the CPU utilization of multi-core VM
 - #318: Invalid trace file when using option --cfg=tracing/smpi/display-sizes:yes
 - #324: S4U: Attempting to create an actor on turned off host segfaults instead of throwing
 - #325: Turning off a host has different behavior on sleeping actors and computing actors

----------------------------------------------------------------------------

SimGrid (3.21) October 3. 2018

The Restarting Documentation (TRD) Release.

Documentation:
 - Convert the user manual to Sphinx for improved usability.
   Unstable version now hosted on https://simgrid.frama.io/simgrid
   Many glitches remain; stay tuned.
 - Restrict the Doxygen reference API to the installed header files.
   (documenting all internals this way is overkill + doxygen scales badly)
 - New tutorial on S4U (highly inspired from the old MSG one, but with
   a git repository to fork as a starting point, and a docker image)
 - Started but not finished a SMPI tutorial inspired from the JLPC'14 one.
 - The Developper manual is still to be converted (not compiled until then)
 - Some parts are still missing in this conversion (such as the
   platform and deployment sections) while others were blindly converted
   and would need more love (such as the configuration flags).
   Things will certainly further improve in the future releases.

S4U new features:
 - Fully reimplement auto_restart mechanism that was utterly broken
   (fix #22, #131 and #281 that were all very related)
 - Implement semaphores (fix #303 and #291)
 - When creating an actor from a function and its parameters,
   move-only parameters are not allowed anymore, as it would prevent
   the actor to be restartable if its parameters are consumed on run.
 - s4u::Io: IOs go asynchronous as activities. New methods in s4u::Storage:
     - io_init(sg_size_t, s4u::Io::OpType) to create a READ or WRITE asynchronous
       IO operations that can be started, waited for, or canceled as a regular
       activity.
     - read_async(sg_size_t) and write_async(sg_size_t) which are wrappers on
       io_init() + start()

Tracing:
 - Rename 'power' and 'power_used' variables into 'speed' and 'speed_used'
 - New host variable: 'core_count'

XBT:
 - Remove xbt_os_thread_specific features
 - Remove portability wrapper to condition variables
 - Remove xbt_os_thread_yield()

SMPI:
 - MPICH collective selector now mimics MPICH 3.3b
 - OpenMPI collective selector now mimics OpenMPI 3.1.2 (default "tuned" setting)
 - MPI_Init(NULL,NULL) is now allowed
 - smpi/wtime option now injects time in gettimeofday or clock_gettime calls
 - Command-line arguments should now be handled properly in Fortran simulations
 - MPI Attributes and related callbacks should work in Fortran
 - Apps using C + Fortran should now work
 - MPI_* calls now check for non MPI_SUCCESS return values and emit warnings
 - Support MPI_Error_String

Java:
 - Due to an internal bug, Msg.run() must now be your last line.
   We hope to fix it in a future release, and we are sorry for the inconvenience.

Fixed bugs:
 - #22: Process autorestart seem to only work with CAS01 cpus
 - #56: Feature request: dynamic SMPI replay
 - #93: simgrid should not eat --help
 - #111: How to change the loopback link characteristics?
 - #116: Platform cluster radical
 - #117: Platform cluster/host order
 - #129: Replay_multiple on steroid
 - #131: Java : autostart does not work
 - #143: Setting a breakpoint at a given time
 - #235: Network energy models should be integrated
 - #264: Add ptask L07 resource tracing
 - #271: Dynamic and manual replay of SMPI traces
 - #279: Breakpoints option uses time deltas instead of absolute time
 - #281: Daemonized actor no longer daemonized after an auto-restart
 - #282: TIT convertor erase traces when using absolute path in the trace list file
 - #285: segfault when a s4u actor kills itself with msg process tracing activated
 - #286: Pajé traces are not exposing the number of cores
 - #287: Command-line parsing should stop when encountering '--'
 - #288: MPI_Init(NULL, NULL)
 - #289: Improve documentation of Actor::on_destruction and this_actor::on_exit()
 - #290: Method to check if a mailbox has a message ready to be consumed
 - #291: [s4u] semaphores do not seem available yet
 - #294: Alltoall collective implementation of mpich
 - #295: Starting a Host as OFF is not supported
 - #296: DTD too permissive
 - #299: Add a s4u barrier example

----------------------------------------------------------------------------

SimGrid (3.20) Released June 24. 2018

The proxy snake_case() release.

S4U:
 - The whole API is now using snake_case() instead of mixing it with camelCase.
   Compatibility wrappers in place for one year.
 - We took the opportunity to increase the consistency of the API.
   Please report any remaining glitches.
 - New function simgrid::s4u::Host::get_actor_count:
   Returns the number of actors running on a specific host.

SMPI:
 - SMPI is now tested with ~45 proxy apps from various sources, with none or
   only minor patching needed: check https://github.com/simgrid/SMPI-proxy-apps
 - Replay: The replay file has been re-written in C++.
 - Replay: Tags used for messages sent via MPI_Send / MPI_Recv are now
   supported. They are stored in the trace and used when replayed.
 - Basic support of MPI_Cancel. Robustness not guaranteed.
 - Support of MPI_Win_allocate_shared, MPI_Win_shared_query, MPI_Comm_split_type
   (only for MPI_COMM_TYPE_SHARED).
 - New option: smpi/privatize-libs, to add external shared libs to be privatized
   by SMPI. They will be copied locally and loaded separately by each process.
   Example --cfg=smpi/privatize-libs:"libgfortran.so.3;libscalapack.so".
 - Tracing: add tracing for MPI_Start, Startall, Testall, Testany
 - Interception of getopt, getopt_long and getopt_long_only calls to avoid issues
   with internal index optind with multiple processes. Only works if MPI_Init has
   already been called.
 - Fortran: SMPI builds a mpi.mod file which should allow use of "use mpi"
   syntax without preprocessing tricks.

TRACE
 - Change --cfg=tracing/msg/vm to --cfg=tracing/vm as virtual machine
   behavior tracing is no longer limited to MSG
 - TIT (Time Independent Traces): We finally support tags. Unfortunately,
   this means that traces now need to be updated or re-obtained; both Irecv
   and Isend lines in your traces have now in total 5 mandatory fields:
      <rankid> <command> <to/from rankid> <tag> <size>
   To update your traces, it suffices to add a 0 for the tag here.
 - TIT now also supports waiting for a distinct request via MPI_Wait.
   Wait/Test now wait for a specific request, not just the last one that was
   issued. This unfortunately means another update, because we need to
   identify which request you want to wait for. We do this via the
   triplet (sender, receiver, tag), which needs to be added:
      <rankid> <command> <sender> <receiver> <tag>
 - Actions are now in lower case (e.g., "allReduce" becomes "allreduce").
   New script simgrid_convert_TI_traces.py: upgrade your TI traces.

MSG
 - The deprecation of MSG is ongoing (but this should not impact you).
   Many MSG functions are now simple wrappers on the C API of S4U. If
   you wish to convert your code to S4U, find the S4U counterparts of
   your MSG calls in src/msg/msg_legacy.cpp.
 - MSG can still be used, but won't evolve anymore.

Plugins:
 - Allow to run the Link energy plugin from the command line with
   --cfg=plugin:link_energy
 - Rename Energy plugin into host_energy
 - Rename Load plugin into host_load

simix:
 - Add parameter --cfg=simix/breakpoint to raise a SIGTRAP at given time.
 - kill simix::onDeadlock() that was somewhat dupplicating s4u::on_deadlock()
 - Improve performance when handling timeouts of simix synchros.

XBT:
 - Config: the C API is now deprecated (will be removed in 3.23), and
           the C++ API has been slightly improved.

Other:
 - Fix several build issues on OSX.
 - Move simgrid_config.h to simgrid/config.h (old header still working)

Fixed bugs:
 - #143: Setting a breakpoint at a given time
 - #150: Inconsistent event names in SMPI replay
 - #258: daemonized actors hang after all non-daemonized actors have completed
 - #267: Linker error on unit_tmgr
 - #269: SMPI: tracing of MPI_Wait/all/any broken
 - SMPI: Fix various crashes with combined use of MPI_PROC_NULL and MPI_IGNORE_STATUS

----------------------------------------------------------------------------

SimGrid (3.19.1) Released March 22 2018

 The Fixed ABI Release.

 As you may know, we are currently refactoring SimGrid in deep.
 Upcoming SimGrid4 will be really different from SimGrid3: modular,
 standard and extensible vs. layered, homegrown and rigid. C++ vs. C.

 Our goal is to smooth this transition, with backward compatibility
 and automatic update paths, while still progressing toward SimGrid4.

 SimGrid remains open during works: The last pure SimGrid3 release was
 v3.12 while all subsequent versions are usable alpha versions of
 SimGrid4: Existing interfaces remain unchanged, but the new S4U
 interface is budding and the internals are deeply reorganized.

 Since 2015, we work hard to reduce the changes to public APIs. When
 we need to rename a public library symbol in S4U, we let your
 compiler issue an explicative warning when you use the deprecated
 function. These messages remain for four releases, i.e. for one full
 year, before turning into an error. Starting with v3.15, your can
 also adapt to API changes with the SIMGRID_VERSION macro, that is
 defined to 31500 for v3.15, to 31901 for v3.19.1 and so on.

 Starting with this v3.19.1, our commitment to reduce the changes to
 the public interfaces is extended from the API to the ABI: a program
 using only MSG or SimDag and compiled against a given version of
 simgrid can probably be used with a later version of SimGrid without
 recompilation. We will do our best... but don't expect too much of
 it, that's a really difficult goal during such profund refactoring.

 The difference between v3.19 and v3.19.1 is that the former was
 accidentally breaking the ABI of MSG, while the later is restoring
 the previous ABI.

 S4U and kernel APIs will still evolve until SimGrid4, with one-year
 deprecation warnings as currently. In fact, cleaning up these
 interfaces and converting them to snake_case() is one release goal of
 v3.20. But don't worry, we are working to smooth this upgrade path.

 In summary, new projects should start with S4U to benefit of the
 future, but old MSG projects should still be usable with no change.

----------------------------------------------------------------------------

SimGrid (3.19) Released March 20 2018

 The Moscovitly-cold Spring release.

 SMPI user-visible improvements:
 - Support of MPI_Type_create_subarray
 - Unimplemented MPI calls now abort (instead of issuing a warning)
   Some harmless calls around errhandlers still only issue a warning.
 - MPI_Sendrecv was behaving badly when MPI_PROC_NULL was sender or receiver.
 - Starting MPI ranks (or even MSG/S4U actors) once the simulation started
   is now possible (mmap privatization was refactored to this end).
   Adding new SMPI instances should also be technically doable now.

 SMPI internal cleanups:
 - Removed index notion from SMPI -- no more "getPid() - 1"!
   In tracing files, actors are called rank-<PROCESS-ID> but these are
   NOT the real ranks (tracing several communicators is not supported yet).
 - Deprecate smpi_process_index() (will be removed in 3.22)
 - Better testing on classical proxy apps, through an external project:
   https://github.com/simgrid/SMPI-proxy-apps/

 Documentation
 - Use a graphical TOC to make it easier to find the documentation you need
 - Revamp the MSG tutorial

 MSG
 - Fix MSG_task_get_remaining_work_ratio(): return 1.0 for unstarted tasks.
 - Remove parameter of MSG_process_killall().
   Resetting the PID was bogus anyway (several actors could have the same PID).

 S4U
 - Execution->setHost() can be called after start(), to migrate it.
 - Comm::test_any() is now implemented.
 - s4u::Actor now has onCreation() and onDestruction() signals.
 - Install some kernel header files for the users' plugins and more.
   Warning, their API is really not stable yet.
    include/simgrid/kernel/resource/{Action,Resource,Model}.hpp
    include/simgrid/kernel/routing/*Zone.hpp

 SimDag
 - SD_task_dependency_add(): remove unused parameters 'name' and 'data'.

 Build System and other cleanups:
 - Remove unused run-time parameter "tracing/onelink-only".
 - SimGrid now works with intel compilers (MC still buggy)
 - Remove XBT_LOG_CONNECT, it should be useless nowadays.
 - tesh kills subprocesses on timeout (but not on windows)

 PLATFORM:
 - Rename FULLDUPLEX into SPLITDUPLEX (old name still accepted)

 Fixed bugs:
 - #194: Feature request: simgrid::s4u::Comm::test_any()
 - #245: migrating an actor does not migrate its execution
 - #253: Feature Request: expose clusters as objects
 - #254: Something seems wrong with s4u::Actor::kill(aid_t)
 - #255: Tesh broken on Windows
 - #256: Modernize FindSimGrid.cmake
 - #257: Fix (ab)use of CMake install

----------------------------------------------------------------------------

SimGrid (3.18) Released December 24 2017

 The "Ho Ho Ho! SimGrid 4 beta is coming to town" release.

 MSG IS NOW DEPRECATED. Please use S4U for new projects.
 - Support for MSG should not be removed from SimGrid before 2020,
   but future evolutions will be limited to the integration of
   user-provided patches.

 S4U New features
 - s4u::onDeadlock() signal, run before stopping the simulation.
 - s4u::Exec: asynchronous executions (abstraction of background
   threads)
 - s4u::Host->getLoad() returns the achieved speed in flops/s

 S4U API changes
 - Link::name() is deprecated and will be removed in v3.21, use
   Link::getCname() instead.
 - Mailbox::getName() changed to return a std::string, use
   Mailbox::getCname() instead to get a char*.
 - Storage::getName() changed to return a std::string, use
   Storage::getCname() instead to get a char*.
 - s4u::allStorages() becomes s4u::getStorageList(whereTo)
   to have both allocation and deallocation of the map in user space.

 MSG
 - Forbid the use of MSG_task_get_flops_amount() on parallel tasks:
   The amount of flops remaining to do is a vector, not a scalar.
 - Introduce MSG_task_get_remaining_work_ratio(), which does what its
   name implies on both sequential and parallel tasks.
 - Both changes fix GitHub's #223 using PR #237 as a basis.
   Thanks Michael Mercier.
 - Most examples were converted to S4U and hidden elsewhere at tests.
   Rationale: we still want MSG to work; we want newcomers to use S4U.

 SURF
 - LMM stuff moved to its own namespace: simgrid::kernel::lmm.
 - Renamed LMM classes (e.g. s_lmm_system_t -> System).

 SMPI
 - Switch to the faster dlopen privatization mechanism by default
 - Documentation improvments

 Virtual Machines
 - Live migration is getting moved to a plugin. Dirty page tracking is
   the first part of this plugin. This imply that VM migration is now
   only possible if one this function is called:
    - C/MSG: MSG_vm_live_migration_plugin_init()
    - C/C++: sg_vm_live_migration_plugin_init()
    - Java:  Msg.liveMigrationInit()
   For C and C++, "simgrid/plugins/live_migration.h" also has to be
   included.

 XBT
 - Define class simgrid::xbt::Path to manage file names.
 - Removed unused functions:
   - xbt/file.h: xbt_basename(), xbt_dirname(), xbt_getline()
   - xbt/graph.h: xbt_graph_edge_get_length(), xbt_graph_edge_set_length,
       xbt_graph_export_graphviz()
   - xbt/str.h: xbt_str_join()
 - Remove unused datatypes:
   - xbt/heap.h: use std::priority_queue or boost::heap instead
   - xbt/swag.h: use boost::intrusive::list instead

 PLUGINS:
 - New link_energy plugin for the consumption of the links.
 - All of the operations on files and storage contents have been
   packaged into a plugin (src/plugins/file_system). The current
   public interface can be found in
   include/simgrid/plugins/file_system.h
   To use these functions you now have to initialize the plugin by
   calling MSG_storage_file_system_init() just after calling
   MSG_init() or sg_storage_file_system_init() just after creating
   the Engine.

 XML
 - Remove the undocumented/untested tag <include>

 TRACE
 - Remove viva specific tracing as the tool is no longer maintained

 Fixed bugs:
 - #248: Kill of finished processes leads to segfault
 - #240: xbt_cond_wait_timeout should gracefully return for C apps
 - #239: please implement signal s4u::onDeadlock()
 - #230: segfaults when exit() without run()
 - #225: s4u::Actor::kill() doesn not really kill victims in a join()
 - #223: MSG_task_get_flops_amount() not working with parallel tasks
 - #222: Actor::kill() doesn't really kill and segfaults
 - #221: odd LMM warning when killing an actor
 - #120: Memory leak when the processes are forcefully killed

----------------------------------------------------------------------------

SimGrid (3.17) Released October 8 2017

 The Drained Leaks release: (almost) no known leaks despite the tests.

 Even very long simulations will preserve your memory: our testsuite
 stresses SimGrid for over 45mn on fast machines for a coverage of
 over 80%, and there is only one single known leak, of about 4kb.


 S4U
  - Comm.detach(): start and forget about asynchronous emission. A cleanup
    handler may be given to free resources if the comm cannot be completed.
  - this_actor::send(mailbox) is now mailbox->put()
  - New: simgrid::s4u::Comm::wait_all()
  - New: Host.execute() for remote executions.

 SURF
  - Unused option network/sender-gap is removed.

 MSG
  - Deprecate MSG_task_isend_with_matching(): This unused feature
    really complicates our internals. Will be removed in v3.20.

 Simix
  - Improved context termination.  It is now possible to free resources, even
    when a process is forcibly killed.
  - ContextBoost: add support for Boost versions above 1.61.

 XBT
 - Bring back run-time option --cfg=exception/cutpath to remove exception
   backtraces.
 - Removed unused functions:
   - xbt/str.h: xbt_str_split_str(), xbt_str_subst(), xbt_str_ltrim(),
       xbt_str_rtrim(), xbt_str_trim().
   - xbt/xbt_os_thread.h: xbt_os_thread_cancel(), xbt_os_thread_detach().

 Misc
 - Removed header files obsolete since SimGrid 3.12:
   msg/datatypes.h, msg/msg.h, simdag/datatypes.h, simdag/simdag.h.
 - Fix many bugs:
   - #3: SD_exit should be made optional
   - #120: Memory leak when the processes are forcefully killed
   - #159: Threading test regression in Actor refcounting
   - #170: simgrid::s4u::Comm::wait_any() returns too many comms
   - #185: simgrid::s4u::Engine::instance()->shutdown() segfaults
   - #186: Actor::killAll() segfaults if some process is blocked on wait()
   - #191: VM migration and pstate
   - #192: Updating the energy consumptions of all hosts crashes with VMs
   - #195: All actors have PID=0 in the logs
   - #204: Sometimes segfault with thread contexts and mmap privatization
   - #222: Actor::kill() doesn't really kill and segfaults
   - #225: Actor::kill() doesn't really kill when victims are doing a join()

----------------------------------------------------------------------------

SimGrid (3.16) Released June 22. 2017.

 The Blooming Spring Release: developments are budding.

 Portability status:
  - FreeBSD: Disable SMPI mmap privatization, switch automatically to dlopen.
  - Mac, BSD: dlopen+thread broken, switch automatically to raw contexts.
  - Java JAR file should be finally fully working on Mac OSX too.

 XML platforms: Switch to platform v4.1 format.
 * This is (mainly) a backward compatible change: v4 are valid v4.1 files
   - <zone> can be used as a synonym for the now deprecated <as>
   - <zoneRoute> can be used as a synonym for the now deprecated <asroute>
   - <bypassZoneRoute> an be used as a synonym for the now deprecated <bypassAsRoute>
   - <actor> can be used as a synonym for the now deprecated <process>
   - state_file and avail_file periodicity is now easier to express
     (check the documentation) the old behavior should still work.
 * Storage: not backward compatible, but it seems that nobody ever used it
   - Remove attribute 'content_type' of <storage_type>: was never used
   - Make attribute 'model' of <storage_type> optional: for future usage
   - Remove Bconnection model property: was never (in)validated. Replaced by
      the maximum of the read and write bandwidth as a resource constraint.

 SimDag
  - New and Backwards Compatibility break:
    SD_simulate_with_update (double how_long, xbt_dynar_t changed_tasks_dynar)
    When one wants to get the list of tasks whose states have changed during a
    simulation round, s/he has to allocate and free a dynar and use it as
    argument to this function. The former SD_simulate (double how_long)
    now returns void.

 Virtual Machines
  - Allow multicore VMs, with the correct sharing (unless you overcommit)
    BUG: vCPU overcommitting still leads to buggy sharing, though. WIP.

 Energy
  - New function to update the consumption of all hosts at once.
  - Fix the model for multi-core hosts, linear in the amount of busy
    cores with an abnormality for pIdle (see paper).
    BUG: Still not satisfactory for ptask on mono-cores.

 MSG
  - The netzone are now available from the MSG API.
    The old names still work, but are now deprecated.

 SMPI
  - New algorithm to privatize globals: dlopen, with dynamic loading tricks
  - New option: smpi/keep-temps to not cleanup temp files
  - New option: smpi/shared-malloc-blocksize . Relevant only when global shared
    mallocs mode is used, allows to change the size of the fake file used
    (default 1MB), to potentially limit the number of mappings for large runs.
  - Support for sparse privatized malloc with SMPI_PARTIAL_SHARED_MALLOC()
  - Fortran ifort and flang compilers support
  - New RMA calls supported (experimental):
      - MPI_Win_allocate, MPI_Win_create_dynamic, MPI_Win_attach
      - MPI_Win_detach, MPI_Win_set_info, MPI_Win_get_info
      - MPI_Win_lock_all, MPI_Win_unlock_all, MPI_Win_flush
      - MPI_Win_flush_local, MPI_Win_flush_all, MPI_Win_flush_local_all
      - MPI_Op_commutative, MPI_Fetch_and_Op, MPI_Compare_and_swap
      - MPI_Rput, MPI_Rget, MPI_Raccumulate, MPI_Rget_accumulate

 S4U
  - New: this_actor::isMaestro() returns whether we are in kernel mode.
  - Behind the scene, ActivityImpl are now automatically refcounted.
    Removing this nasty bottleneck will greatly simplify our internals.

 XBT
  - Replay: New function xbt_replay_action_get():
    Retrieve the function previously associated to an event type.
  - DROPPED FUNCTION: xbt_str_varsubst()
  - DROPPED MODULE: strbuff. We don't need it anymore.
  - DROPPED MODULE: matrix. We don't need it anymore.
  - DROPPED MODULE: lib. We don't need it anymore.

 -- Thu Jun 22 22:48:12 CEST 2017   -- Da SimGrid team <simgrid-devel@lists.gforge.inria.fr>

SimGrid (3.15) Released March 22. 2017

 The Spring Release: continuous integration servers become green
 We fixed even the transient bugs on all target architectures:
   Linux (CentOS, Debian, Ubuntu, Fedora), Mac OSX (Mavericks, El Capitan)
   Windows, FreeBSD, NetBSD.

 - Rename NetCards to NetPoints.
   This was intended to help NS3 users, but that's not a netcard.
   That's a point in the routing algorithm, let's avoid wrong simplifications.

 MSG
 - New: MSG_process_yield(). Stop and yield to other processes.
 - New: MSG_process_daemon(). Daemon processes are automatically killed
   when the last non-daemon process terminates
 - New: MSG_process_ref/unref(). Fiddle with the process refcounting.
 - Renamed MSG_energy_plugin_init() -> MSG_host_energy_plugin_init()
   to make room for the upcoming network energy plugin.
 - Drop MSG_host_get_current_power_peak: duplicates MSG_host_get_speed

 Java
 - Ensure that an actor can kill itself with Process::exit()
 - Kill the obscure NativeException. Nobody want to survive the issues
   it denotes, so use JniException that is a RuntimeException (not to
   be caught explicitly).
 - Partial bug fix in initialization. SimGrid flags on command line were
   consumed at C level but stayed in the original Java String[] args.
   This could mess users' args[i] if SG flags were not put at the end of
   the command line.
   The SimGrid flags are now removed from the Java arguments. However,
   the number of arguments REMAINS UNCHANGED. It is then UNSAFE to test
   if args.length is greater than the number of YOUR OWN ARGUMENTS.
   It might be if you have --log or --cfg flags in the command line.
 - Fix numerous memleaks all around the place. In particular, around VMs.

 S4U
 - New callbacks:
   - s4u::onPlatformCreated: right before the simulation starts
   - s4u::onSimulationEnd: right after the main simulation loop
   - s4u::onTimeAdvance: right after a clock change (time is discrete)
   - s4u::Host::onSpeedChange: when the pstate is changed, or when an
     event from the availability_file changes the avail speed.
 - Links are now usable from s4u
 - New: Engine::hostList() and Engine::hostCount(). Still clumsy.
 - New: Actor::suspend(), Actor::resume(), and Actor::migrate(new_host)
 - New examples: The conversion of MSG examples to S4U has begun
    - Actors: create, kill, migration, and suspend
    - Applications: master-worker and token-ring
    - Action replay: communications and storage
 - Drop Host::getPstateSpeedCurrent() which duplicates Host::speed()

 SimDag
 - Backwards Compatibility breaks
    - The SD_route_get_list and SD_route_get_size functions have been removed.
      They are replaced by the unique
         void sg_host_route(sg_host_t src, sg_host_t dst, xbt_dynar_t links)
      The route from src to dst is built in the links dynar whose size can
      be obtained with xbt_dynar_length.
    - The SD_route_bandwidth and SD_route_latency functions have been replaced by
        sg_host_route_bandwidth and sg_host_route_latency.
      Macros ensure the backwards compatibility, but you should fix your code

 SMPI
 - Major C++ rewrite ongoing (SMPI used to be C compiled in C++).
   This can break codes using SMPI internals (from private.h instead of the public smpi.h).
 - Bump our claim of support from MPI 1.1 to MPI 2.2.
   We don't support 100% of it, but it should be enough. Contact us if not.
 - MPI_Win_lock/unlock, MPI_Get_accumulate support added (as for all RMA, implementation is
   naive and probably inaccurate)
 - New algorithm for SMPI_SHARED_MALLOC: global, where all blocks are
   mapped onto a unique small file using some system magic.
 - Bugfix: smpirun was sometimes misusing hostfile when wrongly terminated
 - Fortran: cleanups, fixes, support of user-added operations
 - RMA: MPI_Accumulate are applied in correct order.
 - RMA:  MPI_Win_{complete/post} shouldn't miss messages anymore.
 - Better support for MPI_IN_PLACE
 - Support for MPI_Win attrs and keyvals.
 - Support MPI_Comm_group_create, MPI_Type_size_x
 - MPI ops should be properly applied to all allowed types
 - Replace implementation of MPI_Bcast "scatter followed by rdb allgather"
   algorithm by a non failing one from mpich.

 XBT
 - Kill the fifo data container: we don't use it anymore.

 XML
 - A <cluster> can now be created with different speed values to represent pstates.
   see examples/platforms/energy_cluster.xml for an example.

SimGrid (3.14.159) Released December 28. 2016

 The previous release was only a crude approximation of a Pi release;
 this one should be a bit better.

 - Revert a last minute change that broke on Mac OSX.
 - Fix the changelog and NEWS files.
 - Improve the documentation, in particular of the routing module.
 - Integrate some patches flying around in Debian.

SimGrid (3.14) Released December 24. 2016

 Documentation
 * The whole documentation was reworked and reorganized. There is
   still much room for improvement here, but we're on it.

 Infrastructure
 * We now need python3 for our testing infrastructure.
 * Model checking needs libevent

 MC
 * Now works on FreeBSD

 SMPI
 * Privatization now works on FreeBSD

 * Privatization is now activated by default in smpirun
   You can turn it off with -no-privatize if something goes wrong.

 * Call-location tracing for SMPI.
   You can add the exact location (filename / linenumber) of an MPI call to
   your trace files and slow down or speed up the simulation between two
   consecutive calls by using an adjustment file (see the documentation).

 * Fixed computation of timings for MPI_Send, MPI_Recv & possibly also others
   We've found a bug that prevented SMPI to account for MPI_Send, MPI_Recv
   and others (in some cases) in a correct way. That is, the smpi/os, smpi/or
   values were ignored in some cases. The timings of these functions can now
   be significantly different.

 * smpi/cpu-threshold:-1 should become smpi/simulate-computation:no
   smpi/running-power    is renamed to smpi/host-speed

 * smpi/grow-injected-times option to enable or disable multiplication of the
   timings injected in MPI_Iprobe, or MPI_Test. Enabled by default, which can
   make simulation less precise (but also much faster).

 * smpirun script should be (much) faster for large deployments.

 * SMPI tracing: fixed issue with poor matching of send/receives.

 * Replay: Fix broken waitall

 New functions and features
 * MSG_parallel_task_execute_with_timeout, to timeout computations.

 Dropped / renamed functions and features
 * msg_mailbox_t and associated functions. Use s4u::Mailbox instead.
   - MSG_mailbox_is_empty() -> Mailbox::empty()
   - MSG_mailbox_front() -> Mailbox::front()
   - MSG_mailbox_get_by_alias() -> simgrid::s4u::Mailbox::byName(name)
   - MSG_mailbox_get_task_ext() -> MSG_task_receive_ext()
   - MSG_mailbox_get_task_ext_bounded -> MSG_task_receive_ext_bounded
   - MSG_host_(get/set)_params -> MSG_vm_(get/set)_params
 * Don't pass the free_f parameter to property related functions:
   - MSG_host_set_property_value()
   - MSG_as_router_set_property_value()
   - MSG_storage_set_property_value()
 * VM properties. Since msg_vm_t are msg_host_t, just use
   MSG_host_get_property_value() and friends
 * VM I/O related things:
   - Ignored parameter of vm_create: core_nb, disk_path and disk_size.
   - Unimplemented save/restore methods
 * MSG_as_router_get_property_value() was redundant with
   MSG_environment_as_get_property_value().
   - Removed MSG_as_router_*propert*() functions
   - Added MSG_environment_as_set_property_value() for consistency
 * xbt heterogeneous dictionnaries (created with xbt_dict_new()).
   Well, they are still there for now, but deprecated with a warning.
   Please switch to xbt_dict_new_homogeneous() before this is removed
   for real.
 * Task affinity. Its intended behavior (that was very badly tested
   and probably not really working) was deceiving what most users
   would have hoped here.
 * xbt_os_sem_get_value: unused internally, deprecated on OS X El Capitan
 * Option network/coordinates is now useless and should be dropped.

 Storage:
 * Added option storage/max_file_descriptors to allow more than 1024 files opened

 SURF:
 * Added option maxmin/concurrency_limit to allow more than 100 processes per host
 * Added Dragonfly topology support

 XML:
 * Add Exa- and Peta- units such as EiB, EB, Eib, Eb for size, and
   EiBps, EBps, Eibps, Ebps for bandwidth.
   They may become useful to some lucky ones.

 Java:
 * New functions: msg.Comm.waitAll() and msg.Comm.waitAny()
 * ex/app_tokenring: new example, very similar to the MSG Token Ring
 * ex/async_waitAll: new example, on asynchronous communications

 MSG:
 * Memory usage should be decreased for simulations with a large number
   of processes. This also helps for SMPI.

SimGrid (3.13) stable; urgency=low

 The Half Release, a.k.a. the Zealous Easter Trim.

 - We removed half of the lines, that were mostly experimental cruft.
   v3.12 lasted 286000 lines of code, v3.13 is only 142000 lines
   (not counting blanks and comments -- according to openhub.net)
 - The internals are now compiled in C++ (and will soon be clean C++)
 - We removed 75 klines of XML, 12 klines of Java, 5 klines of cmake,
   59 klines of C, etc. We added only 29 klines of C++ in replacement.

 * Backwards Compatibility breaks
   - Removed Lua simulation bindings (switch to C or Java for that).
     Lua can still be used to describe platforms
   - Removed Java kernel plug-ins.
     Will be reintroduced after the ongoing major internals reorg.
   - In MSG
      - the following functions were removed.
        They were too specific and should be reimplemented in a generic
        way, with filter function.
          - MSG_task_listen_from_host
          - MSG_mailbox_get_count_host_waiting_tasks
          - MSG_mailbox_put_with_timeout was removed.
            Please use MSG_task_send_with_timeout instead.
   - In SimDag
      - the SD_application_reinit function was removed. It has been a noop for a while.
      - The ACCESS_MODE of SD_workstation has been removed. This feature was not really usable and should soon be
        replaced by a more flexible mechanism.
      - The following functions thus do not exist anymore
         - SD_workstation_get_access_mode
         - SD_workstation_set_access_mode
         - SD_workstation_get_current_task
      - Basic estimation functions have been removed but can easily be replaced
        - SD_route_get_communication_time => SG_route_get_latency() + amount / SD_route_get_bandwidth()
        - SD_workstation_get_computation_time => amount / sg_host_speed()
   - In Java
      - VM.setBound(int load) is now VM.setBound(double bound) to meet the MSG semantics.
        Use VM.getSpeed()*load/100 for the legacy behavior.
   - In CMake
      - option enable_tracing was removed. It was not doing anything for a while.
   - In the ModelChecker:
      - the model-checker now ptraces the model-checked process which means
        you cannot use a debugger on the latter anymore (we might make this
        optional in the feature);
      - removed soft-dirty page tracking;
      - remove model-checked side snapshot management,
        MC_snapshot() and MC_compare_snapshot();
      - keep the MC_cut() function as a stub (it was not really working
        in the previous release).

 Options:
 * All options are consistently in kebab-case. Old names are kept as alias.

 XML platforms:
 * Switch to platform v4 format.
   - Rename from 'power' to 'speed' the attributes describing the amount of
     flops that a <host>, <peer>, <cluster> or <cabinet> can deliver per second.
   - In <trace_connect>, attribute kind="POWER" is now kind="SPEED".
   - In <host> and <link>, attributes availability and state are gone.
     It was redundant with state and availability traces, and with peak values.
   - In <cluster>, attributes availability_file and state_file are gone.
     It was too complex and unused.
   - Kill <gpu>. Was not doing anything.
   - The DOCTYPE points to the right URL:
     http://simgrid.gforge.inria.fr/simgrid/simgrid.dtd
     (the file at this address now documents the changelog since its v1)
   - A warning is emitted for unit-less values (they are still accepted).
     - speed. Default: 'f' or 'flops'. Also defined:
        'Yf',         'Zf',         'Ef',       'Pf',        'Tf',        'Gf',        'Mf',        'kf'
        'yottaflops', 'zettaflops', 'exaflops', 'petaflops', 'teraflops', 'gigaflops', 'megaflops', 'kiloflops'
     - bandwidth. Default: 'Bps' bytes per second (or 'bps' for bits but 1 Bps = 8 bps)
       Also defined in bytes: 'TiBps', 'GiBps', 'MiBps', 'KiBps', 'TBps', 'GBps', 'MBps', 'kBps', 'Bps'
       And the same in bits:  'Tibps', 'Gibps', 'Mibps', 'Kibps', 'Tbps', 'Gbps', 'Mbps', 'kbps', 'bps'
     - latency. Default: 's' second. Also defined:
       'w' week, 'd' day, 'h' hour, 'm' minute, 'ms' millisecond, 'us' microsecond, 'ns' nanosecond, 'ps' picosecond

 * bin/simgrid_update_xml can upgrade your files automatically (won't convert unit-less values)
   tools/sg_xml_unit_converter.py may help (but it's just a warning and will probably ever be).

 S4U
 * s4u::Host is now the preferred public interface to the Host features.
   sg_host_* functions are C bindings to the exact same behavior
   MSG_host_* and SD_workstation_* are #define to the sg_host_* ones

 MSG
 * The examples were completely reorganized (in C and Java), for your browsing pleasure.
 * Kill all deprecated functions (the ones you had when declaring MSG_DEPRECATED).
   They were deprecated since a few years, and probably did not even compile anymore.

 SimDag
 * The API has been profoundly modified to directly use the core objects instead of redefining its own.
   SD_Workstation_t and SD_link_t are now sg_host_t and sg_link_t respectively.
   Some functions have also been renamed for consistency. Backward compatibility is maintained, but users are
   encouraged to update their codes. A list of the modified functions can be found at the end of
   include/simgrid/simdag.h

 Simix
 * simgrid::simix::kernelImmediate() is the closure callback. It ensures that
    the lambda or closure passed as a parameter will run in kernel mode.
   All the callback functions should be rewritten to that interface at some point.

 Surf
 * Reorganizing and cleaning the internals all around the place.

 SMPI
 * Remove old default barrier/bcast buggy algorithms (see #18407)
 * Various bug fixes to handle more codes
 * Remove the need for the --foreground option of smpirun (it is still
   accepted for backward compatibility).

 XBT
 * Kill the setset data container: MC don't use it anymore.
 * Kill the queue data container: it made more sense with GRAS.
 * Kill the xbt_peer_t data type: it's useless without GRAS.
 * Kill rm_cb feature of config sets: it was never useful.
 * Kill graphxml parsing feature. It was not used.
 * Kill the deprecated code protected by XBT_USE_DEPRECATED
 * New functions:
   - xbt_dynar_sort_strings(), when the content is char*
   - xbt_str_parse_int / xbt_str_parse_double, wrapping strtol/strtod
     They throw exceptions on invalid input;
 * C++ support for declaring CLI flags (simgrid::config::Flag);
 * class for abstracting different signal backends (simgrid::xbt::signal).
   with no external dependencies (we need very simple signals).

 MC
 * refactoring and cleanup of the code;
 * ongoing process to cleanly separate the model-checking algorithms
   from the code model-checking support.

 -- Wed Apr 27 21:00:53 CEST 2016 Da SimGrid team <simgrid-devel@lists.gforge.inria.fr>

SimGrid (3.12) stable; urgency=low

 The Facelift Release.

 Build System
  * Require g++ v4.7 at least to not speak prehistorical C++.
  * Require Boost 1.48 (for signal2 component).
  * Java must be version 7 at least when activated.
  * Builds on Windows again (including Java bindings).
  * Tracing is now always enabled (no way to turn it out)
  * Remove GTNetS. It was not working anyway.
  * Various cleanups in the cmake scripts.
  * Move headers around to sort them out on installed systems:
    - instr/instr.h  -> simgrid/instr.h
    - instr/jedule/* -> simgrid/jedule
    - simdag/datatypes.h was removed
    - simdag/simdag.h -> simgrid/simdag.h
    - msg/datatypes.h was removed
    - msg/msg.h -> simgrid/msg.h

 cMSG:
 * Interface improvement:
   - Rename MSG_host_is_avail(h) to MSG_host_is_on(h)
   - Sanitize the interface in MSG_task_ module:
     - Merge two functions that were close enough but misleading:
       set_compute_duration(t)      -> set_flops_amount(t)
       get_remaining_computation(t) -> get_flops_amount(t)
     - set_data_size(t) -> set_bytes_amount(t)
       get_data_size(t) -> get_bytes_amount(t)
   - Massive cleanups in the functions related to the energy
     - MSG_host_get_pstate_number() -> MSG_host_get_nb_pstates()
   - New: MSG_host_get_pstate()
 * New example:
   - msg/energy/onoff: switching hosts on and off
 jMSG:
 * Interface improvement:
   - Rename Host.isAvail() to Host.isOn()
   - Rename Process.currentProcess() to Process.getCurrentProcess()
   - Rename Task.setDataSize() to Task.setBytesAmount()
   - Merge Task.getRemainingDuration() and Task.getComputeDuration() into Task.getFlopsAmount()
 * Bug fixes:
   - #18874: Actually allows the GC to reclaim tasks

 SIMIX:
 * New functions
   - SIMIX_process_throw: raises an exception in a remote process
 * Refactoring: Separate sub-modules
   - libsmx: the public interface, as libc in a real system
   - popping: the strange dance that converts a user request into a kernel handling
   - smx_context_*: the virtualization mechanisms that embed the user code
   - smx_*: the handling of each simcalls
 * Interface cleanup:
   - simcall_host_set_power_peak_at -> simcall_host_set_pstate
 * Rename smx_action_t into smx_synchro_t, making explicit that these
   things are used to synchronize processes with their environment.
   For example, a communication is a sort of synchronization involving
   the communicating processes (that may block until the exchange) and
   the platform. The same can be said from computations, etc.
 * Bug fixes:
   - #18888: segfault when a process ends before its kill_time

 SMPI:
 * New functions
   - Onesided early support for: MPI_Win_(create, free, fence, get_name, set_name, get_group), MPI_Get, MPI_Put, MPI_Accumulate, MPI_Alloc_mem, MPI_Free_mem.
   - MPI_Keyval*, MPI_Attr* functions, as well as MPI_Comm_attr*, MPI_Type_attr* variants (C only, no Fortran support yet)
   - MPI_Type_set_name, MPI_Type_get_name
   - MPI_*_c2f and MPI_*_f2c functions
   - MPI_Info_* functions (beware, get_nthkey may not follow the insertion order)
   - MPI_Pack, MPI_Unpack and MPI_Pack_size functions
   - Activate a lot of new tests from the mpich 3 testsuite
 * Features
   - Constant times can be injected inside MPI_Wtime and MPI_Test through options smpi/wtime and smpi/test
   - InfiniBand network model added: Based on the works of Jerome Vienne
     http://mescal.imag.fr/membres/jean-marc.vincent/index.html/PhD/Vienne.pdf
   - When smpi/display_timing is set, also display global simulation time and application times
   - Have smpirun, smpicc and friends display the simgrid git hash version on --git-version
 * Collective communications
   - SMP-aware algorithms are now dynamically handled. An internal communicator is created for each node, and an external one to handle communications between "leaders" of each node
   - MVAPICH2 (1.9) collective algorithms selector: normal and SMP algorithms are handled, and selection logic is based on the one used on TACC's Stampede cluster (https://www.tacc.utexas.edu/stampede/).
   - Support for Rabenseifner Reduce/Allreduce algorithms (https://fs.hlrs.de/projects/par/mpi//myreduce.html)
 * Replay
   - Replay now uses algorithms from wanted collective selector
   - Replay can be used with SMP-aware algorithms
   - Memory occupation of replay should now be contained (temporary buffers allocated in collective algorithms should be shared between processes)
   - Replay can now replay several traces at the same time (check examples/smpi/replay_multiple example), to simulate interactions between several applications on a given platform. User can specify the start time of each instance. This should also allow replay + actual applications to run.
 * Bug fixes
   - [#17799]: have mpi_group_range_incl and mpi_group_range_excl better test some corner cases
   - Correctly use loopback on fat-tree clusters
   - Asynchronous small messages shouldn't trigger deadlocks anymore
 * Energy/DVFS cleanup and improvement
   - smpi_set_host_power_peak_at() -> smpi_set_host_pstate()
   - new: smpi_get_host_pstate()
 SURF
  * Bug fixes
   - "Full" network optimization flag was broken since Surf++
   - Better handling of precision flags in maxmin
   - Fix bug causing sometimes "Impossible" errors
   - Properly pass cluster properties to included hosts
  * Improvement of the Energy plugin.
    - Always update the consumption before returning that value
    - New property: watt_off to denote the dissipation when the host is off
    - New functions getWattMinAt and getWattMaxAt to retrieve the
      dissipation of pstates that we are not currently at.
  * Java: class NetworkLink renamed to Link
  * New function: simcall_process_get_kill_time()
  * Massive rename s/workstation/host/
    - That's intrusive, but that's good for the project consistency. Sorry.
    - Change config option "workstation/model" into "host/model"
 XBT
  * New functions
   - Add a xbt_heap_update function, to avoid costly xbt_heap_remove+xbt_heap_insert use
   - Add a xbt wrapper for simcall_mutex_trylock (asked in [#17878])
   - Add two new log appenders: rollfile and splitfile. Patch by Fabien Chaix.
   - xbt_dirname and xbt_basename for non-POSIX systems
 MC
  * The model checker now runs as a separate process.
  * The model checker runs must now be launched with the new simgrid-mc program.
  * Record/Replay: the MC can display a textual representation of a path in the
    execution graph. It can then be replayed outside of the model checker.

 -- Mon Oct 12 06:02:41 CEST 2015 Da SimGrid team <simgrid-devel@lists.gforge.inria.fr>

SimGrid (3.11) stable; urgency=low

 The Class Release.

 Tools:
 * Normalizing pointers addresses tool for better diff between logs

 Examples:
 * Add cloud examples using new VMs
   - examples/msg/cloud/two_tasks_vm.tesh
   - examples/msg/cloud/simple_vm.tesh
   - examples/java/cloud/cloud.tesh
   - examples/java/cloud/migration/migration.tesh
 * Add java surf examples:
   - examples/java/surfPlugin/surf_plugin.tesh
   - examples/java/reservationSurfPlugin/reservation_surf_plugin.tes
   - examples/java/surfCpuModel/surf_cpu_model.tesh
 * Add SMPI+MSG example:
   - examples/smpi/smpi_msg_masterslave/

 TeshSuite:
 * Add tests:
   - msg process test
   - msg task destroy cancel test
   - msg_host on/off test
 * Move all tests in testsuite to teshsuite (adding tesh files)
 * Restructure teshsuites
   - one folder for each kind of test
 * Restructure AddTests.cmake
   - unify tests names
   - structure the order of tests (with sections)

 MSG:
 * Add virtual machine
   - creation of a VM on a PM
   - migration of a VM from a PM to another PM
 * New functions
   - MSG_process_join(msg_process_t process, double timeout)
   - msg_bar_t MSG_barrier_init(unsigned int count)
   - int MSG_barrier_wait(msg_bar_t barrier)
   - void MSG_barrier_destroy(msg_bar_t barrier)
   - msg_as_t MSG_environment_as_get_by_name(const char * name)
 * New option "msg/debug_multiple_use" to help debugging when a task is used
   several times
 * MSG IO
   - Improvements and finalization of MSG_storage, MSG_file APIs and their
     documentation
   - Increase code coverage in test suites
   - Bug fixes

 SIMIX:
 * Protect context stacks against stack overflow. The number of protected memory
   pages allocated on the top of each stack (1 by default) can be configured
   with the new command line option --cfg=contexts/guard_size:<value>.
 * Simcalls are now generated by a python script that
   - generates files included by SimGrid
   - checks that all the functions exist, and proposes prototypes
 * Clean simcalls
   - remove sem_destroy, file_set_data, comm_destroy, vm_set_state,
     host_set_data, host_get_data
 * New simcalls
   - simcall_process_join(smx_process_t process, double timeout)
 * Fix bug where sleeping processing could not be suspended.

 SURF:
 * Translate surf models from C to C++
   - Generic classes for all models: Model, Resource, Action
   - A generic interface for each kind of model (CPU, Network, Storage
     Workstation, WorkstationVM)
   - C bindings
 * Translate surf routings from C to C++
 * Add callbacks using sigc++ or boost::signals2
   - Add callback functions for resource creation/destruction
   - Add callback functions for action state change
   - Handle Energy as a plugin
 * Replace swag by boost::intrusive
 * Add new routing models for clusters. For documentation, see
   http://simgrid.gforge.inria.fr/simgrid/latest/doc/platform.html#pf_cluster
   - tori, with topology="TORUS" and topo_parameters="ndim1,ndim2,...,ndimn"
     parameters for cluster tag
   - Fat trees, with topology="FAT_TREE" and
     topo_parameters="h;m1,...,mh;w1,...,wh;p1,...,ph" parameters for cluster tag
   - see examples/platforms/torus_cluster.xml and
     examples/platforms/fat_tree_cluster.xml
 * More documentation

 SMPI:
 * Hostfiles support host:nb_processes construct to deploy several processes on
   one node.
 * Collective communication algorithms should not crash if used with
   improper number of nodes and report the error.
 * SMPI now partially supports MPI_Topologies: MPI_Cart_create, MPI_Cart_shift,
   MPI_Cart_rank, MPI_Cart_get, MPI_Cart_coords, MPI_Cartdim_get,
   MPI_Dims_create, MPI_Cart_sub are supported.
 * New interface to use SMPI programmatically (still depends on MSG for
   some parts, see examples/smpi/smpi_msg_masterslave):
   - SMPI_app_instance_register(const char *name, xbt_main_func_t code,
        int num_processes)
   - SMPI_init()
   - SMPI_finalize();
 * Global variables privatization in MPI executables is now performed at runtime
   with the option smpi/privatize_global_variables (default:no).
   Limitations: Linux/BSD only, with mmap enabled. Global variables inside
   dynamic libraries loaded by the application are not privatized (static
   linking with these libraries is advised in this case)

 Tracing:
 * Options defined in XML work correctly now.

 Java:
 * New cmake option, enable_lib_in_jar, to control whether native libraries are
   copied into simgrid.jar or not (ON by default).  Use this option if you want
   to reduce the size of the installed simgrid.jar, *and* the native libraries
   are kept installed elsewhere.
 * Surf binding with SWIG (code generated in maintainer mode only):
   - plugin to handle callbacks
   - CPU model only for the moment

 Build System:
 * Supernovae build mode is definitively removed. It was used to improve
   inlining and inter-module optimizations. It is nowadays superseded by
   link-time optimizations commonly available in compilers.
 * Update ns-3 find lib. Bindings for ns-3 should work again now.
 * Add boost dependency for surf++
 * Add new macro for tests
   - ADD_TESH(name <tesh_args>)
   - ADD_TESH_FACTORIES(name "thread;ucontext;raw" <tesh_args>)

 XBT:
 * New functions
   - xbt_bar_t XBT_barrier_init(unsigned int count)
   - int XBT_barrier_wait(xbt_bar_t barrier)
   - void XBT_barrier_destroy(xbt_bar_t barrier)
 * Make the xbt_os_time module public

 -- Sat May 31 22:39:38 CEST 2014 Da SimGrid team <simgrid-devel@lists.gforge.inria.fr>

SimGrid (3.10) stable; urgency=low

 The Clean Diaper Release, a.k.a. SimGrid is leak-free.

 Java:
 * Reintegrate Java to the main archive as desynchronizing these
   package is not acceptable anymore (Java is now considered stable)
 * Add explicit synchronization facilities through semaphores
 * Bug fix: Task.setDataSize() only changed the C world, not the value
   cached in the Java world

 MSG:
 * Dramatically change the way files are handled. API and internals changed, but
   this part of MSG was not considered as production grade either.
 * Add explicit synchronization facilities through semaphores
 * Add a new function MSG_host_get_process_list()
 * Preliminary DVFS support (see examples/msg/energy/ for details)

 SMPI:
 * SMPI is now included directly in the libsimgrid as the windows
   linker doesn't force us on splitting it anymore.
 * Improvements of the SMPI replay tool:
   - Most of the collective communications are now rooted in the same process as
     in the original application.
   - Traces now rely on the same MPI data type as the application (MPI_BYTE was
     used until now). Multiple data types can now be used in a trace.
   - The replay tool now supports traces produce either by TAU or a modified
     version of MPE.
   - Bug Fix: the compute part of the reduce action is now taken into account.
   - Gatherv collective is now supported
   - SimGrid (SMPI for now) can generate replay traces as well. Option -trace-ti
     of smpirun outputs time independent traces for the current run. One file
     is created per process. If too many processes are simulated, this behavior
     can be changed to one file for all processes by using the
     tracing/smpi/format/ti_one_file flag
 * smpirun generates the host file if needed (with given host count and platform)
 * Integration of more than 100 STAR-MPI, MPICH, OpenMPI collective algorithms
   - allows to select one in particular with --cfg=smpi/coll_name:algorithm
   - allows to use the decision logic of OpenMPI(1.7) or MPICH(3.0.4) by setting
     --cfg=smpi/coll_selector:(mpich/ompi)
 * Support for new functions: MPI_Issend, MPI_Ssend, Commutative operations in
   Reduce
 * Add a --cfg:tracing/smpi/internals option, to trace internal communications
   happening inside a collective SMPI call.
 * Fix the behavior of complex data types handling.
 * Make MPI_Wtime another synchronization point to take computations into
   account.
 * Replace MPICH-1 test suite by the one from MPICH 3.0.4. Can be built using
   enable_smpi_MPICH3_testsuite flag in cmake. Run with ctest.
 * Add all missing Fortran bindings, SMPI should work with Fortran 90
   (no privatization of global variables yet)
 * Preliminary DVFS support (see examples/smpi/energy/ for details)

 Model-Checking;
 * Verification of liveness properties is now available for SMPI applications
   (in addition to MSG applications)
 * Bugged examples using SMPI in examples/smpi/mc/
 * Add --cfg=model-check/visited option. Allows the verification of infinite
   programs. Detection of loops in the execution thanks to the system state
   comparison and reduction of the state space to explore. Can be combined with
   DPOR for safety properties.

 SimDag:
 * Allow to change SimGrid configuration (see --help) within the code
   thanks to SD_config() as it can be done in MSG.
 * Add a new function SD_task_set_amount() upon user request.

 PLATFORM:
 * Handle units for values (10ms, 10kiloflops, 10Bps, 1GB, ...)
 * Remove rule based routing (no more PCRE dependency)
 * Add a limiter_link option to cluster tag, to specify a maximum reachable
   bandwidth in fullduplex mode when it is less than twice the nominal bandwidth.
 * Add a loopback_bw and loopback_lat options to cluster tag.
 * Fix the peer tag that could not be mixed with other AS within a Vivaldi
   routing. Now peers are encapsulated in an AS and have their own private
   router but this is transparent.

 XBT:
 * Our own implementation of getline is renamed xbt_getline, and gets
   used even if the OS provide a getline(). This should reduce the
   configuration complexity by using the same code on all platforms.
 * New type: xbt_cfg_elm_boolean.
 * Allow to use yes/no for boolean configuration options in the command line.
 * Allow to disable SimGrid cleanups at exit from command line option.
   There are situations where one may want a simulation to end with an exit.
   Unfortunately, calling exit may cause SimGrid to segfault, which is quite
   annoying when scripting around the simulator. Adding a
   --cfg=clean_atexit:no allows to circumvent this issue.

 Build System:
 * Lots of memory leaks were corrected in this release.
   There is no known memory leaks anymore, in all of our 600+ tests.
 * New command line option --version, to get SimGrid version information.
   Packagers may want to add extra words to SIMGRID_VERSION_EXTRA defined in
   CMakeLists.txt.
 * Supernovae builds are deprecated, and expected to be removed in the next
   version of SimGrid.

 -- Sun Nov 17 00:26:44 CET 2013 Da SimGrid team <simgrid-devel@lists.gforge.inria.fr>

SimGrid (3.9) stable; urgency=low

 The Grasgory release: GRAS is really dead now.

 * Complete overhaul of the internal host structures scheme.

 GRAS:
 * If you use GRAS, you should stay at SimGrid 3.5 (at most) since it
   was considered as experimental and badly maintained since then.
 * Keeping it was thus a trap to our potential users, that could take
   it instead of MSG or SMPI by mistake despite is pity state.
 * GRAS seems to have very few users (if any), and no one volunteered
   to maintain it further. It also induces a lot of XBT code (for
   portability sake), that must be maintained too.
 * For all these reasons, we killed GRAS. If someone wants to revive it
   in the future, don't cry, our git history still remembers of GRAS.

 Documentation:
 * Major overhaul. Merge our documentation again as time proved that
   splitting it was really not helping our users.
 * Further improve the developer documentation to help newcomers
   hacking on SimGrid itself. The user documentation (and in
   particular, the beginner documentation) is still in a sorry state.

 SMPI:
 * Now works on Windows too!
 * Much more extensive test suite, from MPICH

 SIMDAG:
 * Add a new loader (SD_PTG_dotload) that creates a parallel task graph
  (i.e., a DAG whose nodes are parallel tasks) from a dot file. Creates a
  dynar of SD_TASK_COMP_PAR_AMDAHL and SD_TASK_COMM_MXN_1D_BLOCK tasks.
 * Bug fix: let task be scheduled when the last dependency to be solved is
   a control dependency.
 * Remove SD_load_environment_script function.
   Use the C sg_platf function if you want to declare a platform
   programmatically.

 MSG:
 * New function: MSG_process_get_number()
 * Old function documented: MSG_config()
 * Remove MSG_load_platform_script function
   Use the C sg_platf function if you want to declare a platform
   programmatically.

 SURF:
 * Change the default value of the TCP_gamma constant (maximal size of TCP
   congestion window) to a more realistic 4MiB value. If you notice changes in
   your simulation results, you can fall back to the previous 20k tiny window
   by adding --cfg=network/TCP_gamma:20000 on command line.
 * (Hopefully) fix a bug wrt periodic availability and state traces
 * Bug fix: use default values at start when first event in availability/state
   trace is not at time 0.

 PLATFORM:
 * remove the "new_" part of function name sg_platf_new_trace_connect
   (resulting in sg_platf_trace_connect), since it does not create
   anything new

 XBT:
 * Kill synchronized dynars, and xbt_dynar_dopar(). We cannot think of a
   use case where it's really mandatory, and maintaining it was a pain in
   our code base.
 * New: xbt_fifo_search(), search an item with a user-provided
   comparison function instead of dumb pointer comparison.

 LUA:
 * Fix the lua deployment:
   Use `simgrid.init_application()` before deployment instead of
   `simgrid.msg_register_application()` after.

 TRACING:
 * Transfer the tracing files into the corresponding modules.

 -- Tue Feb  5 11:31:43 CET 2013 Da SimGrid team <simgrid-devel@lists.gforge.inria.fr>

SimGrid (3.8.1) stable; urgency=low

 The "we are told that some people want to also *install* the simgrid
 framework" release.

 * Add missing file "tesh.1" to the archive.

 -- Sat Oct 27 16:12:11 CEST 2012 Da SimGrid team <simgrid-devel@lists.gforge.inria.fr>

SimGrid (3.8) stable; urgency=low

 The Psssshiiiit release: SimGrid jumps into the Cloud.

 MSG:
 * Add an experimental interface to manipulate VMs. They are mainly
   process groups with very few intrinsic semantic, but they should
   allow you to build the semantic you want easily.
 * New function: MSG_host_set_property_value()
 * New function: MSG_process_on_exit(). To clean memory in all cases.
 * Bug fixes that made the host (and link) failures unusable.
 * Add a way to auto-restart process when the host in which they are
   executing comes back (ON_FAILURE="RESTART" on deployment file,
   MSG_process_auto_restart_set).
 * Use the "msg_" prefix for all datatypes (instead of m_, msg_ and MSG_),
   please stop using the old ones, they are DEPRECATED.

 * Deprecate functions MSG_global_init() / MSG_global_init_args()
   Please use MSG_init() instead. (reducing the amount of entry
   points in the library helps us).
 * Make it impossible to link against the wrong version of the lib
 * Deprecate MSG_clean(). No need to call it anymore.
 * Function MSG_get_host_number() is not deprecated anymore.

 Documentation:
 * Split the doc into a user guide and a reference guide.
 * Start a developper guide to help people hacking on SimGrid.

 Cmake:
 * Enable tracing by default. This modules rocks you should use it.
 * Remove option custom_flags. Now use environment variables CFLAGS
   and LDFLAGS.
 * Use default cmake things to detect lua instead of home grown ones.
 * New option "enable_mallocators" to disable mallocators, for debugging
   purpose ("on" by default).

 SIMIX:
 * Bug fixes around the resource failures: don't let the processes
   survive the host they are running onto.
 * Add an interface to auto-restart processes when the host in which they are
   executing comes back.
 * Ensures that SIMIX_clean is called automatically. It's not part of
   the public interface anymore (bindings should be updated).

 SimDag:
 * Bug fix for when SD_Simulate is called with a positive value: be careful
   when comparing doubles. Sometimes they are different for non significant
   digits only.
 * New types of typed tasks. SD_TASK_COMP_PAR_AMDAHL represents a
   parallel task whose initial work is distributed among host according
   to the Amdahl's law. Such tasks are created with a parameter alpha
   that corresponds to the non-parallelizable part of the computation.
   SD_TASK_COMM_PAR_MXN_1D_BLOCK represents a complex data redistribution
   between two sets of workstations assuming a 1D block distribution (each
   workstation owns a similar share of data) on both sides.

   These tasks can be scheduled with SD_task_schedulel or SD_task_schedulev.
   Data redistribution will be automatically scheduled once parent and child
   are both scheduled. The filling of computation_amount and
   communication_amount structures is now done seamlessly thanks to the chosen
   assumptions.
 * New function SD_workstation_dump to display various information
 * New function SD_task_set_rate to throttle the bandwidth allowed to be used
   by a SD_TASK_COMM_E2E typed task. This rate depends on both the nominal
   bandwidth on the route onto which the task is  scheduled and the amount of
   data to transfer.
   To divide the nominal bandwidth by 2, the rate then has to be:
                     rate = bandwidth/(2*amount)
 * Compute tasks that have failed can now be rescheduled and executed again
   (from their beginning)
 * Increasing source code coverage (src/simdag is now covered at 95.8%
   on average)

 SMPI:
 * Re-implement time-independent trace replay using SMPI (at the
   smpi_smp_* level) instead of MSG. This should replace
   examples/msg/actions/actions.c
 * Implement support of MPI Datatypes (vectors, hvectors, indexed,
   hindexed and structs)
 * Implement the exchange of non-contiguous data.
   [Khalid Hasanov & Jean-Noel Quintin] Thanks for the patch, guys.
 * Correct behavior of smpi/sender_gap and set its default value to 0
 * Add option to asynchronously send small messages to allow better
   simulation of pt2pt communications. --cfg=smpi/async_small_threshold:value
   specifies the size in bytes under which messages will be asynchronously sent.
 * Add support of MPI_Iprobe, MPI_Probe, MPI_Testall, MPI_Wtick functions
 * SMPI now handles more MPI specific values in input. Closes [#14389] and [#14388]

 SimGrid:
 * New C interface to define a platform: XML is now optional.
   For more info, please check include/simgrid/platf.h.
 * New interface to define random platforms from the C:
   For more info, please check include/simgrid/platf_generator.h and
   examples/msg/masterslave/masterslave_platfgen.c
 * Export a sg_cmdline dynar containing all the arguments we got from
   the command line.

 TRACE:
 * Two new tracing options for adding comments to trace file so you
   can track your experiments (see --help-tracing for details).
 * New option to generate a impoverished trace file (--cfg=tracing/basic:1)
 * Adding the SimGrid version that generated the trace file as a comment.
 * Instrumenting other MSG functions (MSG_task_isend_with_matching and MSG_task_dsend)
 * Fix to avoid key clashes on Paje links
 * Other minor fixes related to the Paje specification

 XBT:
 * Functions xbt_dict_hash() and xbt_dict_hash_ext() are made public,
   and renamed to xbt_str_hash() and xbt_str_hash_ext().
 * New function: xbt_os_timer_resume() to restart a timer w/o resetting it.
 * Greatly improve the robustness of mmalloc to user errors (such as
   using an area after freeing it, or freeing it twice)

 -- Thu Oct 25 17:30:06 CEST 2012 Da SimGrid team <simgrid-devel@lists.gforge.inria.fr>

SimGrid-java (3.8.1) stable; urgency=low

 * New module: org.simgrid.trace.Trace (SimGrid trace bindings)
   Warning: all methods are visible, but only some of them are
   implemented so far. Check the source (src/jtrace.c)
   for further information.
 * New module: org.simgrid.msg.File (SimGrid File management functions)
 * New Module: org.simgrid.msg.VM (SimGrid interface to mimick IAAS clouds)
 * Change the meaning of Process.restart: now restart the process from
   the begining, like MSG_process_restart in C.
 * Add Process.setAutoRestart: handling of process restart when failed
   host comes back.
 * Add Process.getProperty, Host.getProperty, Host.getProperty: allows
   you to retrieve the properties of the processes/hosts
 * Deprecate Msg.clean(): you can just forget about it now.
 * New function Process.getCount(), that only works when compiling
   with the not yet released version 3.9 of the C library.

 * New context factory based on Coroutines. It mandates a modified JVM
   but then, the simulations run about five times faster, and there is
   no limit to the amount of processes (beside of the available memory).

 -- 2012-12-04 Da SimGrid team <simgrid-devel@lists.gforge.inria.fr>

SimGrid (3.7.1) stable; urgency=low

 MSG:
 * Restore the prototype of MSG_process_create_with_environment() to
   the pre-3.7 situation by removing the kill_time argument.
 * Add a MSG_process_set_kill_time() function instead.

 SURF:
 * Fix weird behaviors when dealing with parallel tasks.

 WINDOWS:
 * Simgrid is now built as a dll.
 * Simgrid-java now works on Windows.
 * Simgrid-Java is now included into Windows package.

 MacOS:
 * First pre-build package for MacOSX.

 Build System:
 * Fix compilation when using MSG_USE_DEPRECATED.
 * Fix some compilation issues on Macs and Windows.
 * Reduce the number of failing tests on exotic systems, like Debian/Hurd.
 * Environment variables CFLAGS and LDFLAGS are now honored by cmake.

 We discovered that the Lua console is broken, but we are missing the
 manpower to fix it right now. The problem existed in 3.7 too, so we
 are not blocking the release for that. Sorry if you depended on this
 feature, any help would be really welcome.

 -- Thu Jun 7 2012 Da SimGrid team <simgrid-devel@lists.gforge.inria.fr>


SimGrid-java (3.7.1) stable; urgency=low

 The "Java aint got to be bloated and slow" release

 Major cleanups:
 * Various internal cleanups and performance improvement
   Simulations are expected to run up to twice faster or so
 * Make Process.kill(process) an instance method, not a static one
 * User processes are not java.lang.Thread subclasses.
   This breaks the compatibility (sorry), but previous API was
   brain-dead, making it impossible to have non-trivial
   initializations in the process constructor.
 * Require a full constructor per Process sub-class.
   Kinda breaks the compatibility (sorry), but this allows a much more
   efficient way to launch the processes at simulation startup.
 * Do not embeed our version of semaphores, java 1.5 can be considered
   as sufficiently prevalent for us to not dupplicate its features.
 * Lot of bug fixes

 Extend the API:
 * Add examples for almost every part of the API
   We spotted and fixed a lot of bugs in the process

 * New module: asynchronous communication API
 * New function: Process.sleep()
   It takes milliseconds as argument, just as java.lang.Thread.sleep()
 * New module: org.simgrid.msg.Mutex (SimGrid mutexes)
 * New module: org.simgrid.msg.RngStream (RngStreams random generators)

 -- 2012-06-12 Da SimGrid team <simgrid-devel@lists.gforge.inria.fr>

SimGrid (3.7) stable; urgency=low

  The "spring cleanups (before the next Big Project kicks in)" release.

  Models:
  * We can specify the SMPI latency/bandwidth factor with command line
    add --cfg=smpi/bw_factor:"threshold0:value0;...;thresholdN:valueN"
    or add --cfg=smpi/lat_factor:"threshold0:value0;...;thresholdN:valueN"
    You can also use the "config tag" from platform file by adding this line
    <prop id="smpi/bw_factor" value="threshold0:value0;...;thresholdN:valueN"></prop>
    (see "example/platforms/tag_config.xml" to use "config tag").
    Note that the command line supersedes the platform file configuration.
  * Change the correction factors used in LMM model, according to
    the latest experiments described in INRIA RR-7821.
    Accuracy should be improved this way.
  * Use the partial invalidation optimization by default for the
    network too. Should produce the exact same results, only faster.
  * Major cleanup in surf to merge models and split some optimization
    mechanisms from the core of the models. As a result you can now
    specify which model to use (e.g., --cfg=network/model:LV08
    --cfg=cpu/model:Cas01) and which optimization mode to use
    (e.g., --cfg=network/optim:lazy --cfg=cpu/optim:TI).
    Incompatible combinations should err at initialization. See
    --help-models for the list of all models and optimization modes.
  * The CLM03 workstation model was dropped for simplicity because it
    used the deprecated CM02 network model. Use default instead.
  * Rename the TCP_gamma configuration option to network/TCP_gamma
  * Rename the coordinates configuration option to
    network/coordinates, and document it
  * Use now crosstraffic keyword instead of the terribly misleading
    fullduplex keyword. It is activated by default now in the current
    default model, use --cfg=network/crosstraffic:0 to turn it off.
  * Ongoing refactoring the model parsing to make XML files optional
    See include/simgrid/platf.h for details (still to be completed)

  MSG:
  * Major overhaul of the documentation. Almost instructive now :/
  * Deprecate the use of m_channel_t mechanism like MSG_task_{get,put}
    functions and friends. This interface was considered as
    deprecated since over 2 years, it's time to inform our users that it is.
    Switch to MSG_task_{send,recv} instead, or compile SimGrid command line
    'cmake -Dcustom_flags="-DMSG_USE_DEPRECATED" .' if you really need to
     use these (crappy) functions in your code.
    These functions will be removed soon. Stop using them now.
  * Deprecate MSG_get_host_{table,number}
    Implement MSG_hosts_as_dynar() instead.
  * Implement MSG_processes_as_dynar() (Closes gforge #13642)
  * Remove the public field msg_host_t->name. Use MSG_host_get_name()

  Simix:
  * Stabilize the parallel execution mode of user contexts
  * Introduce configuration variables to control parallel execution:
    - contexts/synchro: Synchronization mode to use when running
      contexts in parallel (either futex, posix or busy_wait)
    - contexts/parallel_threshold: Minimal number of user contexts
      that must be part of a scheduling round to switch to parallel
      execution mode (raw contexts only)
  * Fix bugs that prevented to use suspend/resume along with
    synchronization structures.
  * Fix bugs in process termination that lead to invalid memory access
    in very specific conditions.

  SURF:
  * Introduce a parallel mode for the models (controlled by surf/nthreads
     configuration item). In our tests, running the models in parallel
     never lead to any speedups because they are so fast that the gain
     of computing each model in parallel does not amortizes the
     synchronization costs, even when ultra fast futexes are used.
    This is released anyway because YMMV.

  SimDag:
  * Performance boost by using a swag internally to compute the set of
    tasks that are finished and should constitute the return value of
    SD_simulate.

  SMPI:
  * Enable it by default now that it is considered rather stable.

  TRACE:
  * Documentation of the tracing functions.
  * Performance gains when tracing categorized/uncategorized resource
    utilization by avoiding calls to get route when updating resource
    variables. LMM constraints are being used instead.
  * API changed to set task categories. Use MSG_task_set_category instead
    of TRACE_msg_set_task_category, and SD_task_set_category instead
    of TRACE_sd_set_task_category. They only work if ENABLE_TRACING is ON.
  * Bugfix for graphicator, routes not correctly obtained, memory leaks
  * Examples for link user variables added (see at examples/msg/tracing/)
  * Deprecated function TRACE_msg_set_process_category completely removed
  * Trace header updated according to the latest Paje file format
  * Tracing network lazy updates, no longer obligate users to use full updates
  * --cfg=tracing/platform:1 also registers power/bandwidth variables
  * Experimental: let user code declare/set/push/pop application states for hosts
  * API changed to allow the manual creation of graph configuration files
    for Triva. See TRACE_get_node_types() and TRACE_get_edge_types().

  Lua:
  * Improve the API of Lua MSG bindings, using the Lua spirit.
  * Each simulated process now lives in its own Lua world (globals are
    automatically duplicated). It helps writing simulators. Will allow
    to run Splay programs within SimGrid in the future.
  * Add a Chord example in Lua, equivalent to the MSG one.

  MODEL-CHECKING:
  * Start the implementation of a solution to express temporal
    properties, not only local assertions. This is still an
    experimental work in progress, stay clear from it to be safe.

  XBT:
  * Logs:
    - Add new runtime parameters --help-logs and --help-log-categories
      to display information about supported logging parameters and
      categories.
    - Old deprecated parameters --{gras,surf,msg,simix,xbt}-log=...
      don't exists anymore.
  * Mallocators: allow value NULL for the reset function.
  * Dicts:
    - New function xbt_dict_new_homogeneous(void(*)(void*)) to
      create homogeneous dictionaries, where all the elements share the
      same free function. Non homogeneous dictionaries will be
      deprecated in the next release.
    - Dicts of scalar elements (xbt_dicti_*) are deprecated.
    - Multi-level dictionaries are deprecated.
  * Dynars:
    - new function xbt_dynar_search_or_negative() that is useful when
      you have less than 2 million elements in your dynar and don't
      want of the extra complexity of catching exceptions when the
      element is not found.
  * Portability layer
    - Make xbt_os_thread module (for thread portability) public.
      Documentation is still to come, sorry.
  * mmalloc module:
    - Cleanups and simplifications to make it maintainable again.
    - Exotic features (such as memalign and valloc) were removed.
    - The metadata were extended and improved so that the
      model-checker becomes able to explore and inspect the heaps.
    - This may induce a performance drop when enable_model-checking is
      ON in cmake (even if it's not used in the simulation), but it is
      necessary at this point to get MC working.

      Turn model-checking OFF if simulation performance matters to you.
      Not enabling it at runtime is not enough, disable it in cmake.

 -- Tue May 15 11:30:19 UTC 2012 Da SimGrid team <simgrid-devel@lists.gforge.inria.fr>


SimGrid (3.6.2) stable; urgency=low

 The "Not coding new stuff allows to polish old things" release.

 General
 * New bindings to the NS3 packet level simulator (experimental)
 * Use the raw (efficient) execution contexts instead of the sysv
   (portable) ones when possible.
 * libpcre is now mandatory in any cases since not using it led to
    severe performance loss and possibly other issues
 * Update the XML platforms:
   - G5K: include the latest machine in Nancy
   - GridPP and LCG: new platforms
 * Documentation was partially updated, at least (more to come)

 Bug fixes, cosmetics and small improvements
 * Free terminated processes before the end of the simulation to avoid
   exhausting the memory of users having very dynamic amount of
   processes.
 * Bug fix and cosmetics about canceling non-running tasks
 * Bug fix about the dot loader's issues when using libcgraph

 Portability
 * Create an installer for windows with nsis (amd64 and win32)
   - Add an hello world project to illustrate simgrid project creation.
   - Embed libpcre into the Simgrid installer to avoid
     its compilation burden
 * The raw execution contexts should work on Apple now
 * Port to Windows 64 bits
    - Sysv contexts now have an implementation for this arch
    - GRAS communication features now support this arch
 * Drop support for borland compiler on windows
    - this code was not maintained, and we kinda depend on gcc nowadays
 * Fix portability issues on kfreebsd/gnu: build error about semaphores
 * Fix portability issue on unstable ubuntu: linker became picky on
   argument order

 -- Wed Oct  5 15:51:01 CEST 2011 Da SimGrid team <simgrid-devel@lists.gforge.inria.fr>

SimGrid (3.6.1) stable; urgency=low

 The "Oops, we broke Macs too" release

 Portability
 * Fixed contexts detection so that raw ones are used when possible
 * On Mac, do not use Posix Ucontexts with gcc v4.[1-5] since this
   leads to a strange error, with user code segfaulting sometimes when
   the generated code is not perfectly aligned (which is not
   controllable from the user side, depends on the amount of code)

 XBT
 * New macro: CATCH_ANONYMOUS, which is like CATCH(e) but without argument.

 -- Mon Jun 27 13:59:03 CEST 2011 Da SimGrid team <simgrid-devel@lists.gforge.inria.fr>

SimGrid-java (3.6) unstable; urgency=low

 * Initial release.
 * Split of every thing from simgrid v3.5 into a separate package.

 -- 2011-10-05 Da SimGrid team <simgrid-devel@lists.gforge.inria.fr>

SimGrid (3.6) stable; urgency=medium

 The Summer Release, also known as the "OMG! They Killed Kenny!" version

 Java and Ruby:
 * Bindings now constitute their own package, separated from the main one.
   Rationale: reduce our maintenance nightmare by reducing the module coupling
   They will soon be released on their own on gforge.
 * In the meanwhile:
   svn co svn://scm.gforge.inria.fr/svn/simgrid/contrib/trunk/simgrid-java
   svn co svn://scm.gforge.inria.fr/svn/simgrid/contrib/trunk/simgrid-ruby

 GRAS: It is not considered as stable anymore, but experimental. Sorry.
 * It's not quite deprecated for now because we have no replacement,
   but it may soon become the case.

 SMPI
 * New MPI functions supported: MPI_Comm_disconnect, MPI_Comm_get_name
 * Fortran: New user-level cache variable to store the rank of the running
   process. This improves performance by an order of magnitude.
 * C: New coccinelle script to automatically locate and modify global and
   local static variables.
 * Improved SMPI network model with a sender-side gap to account for multiple
   parallel sends.

 MSG
 * New function MSG_comm_get_status(). MSG_comm_test() and MSG_comm_testany()
   only say if a communication is finished, no matter whether it succeeded or
   failed. You can call MSG_comm_get_status() to know the status of a finished
   communication.
 * New function MSG_task_dsend() to send a task and detach it. When a
   communication is detached, you are never notified of its success or failure
   and the memory is released automatically once it is finished. This function
   is useful when you don't care about the end nor the success of a
   communication.
 * Change the prototypes of action replay. Sorry for inconvenience,
   but this is really more efficient this way (and to adapt your code,
   you just have to fix the initialization, that shouldn't be too long)
 * Kill the braindead MSG_task_refcount_dec() function. I guess nobody
   ever managed to do anything useful with it.
 * New function MSG_comm_testany(). Similarly to MSG_comm_waitany(), it
   takes a dynar of communications. It returns immediately and gives the
   index of a finished communication (if any).
 * New example: a basic implementation of the Chord P2P algorithm.

 SURF
 * New model for multi-core CPUs. You can now use the core attribute to
   precise the number of cores of a host. This is a basic model. Every
   process running on the host receives at most the power provided in
   the DTD (throughput<=power). Total throughput of process cannot exceed
   power * num_cores.
 * New peer tag. This peer tag creates a tiny AS comprising a host and a
   router linked by an up-link and a down-link (possibly asymmetrical).
   This kind of pattern allows to easily build last-mile model style platforms.
   Aggregating such patterns in a rule-based AS is thus the technique of
   choice for modeling large peer-to-peer/volunteer computing/cloud platforms.
 * New model for Vivaldi routing. We transformed the Vivaldi network model
   into a Vivaldi routing model (based on the rule-based model). This allows to
   combine Vivaldi based latencies with last-mile platforms.

 SIMIX
 * Added a check for NaN of IEEE754 infinite in the double entries of
   the smx_user.c file
 * Introduce a new context factory "raw", highly inspirated from the
   ucontext factory, but using manually crafted functions in assembly to
   do the work in an efficient manner.
 * Allow to change the used context factory at run time, not only at
   compilation time. Use --cfg=contexts/factory:raw for maximal speed.
 * Add an option --cfg=contexts/stacksize:N to set the stack size of the user
   contexts at runtime (only with raw contexts or ucontexts).
 * Completely rewrote this module to allow parallel execution of user
   processes. Use --cfg=contexts/nthreads:N to execute user processes
   with N parallel threads (the default is 1, meaning no parallelism).
 * Allow to decide dynamically between sequential and parallel modes.
   When nthreads > 1, you can use --cfg=contexts/threshold:P to run the user
   processes in parallel only when their number is greater than or equal to P
   (the default is 2).
 * Added a check for NaN of IEEE754 infinite in the double entries of
   the smx_user.c file

 XBT
 * New command line option: if you pass --cfg=verbose-exit:0, SimGrid
   won't output the state of processes when interrupted with Ctrl-C
 * Add a new function xbt_dynar_to_array that transforms a dynar into a
   NULL-terminated array. This may solve backward compatibility issues
   due to the change to return type of SD_simulate. See also:
   http://lists.gforge.inria.fr/pipermail/simgrid-user/2010-December/002206.html
 * Add new macros with variable number of arguments.
   - in xbt/log.h: XBT_DEBUG, XBT_VERB, XBT_INFO, etc.
   - in xbt/asserts.h: xbt_assert
   - in xbt/cunit.h: xbt_test_{add,fail,assert,log}
   - in xbt/ex.h: THROWF and RETHROWF.
   Define XBT_USE_DEPRECATED if you want to use the old numbered macros like
   INFO1, INFO2, etc.
 * Change xbt_die() to accept a format string with arguments, just like printf.
 * New data structure: xbt_lib_t, like a dict but more general and with better
   memory handling.

 INSTR
 * New configuration options
   Options triva/categorized and triva/uncategorized can be used to generate
   graph configuration files for Triva visualization tool.
 * Configuration option tracing/platform is renamed to tracing/categorized
 * XBT logging makes tracing error checks easier, new root log hierarchy: instr
 * New TRACE_user_link_variable interface:
   User provides the name of the link and the tracing variable to attach to it
 * the declaration of tracing categories must be done after the environment
   creation
 * simpler tracing interface, just one way to declare categories
    TRACE_category or TRACE_category_with_color, it is up to you
 * links in the trace file are again identified by their names
 * trace contains the full platform hierarchy exactly as declared using the ASes
 * Options tracing/msg/[task|process]:1 groups the process by hosts
   for both cases, tasks and processes must have names that are unique during the simulation
   these options generate traces that are suited to gantt-charts, such as the space-time view of Paje
 * The experimental option tracing/msg/volume is deprecated
   its functionality may be reincorporated if needed
 * Buffering
   The tracing generates a trace file with unordered timestamped events,
   because of the way the core simulator (surf) works. A script available
   at the tools directory (fix-paje-trace.sh) can be used to put the events
   in order. We have changed the tracing so it can generate ordered timestamped
   events in the final trace, but depending on the simulator (and how much time
   is simulated) that can lead to a huge memory utilization. It is deactivated
   by default, but it can be activated using the --cfg=tracing/buffer:1 switch.

 Build Infrastructure
 * Define a SIMGRID_VERSION macro in simgrid_config.h.
   - We are trying hard to keep the API stable, but it may happen that
     some things change (we're a research project after all, not a
     nuclear plant operating system). If such things should happen, you
     could rely on that macro to adapt.
   - current value: 30600 for 3.06.00, aka 3.6
 * Define macro MAKE_SIMGRID_VERSION(major, minor, patch) to help building
   a number that can be compared with SIMGRID_VERSION.
 * Add a build option -Denable_debug (set to ON by default): when set to OFF,
   assertions and verbose/debug logging events are disabled at compile time.

 -- Tue Jun 21 08:57:43 CEST 2011 Da SimGrid team <simgrid-devel@lists.gforge.inria.fr>

SimGrid (3.5) stable; urgency=medium

 Model Checking
 * New feature to any SimGrid-based simulator: Model-Checking
   Check SIN#1 for more details.

 SMPI
 * New Model SMPI (three-interval linear regression for correction factors)
   See RR-7426, available at http://hal.inria.fr/inria-00527150
 * Ability to use FORTRAN MPI code (through f2c, automatically privatized)
 * New MPI functions supported: MPI_Get_count(), MPI_Comm_split()
 * New: RAM folding (see RR-7426 and examples/smpi/NAS/DT-folding)
 * New: execution sampling (see RR-7426 and examples/smpi/NAS/EP-sampling)
 * See also src/smpi/README

 Tracing:
 Tracing:
 * Tracing system
   - Tracing API changes: TRACE_start and TRACE_end should not be called
     by user-code. They are automatically called by simulators created
     with SimDAG, MSG and SMPI if the toolkit is compiled with
     tracing_enabled=ON. Categories declaration and utilization remain the
     same for MSG and SimDag.
   - A function was added to the tracing API to declare categories with
     colors:
        - TRACE_category_with_color (char *category, char *color)
                where color must be in the following format
                    "%f %f %f", red, green, blue
                and red, green, blue are float values in the interval [0, 1]
        - User can specify NULL as color parameter, or continue calling
            TRACE_category (cat)
          On that case, the tracing system will define random colors
   - The following command-line options are supported:
        --cfg=tracing/filename:msg.trace
        --cfg=tracing:1               (activate tracing, needed to use others)
        --cfg=tracing/platform:1      (categorized resource use)
        --cfg=tracing/uncategorized:1 (uncategorized resource use)
        --cfg=tracing/msg/task:1      (task creation)
        --cfg=tracing/msg/process:1   (process creation, migration)
        --cfg=tracing/msg/volume:1    (volume of MSG send/recv)
        --cfg=tracing/smpi:1          (SMPI interface tracing)
        --cfg=tracing/simdag:1        (allow SimDAG tasks receive categories)
   - examples of examples/msg/tracing updated
 * Tracing SimDag
   - DAXLoader and DOTLoader functions can generate tasks with categories
   - A new function to attribute a category to SD tasks:
        TRACE_sd_set_task_category (SD_task_t task, char *category)
 * Tracing the MPI interface implemented by SMPI
   - Collective operations are traced with states
   - Point-to-Point operations are traced with states/links
   - Tracing activated by a parameter "-trace filename" passed
     to smpirun during execution (considering that simgrid
     is compiled with tracing enabled)
   - To run the simulation with gdb, the simulator
     accepts --cfg=tracing/smpi:1 to trace SMPI
   - tesh files to check if smpi tracing is ok
   - See examples/smpi/NAS/DT-trace
 * GTNetS tracing re-worked
   - adaptation to the tracing system of GTNets to cope
     with modifications regarding the fullduplex mode
   - new tesh files to check if gtnets tracing is ok

 MSG
 * Asynchronous communications through the functions:
   MSG_task_isend/irecv and MSG_comm_test/wait/waitall
 * New function: MSG_load_platform_script()
   to make possible using a lua script instead of XML files to set up platforms
 * New function: MSG_set_function
   to associate functions to processes, used when bypassing the parser
 * New functions: MSG_task_set_name(), MSG_task_set_compute_duration()

 Platforms: Add some more examples in examples/platforms
 * Grid'5000: see www.grid5000.fr
 * *_30000_hosts.xml: various huge files [mainly scalability testing]

 SURF
 * Change the XML format. This is a very important modification. SimGrid
   3.5 introduces a new hierarchical format based on the notion of
   Autonomous Systems. Compatibility with old format is ensured
   through the perl script provided in the install bin directory
   bin/simgrid_update_xml.
   It is now possible to build platforms with specific routing
   mechanism (Full/Dijkstra/DijkstraCache/Floyd) and to easily
   connect several platforms together. We will try to provide soon
   set of realistic platforms exploiting these properties (have a
   look at examples/platforms/ for the moment).
 * Take the opportunity of the XML format change to be a good XML citizen:
   rename link:ctn to link_ctn and similar changes (also dealt with by
   simgrid_update_xml)
 * Add a new routing scheme (rule-based) using regular expressions. It
   enables to have an extremely low memory footprint when the
   underlying routing is simple and can be compactly described. You
   need to have libpcre4-dev (perl regular expressions) installed if
   you want to use this routing scheme.
 * Revive the cluster TAG and allow to easily and efficiently (both in
   term of memory and speed) connect clusters together. Have a look
   at teshsuite/simdag/platforms/ to see how this can be done. With
   this tag, you can create clusters with thousands of tasks at no
   cost (have a look at examples/platforms/).
   Note: clusters are implemented as ASes, so there is no need for an
   enclosing AS tag if you have only one cluster in your platform.
 * Add new generic functions in the public interface that allows the user
   to call SURF 'create_resource' methods from your code (same
   functionality as the XML bypass mechanism but with a much lighter
   burden).
 * Add a new model (enabled through command line --cfg=network/model:SMPI)
   that uses a piecewise linear approximation to produce better
   results when exchanging small messages.
 * Add a new parameter to handle correctly full duplex link and account
   for interferences between uplink and downlink communications
   (activate with --cfg=fullduplex:1).

 SIMDAG
 * Rename the SD_READY (all dependencies are satisfied and task is
   scheduled) state in SD_RUNNABLE and define a new SD_SCHEDULABLE (all
   dependencies are satisfied) state.
   This prevents a confusion between the notion of "ready to schedule"
   (SD_SCHEDULABLE) used in DAG scheduling and that of "ready to be
   simulated" (SD_RUNNABLE) used by the simulation kernel.
 * Change the way a task is considered as ready. Instead of removing
   dependencies when a task is done, a counter is decreased. This way,
   it is always possible to reach ancestors thanks to the
   SD_taks_get_parents function (even after the end of the simulation.)
 * Change the return type of SD_Simulate from (SD_task_t*) into
   xbt_dynar_t. This function was in handling a dynar internally and
   converted it into a NULL terminated array for historical reasons.
 * New function SD_dotload(char*) to load a DAG described in dot
   format. This loader and the corresponding examples require the
   installation of the graphviz library.
 * Fix a bug in the management of tasks of size 0 in the surf network
   models. This problem was only visible with SIMDAG and you should
   thus disregard results produced with earlier versions if you
   relied on this feature (some tasks were blocked because of this).
 * Fix a bunch of stuff that prevented to use classical models with SIMDAG
   even though your applications were doing only point-to-point
   communications and sequential computations. Now you can really use any
   model you want (of course, if you create real parallel tasks, which are
   not implemented in most models beside ptaskL07, this will abort).
 * Add an example that schedules a DAX on an heterogeneous platform
   using a Min-Min strategy.
 * New function SD_workstation_get_current_task() that returns the kind
   of task currently running on a workstation in the sequential access
   mode.
 * Raise some warnings when unexecuted tasks remains at the end of the
   simulation. This is usually caused by cycles in the DAG.

 SIMIX
 * New function: SIMIX_process_set_function() called by MSG_set_function
 * Change the underlying waiting queue in semaphores so that a process
   can wait on several of them simultaneously (as in waitany).
 * Fix the way to handle tokens in semaphores so that all access patterns
   work: {acquire, acquire_timeout, waitany} / {release, release_forever}.
 * kill the dirty pimple SIMIX_message_sizes_output()
   Please use (proper) visualization instead

 XBT
 * New data container: setset (set of sets of elements)
 * New module: mmalloc (mapped malloc, allowing to have several
   independent segments of malloc)
 * New function: xbt_dict_cursor_set_data()
 * New functions: xbt_dynar_sort(), xbt_dynar_compare()
 * New function: xbt_dynar_is_empty()
 * New function: xbt_fifo_get_last_item()
 * Fix xbt_dynar_shrink(): use the right element size.
 * Fix xbt_dynar_set*(): allow index larger than current size and memset 0
   uninitialized areas during expand.
 * Fix semaphores: previous implementation was severely broken.
 * Use library init/fini functions for our initialization.
   - you can use logs and other feature as soon as you want in your
     code (even before the xbt_init / MSG_init)
   - xbt_exit is now a no-op and produce a warning when used.

 GRAS:
 * Port GRAS to new SIMIX mechanisms. This allows gras users to
   benefit from the latest improvement to the simulation kernel.
 * Kill measurement sockets for now. If you rely on them, sorry. This
   release is not for you. This feature will be reintroduced in the
   future, but we cannot delay the release any further.
 * New function: gras_msgtype_get_name().
 * Implement gras_agent_spawn in RL too (the prototype changed a bit)
 * Fix (at last) the pmm example: it should not randomly fail anymore.

 Build chain: bug fixes and overall polishing
 * Cmake is now stable enough. Hence, we killed the autotools.
 * Port to windows ( TM :)
 * Fix the 'make install' target.
   No need to use 'make install-simgrid' anymore
 * Introduce a 'make dist' target compiling a *source* archive
   'make package' compiles a binary archive
 * Compile java files only on need
 * Add --cd and --setenv command line options to tesh
 * Out of source builds are not fully supported yet, but we are close
 * Enable supernovae and optimization flags by default for our users

 LUA Bindings
 * Add layer to set up environment directly from lua, without XML.
 * The effect of gras_stub_generator can be achieved through
   lua too (check examples/gras/console/ping_generator.lua)

 -- Wed, 01 Dec 2010 22:09:23 +0100 Da SimGrid team <simgrid-devel@lists.gforge.inria.fr>

SimGrid (3.4.1) stable; urgency=low

 The "Polishing easter eggs is probably a good idea" release.
 This is a bug fixes release only.


 Java Bindings
 * Fix a bug preventing the tasks from begin garbage collected.

 MSG
 * Fix a bug occuring when a host involved in a communication fails.
   This was not detected properly by the other peer involved in the
   communication. Now, it's reported as a network error.

 SimDag
 * Warn the user about loop dependencies in data flow of DAX files
 * Obey the control-flow dependencies of DAX files

 Cmake
 * Add option "enable_smpi" allowing to not compile SMPI.
   Probably useful for the (Mac) users experiencing a build error here
 * Improve the detection of lua5.1 and ruby1.8

 -- Da SimGrid team <simgrid-devel@lists.gforge.inria.fr> Tus, 04 May 2010 28 16:11:16 +0100

SimGrid (3.4) stable; urgency=low

 The "Easter in Cargese" release. Also known as (major changes):

  * the "se habla Java, Ruby 話せます, fala-se Lua (and deaf-friendly)"
    ~> bindings were greatly improved
    ~> new tracing infrastructure for better visualization introduced

  * the "Welcome to configury modernity" release.
    ~> we switched from autotools to cmake, and improved our cdash


 A more detailled list of changes follow (full detail in svn log).

 Java Bindings: Various Cleanups
  * (install java-gcj-compat-dev on debian-like to use them)
  * Remove put/get: no need to export deprecated interface in Java
    Use send/receive instead.
  * Cleanup the examples and add a README per directory
  * Remove example autoDestination (that's the only way to go now)
  * Remove example explicitDestination (was a plain copy of basic)
  * Make JniException a runtime exception, so that there is no need to
    declare the fact that you may encounter such a beast. I guess that
    nobody will ever want to survive such error.
  * Create specific errors for each MSG case of failure:
    host failure, transfer failure, timeout, task cancelled
  * Cleanup the exceptions that may get thrown by each function
  * Other internal cleanups in Java bindings. Performance still bad :/
 Ruby and Lua Bindings: create them
  * (install ruby1.8-dev/liblua5.1-0-dev on debian-like to use them)
  * That's new and great, you should try them out.
    Same functionalities than Java bindings, only even less polished
 SimDag:
  * Kill the useless "rate" argument of SD_task_get_execution_time()
    Everyone used to provide -1 as a value, it was not used, and the
    semantic of a possible use wasn't even clear.
  * SD_SCHED_NO_COST: Constant to use as cost in SD_task_schedule()
    either as comm costs or compute costs to mean that there is no
    such thing for that specific task.
  * Add a SD_task_set_name() function
  * Fix SD_task_unschedule() on typed tasks
  * Fix SD_task_get_execution_time() to return seconds, not flop*sec
  * In DAX loader, accept useless 'level' attributes to <job> since
    LIGO DAGs have them (seem to be to ease graphical representation).
 MSG:
  * Add an example masterslave_mailbox.c using send/receive and not
    the deprecated put/get interface.
  * Kill the MSG_paje_output() function. It's a noop since 2 years.
  * Kill MSG_WARNING and MSG_FATAL return codes: they were not used
    anywere in source.
  * Rename MSG_TIMEOUT_FAILURE into MSG_TIMEOUT for sake of logic
    (declare MSG_USE_DEPRECATED to still have the old name)
  * Add a MSG_task_set_data() function
  * About trace replay (see examples/msg/actions):
    - implement barrier
    - Allow to work with splitted trace files for each process
      Give the specific trace file as argument of each process,
        and call MSG_action_trace_run(NULL)
      You can still have one merged file for all processes.
    - Fix implementation of collective operations
  * Allow task_execute() on 0-sized tasks (closes #10063)
 SMPI:
  * This is the first release of SimGrid where SMPI is not considered
    beta anymore (even if some corners should still be improved)
  * Port over the new SIMIX_network submodule (internal refactoring)
  * Basic support to log events as with SMPE (use --cfg=SMPE:1)
  * Implement more missing elements of the standard:
    - MPI_COMM_SELF
    - MPI_MAXLOC MPI_MINLOC + all associated datatype MPI_DOUBLE_INT,
      MPI_FLOAT_INT, etc.
    - MPI_Address() MPI_Get_count() MPI_Type_free() MPI_Type_extent()
      MPI_Scan() MPI_Get_processor_name()
    - Added implementation of missing case for Alltoall (warning: it's
      *not* the bruck variant from OpenMPI; based on Alltoallv instead)
    - SMPI_MPI_Gather() SMPI_MPI_Gatherv() SMPI_MPI_Scatterv()
      SMPI_MPI_Reduce_scatter() SMPI_MPI_Allgather()
      SMPI_MPI_Allgatherv()
  * Bug fixes include:
    - MPI_Waitsome() was broken
    - Allow relative includes in smpicc
    - Command line cfg argument 'reference_speed' was ignored...
    - Some functions did not properly lead to auto-benching of user code
    - smpicc passes -O2 by default (just like openmpi one)
 SIMIX:
  * add SIMIX_action_suspend() and SIMIX_action_resume() functions
  * Bug fixes about timeouts during communications
  * add SIMIX_message_sizes_output() as a pimple to write to file the
    amount of messages per size. Use gnuplot to get histogram.
    Pimple because that's the only user-visible function of simix,
     defined directly in xbt.h (irk, sorry)
  * About semaphores:
     - Add a SIMIX_sem_get_capacity() function
     - Fix interactions with processe resume/suspende
     - release_forever() was stupidly broken
     - Fix SIMIX_display_process_status() for processes in a semaphore
     - Make SIMIX_sem_block_onto() user-visible
  * Refactoring context stuff:
    - Use pseudo-OOP for better modularity
    - reimplement SIMIX_process_kill() without process_schedule() so
      that the latter can take as invariant that it is called from
      maestro.
    - Merge context_start into context_new for sake of simplicity
 SURF:
  * Add a Vivaldi network model, coded live during SUD'10 ;)
  * Rename configuration variables to start a hierarchy:
    o cpu_model -> cpu/model
    o network_model -> network/model
    o workstation_model -> workstation/model
  * New configuration variables:
    o network/bandwidth_factor: correction to bandwith
    o network/latency_factor: correction to latency
    o netwotk/weight_S: correction to the weight of competing streams
  * Add a long description to the models, that users can see with such
    argument on the command line: --cfg=cpu/model:help
  * --help-models display the long description of all known models
 XBT:
  * config: add the ability to set a default value after registration
    Does not override any previously set value (e.g. from cmd line)
  * dict: allow to have integer key and data.
    When so, you need to use the following functions
     void xbt_dicti_set(xbt_dict_t dict, uintptr_t key, uintptr_t data);
     uintptr_t xbt_dicti_get(xbt_dict_t dict, uintptr_t key);
     void xbt_dicti_remove(xbt_dict_t dict, uintptr_t key);
    In contrary to regular dicts, the key is not malloced before copy.
    Mixing scalar and regular elements in the same dict is not tested
      (but may work).
  * Allow to use xbt_dynar_shrink() to expend the dynar instead
 Tracing for Visualization:
  * SimGrid is now instrumented in order to generate a trace file for
    visualization analysis: to use it, need to compile SimGrid with the
    "tracing" option enabled, and instrument the program using SimGrid with
    TRACE_start, TRACE_category, TRACE_msg_set_task_category and TRACE_end
    (among other functions).
  * The instrumentation only traces the platform utilization for now
  * Documentation to use the tracing functions and how to analyze the
    traces with the Triva tool is written.
  * More information about: SimGrid FAQ (in the section Tracing Simulations
    for Visualization)
 Build system:
  * We moved to cmake as default build system. Autotools support will
    be dropped soon. Check the FAQ for more info about how to use it.
  * Greatly improved our cdash/ctest interactions
    Check http://cdash.inria.fr/CDash/index.php?project=Simgrid
  * Added memory checking tests with valgrind; lot of memleak fixing.
    This may be the first release of simgrid with so few memory issues
  * Added code coverage tests.
    Our coverage is still improvable, but at least we see it on cdash.

 -- Da SimGrid team <simgrid-devel@lists.gforge.inria.fr> Wed, 28 Apr 2010 28 17:11:16 +0100

SimGrid (3.3.4) stable; urgency=low

 The "Desktop Grid needs love too" release (also called Xmas release).

 Models improvements:
 * Major speedup in the maxmin system solving by using lazy evaluation
   Instead of solving completely the maxmin system at each iteration,
     only invalidate (and recompute) the modified parts.
   This new feature is enabled in default models but you can try to
     turn it on with "--cfg:maxmin-selective-update=1" for other models.
 * Cas01 IMproved as default CPU model
   This CPU model is the same Cas01 model, but it uses the
     maxmin-selective-update flag and a heap structure to manage
     actions on SURF kernel.
   It reduces the complexity to find the next action to finish and,
     consequently, it's faster than the old Cas01.
   This is the new default CPU model (Cas01).
 * Rename the old Cas01 model to Cas01_fullupdate
   Keep the old cpu model Cas01 with the new name of Cas01_fullupdate.
   Use "--cfg=cpu_model:Cas01_fullupdate" to use the old default CPU model.
 * CpuTI (CPU Trace Integration)
   A new CPU model whose objective is simulate faster when using
     availability trace files.
   Instead of using a full featured, over engineered maxmin system for
     CPU modeling, this model does the pre-integration of traces files
     to calculate the amount of CPU power available, and so, executes
     faster than the old CPU models.
   Use "--cfg=cpu_model:CpuTI" to change to this CPU model.
 * Use LV08 as default network model since it gives better accuracy
    for small messages and shouldn't change things for big ones.
   Use --cfg=network_model:CM02 to get the previous behavior.


         ******************************************
         *DO NOT MIX 3.3.4 RESULTS WITH OLDER ONES*
         ******************************************
   * The new CPU model may changes simulations!
     The point is that events occurring at the exact same timestamp
        are not scheduled in the same order with the old and new
        version. This may be enough to completely change the execution
        of simulations in some cases.
   * The new network model will change simulations!
     This new model is more realistic than the previous one, so you
       should consider redoing your old experiments with this model.
     Sorry for the inconvenience.

 Build System:
 * Introduce the supernovae compilation mode
   When compiled that way, the whole SimGrid (or almost) is put in a
     single compilation unit and compiled in one shoot.
  This is to help gcc which has difficulties to inline stuff from one
     file into another.
  The speedup seem to be above 15%, althrough more tests are needed on
     amd64 to confirm that gain.

 MSG:
 * Port of MSG's mailbox on top of SIMIX network
   The put/get mechanism was greatly simplified on the way.

 SIMIX:
 * New SIMIX network module. Provides:
   - Mailbox: rendez-vous mechanism to find with who you want to speak
   - Synchronous send/recv: easier and hopefully faster since the
     logic is handled in the maestro process directly now
   - Asynchronous send/recv: you dreamt of it? It's here now
     Too bad that nobody cared enough to propagate the change to MSG.
 * Add semaphores as SIMIX synchronization mechanism.

 SimDag:
 * new function SD_daxload(char*) to load a DAX file
   (see http://vtcpc.isi.edu/pegasus/index.php/WorkflowGenerator)
 * Introduce typed tasks. Specify its kind and cost at creation.
   At scheduling, just give where it should be placed, and the cost
   for each involved resource is automatically computed.
   Existing constructors so far (more to come of course):
    - SD_task_create_comm_e2e() for end-to-end communication
    - SD_task_create_comp_seq() for sequential computation
   Use SD_task_schedulev() / SD_task_schedulel() to schedule them.
 * new function SD_task_dump() for debuging display
 * new function SD_task_dotty(task,FILE*) writing to file the info
   about the task in dotty format
 * SD_task_dependency_exists() can now cope with having one of its
   arguments NULL. If so, it tests whether the other argument has any
   dependency.
 * Add getters on list of preceding/following tasks:
    SD_task_get_parents(task) and SD_task_get_children(task)
 * Add getters on amount of workstations and list:
    SD_task_get_workstation_count(t) and SD_task_get_workstation_list(t)
 * Add getter on task kind: SD_task_get_kind(task)
 * Update the start_time and finish_time of tasks on completion/failure
 * Bugfix: Remove task from state swags when destroyed

 GRAS:
 * New function: void gras_cpu_burn(double flops) -- a simple CPU burner

 XBT:
 * New function: xbt_dynar_dopar(dynar,fun) to map a function over the
   dynar with one separate thread per value of the dynar.
 * Change the prototype of xbt_thread_create(), sorry.
   Added a boolean parameter indicating whether we want to join this
   thread (used in SG only for now)
 * Implement xbt_thread_join and xbt_thread_yield in SG also.

 Bug fixes:
 * GTNetS wrappers should now be usable again (and betterly tested too)
 * Fix a major regression from 3.2 where the timeout provided to
   MSG_task_put_with_timeout() was used as absolute time before which
   the comm should be done.
 * Start to fix the <cluster> tag.
   - Internal links should be good now (beside of the loopback, which
     use the private link instead)
   - paths to the external world is still rather broken
   - the <route:multi> tag is just broken. Actually that's brain-dead.
     We need sth like <route:multi src="myCluster" dst="$*-${myCluster}">
     to make it less stupid
   ** Check your platform with teshsuite/simdag/platforms/flatifier **
 * Fix a source-level compatibility glitch from 3.2: after defining
   MSG_USE_DEPRECATED, you can use the old name
   MSG_task_put_with_time_out() for MSG_task_put_with_timeout()
 * Allow to compile from the SVN with automake 1.11
 * Fix some problems when using the "start_time" tag in deployment XMLs.
 * Fix #8569: XBT/synchro.h has redundant declarations
 * Fix #8563: MSG return values and exceptions
   Introduce a MSG_TIMEOUT_FAILURE return code and use it consistently.
 * Integrate patch #8636: Obey DESTDIR when installing documentation.
   Thanks to Robson Peixoto.
 * Fix a vicious bug in dictionaries inducing that some elements were
   not freed on xbt_dict_free()

 Portability report of this version:
  * Main portability targets:
    - linux (ubuntu (804/810/910) /debian (4/5/testing) /fedora (core11))
      on (amd64/i386/ia64)
    - mac leopard on i386
    Known problems: http://cdash.inria.fr/CDash/index.php?project=Simgrid
     but nothing critical.
  * Other platforms: windows, AIX and others were not tested for this release

 Timing report of this version:
  * Lazy evaluation brings arbitrary speedup (ie, speedup depending on
    scenario parameters). From 8h to a few seconds in desktop grid settings.
  * Supernovae brings about 25% speedup on i386.

 -- Da SimGrid team <simgrid-devel@lists.gforge.inria.fr> Thu, 24 Dec 2009 19:07:39 +0100

SimGrid (3.3.3) stable; urgency=low

 The "Need for Speed" release.

 The timings done to validate the 3.3.2 were faulty.
 Instead of being 5% faster, it was 15% slower (compared to 3.3.1).

 The problem was a conversion from a manually handled vector to
   xbt_dynar_t on the critical path.
 xbt_dynar_foreach calls functions, inducing stack management crap.

 We inlined these functions and xbt_dynar_foreach is now breath taking.
 We also inlined xbt_swag_belong on the way.

 Here are some approximate speedup measurements (on master/slaves
  simulations lasting between 10s and 20s each):
   3.3.1                   -> 3.3.2: about same performance
   3.3.2                   -> 3.3.3: 40% speedup
   3.3.1                   -> 3.3.3: 40% speedup
   3.3.1 with inline patch -> 3.3.3: 30% speedup

 Our reading is that the refactoring which occurred in 3.3.2 made us
  suffer much more from the xbt_dynar_foreach low performance, but
  once we solved this, this refactoring proved to be very performance
  effective. From the 40% speedup, somehow, 10% are due to the
  inlining and 30% to the refactoring.

 That's a pitty that gcc cannot inline functions placed in other files
  alone. We have to choose between:
  - break the encapsulation (by putting private data structures and
    accessors in headers files to help gcc)
  - live with low performance
  - switch to a decent compiler such as icc (not quite possible).

 -- Da SimGrid team <simgrid-devel@lists.gforge.inria.fr> Thu, 20 Aug 2009 21:21:33 +0200

SimGrid (3.3.2) stable; urgency=low

 The "Simplicity does not preceed complexity, but follows it" release.

 The main contributors of this release were (lexical order):
   Silas De Munck, Stéphane Genaud, Martin Quinson, Cristian Rosa.

 SURF:
  * Extract the routing logic into its own object.
    (was dupplicated in network.c and workstation_LV07.c;
     Allows to implement other ways of storing that info)
    => kill now useless network_card concept
    - Use dynar to represent routes (instead of void** + int*)
    - kill link_set (use surf_network_model->resource_set instead)
    - Add a command-line option to choose the routing schema to use
    - Add three new models:
      * Floyd (shortest path computed at initialization)
      * Dijikstra (shortest path recomputed all the time)
      * Cached Dijikstra (shortest path computed on need)
      All these models where contributed by Silas De Munck, and are
      described in his ICCS09 paper.

  * Simplify model declaration
    (less redirections, less function to write when defining a model)
    - Factorize stuff between models:
      - model_init/exit
      - Set of resources:
        surf_model_resource_set(model)
        surf_model_resource_by_name(model, name)
    - Unify the types of models in s_surf_model_t (using an union)
    - Embeed fields of common_public directly into s_surf_model_t
    - Rename model methods:
      action_free ~> action_unref
      action_change_state ~> action_state_set
      action_get_state    ~> action_state_get
    - Change model methods into functions:
      (model)->common_public->action_use  ~> surf_action_ref

  * Implement a generic resource; use it as ancestor to specific ones
    (allows to kill duplicated code in models)
    Drawback: timer command don't need no name nor properties;
              workstation_CLM03 don't need no properties
    (but I guess we can live with those few bytes wasted)

  * Improve the action object model
    - implement a constructor avoiding dupplicated code about field
      initialization in generic_action part.

  * Kill the SDP model: it has an external dependency, is deprecated
    in flavor of modern lmm models, and didn't compile since a while

 SIMIX:
  * Relocation of the context module from XBT to SIMIX.
    (the context were decoupled from the simix processes, duplicating a lot of code)
    => a lot of code was factorized
    - less overhead is introduced during scheduling
    - simpler API for the context factory
    - the logic for process creation,destruction and manipulation was simplified
  * Simplification of the s_smx_process_t data structure.
    => accesing the simix level data associated to a process is faster now,
       and the code is a lot more readable.

 SMPI:
  * Implement some more MPI primitives:
    MPI_Bcast, MPI_Waitany, MPI_Waitall, MPI_Reduce, MPI_Allreduce, MPI_Scatter, MPI_Sendrecv, MPI_Alltoall
    -implementation: Bcast: flat or 2-ary tree (default),
                     Barrier: 4-ary tree,
                     Reduce: flat tree
                     Allreduce: Reduce then Bcast
                     Alltoall: "basic_linear" if data per proc < 3Kb, "otherwise pairwise".
                               Not yet implemented: "Bruck" for data per proc < 200b and comm size > 12
                     Alltoallv: flat tree, like ompi
                     Scatter: flat tree
  * Add support for optimized collectives (Bcast is now binomial by default)
  * Port smpirun and smpicc to OS X

 SimDag:
  * Kill SD_link_get_properties: hard to maintain and makes very little sense
    Shout out if you used it.

 GRAS:
  * Display the list of still queued messages in SG mode when existing
    the process.

 XBT:
  * Add xbt_set_get_by_name_or_null() [Silas De Munck]
  * Add xbt_graph_node_get_outedges() [Silas De Munck]
  * Add xbt_str_from_file(FILE*)
  * Add xbt_dict_get_key achieving a linear reverse search
  * Remove the context module

 Portability report of this version:
  * Main portability targets:
    - Linux(debian)/x86/context
    - Linux(debian)/x86/pthreads
    - Linux(debian)/amd64/context
    - Linux(debian)/amd64/pthreads
    On these, we still have the eratic breakages of gras/pmm and
      amok/saturate_sg reported in previous version. We still think
      that the tests are the cause of the fault, not the tested code.

    - Mac OSX Leopard/x86/context
    Still false negative in tesh autotesting.
    Smpi still fails, but this time because readlink does not accept -f
    Everything seems to work properly beside of that.

  * Exotic platforms:
    - AIX version 5.3 (only tested contexts this time)
      Smpi still fails there because mktemp is not installed.
      Everything seems to work properly beside of that.
    - OpenSolaris 11
      I managed to compile it for the first time, but several breakages.
      Won't delay the release for this exotic platform.

  * Windows: it's still lagging behind. If you want to help, please
    stand up.

 Timing report of this version:
  This version seem to be more than 5% faster than 3.3.1 (on linux
    64bits with contextes). The gain is less than expected, we are
    investigating this for next release.

 -- Da SimGrid team <simgrid-devel@lists.gforge.inria.fr> Wed, 19 Aug 2009 17:07:12 +0200

SimGrid (3.3.1) stable; urgency=low

 OVERALL CHANGES:
  * Implement a --cfg-help to show existing configuration variables
  * Build chain do not require doxygen in maintainer mode

 GRAS:
  * fix a bug on struct sizeof computation, which prevented the
    exchange of arrays of structs in some conditions
    - added a regression test about this in datadesc_usage
  * Allow the exchange of 0-long dynamic vectors.
    - for that, use -1 as indicator of dynamic size instead of 0
    - This implied to change any size from unsigned long to long,
      reducing a bit communication abilities, but I guess that with
      64bits being quite common, this is more than enough.
    - This also induce a protocol change, thus bumping network protocol
      version from 0 to 1 (if we have external users, we have to get
      clean on that point too ;)
    - added two regression tests about this in datadesc_usage
  * Be more verbose when propagating local exceptions
    This helps debugging.
  * Display the status of simulated processes when receiving SIGINT in
    simulation mode

 MSG:
  * Allow to control the simulation from a trace file.
    New functions MSG_action_register() and MSG_action_trace_run()
    The first one allows to associate a function execution to each
     kind of action while the second one parses a trace file and
     triggers the corresponding actions within the system.
    For now, only a toy example is provided in examples/msg/actions
  * Add an exemple of process migration in examples/msg/migration
  * Fix a bug in task exchange which broke MSG_task_get_sender()
    Add a teshsuite regression test for that.
    [Bug: if MSG_task_get_sender() is called after sender exit,
     bad things happen]
  * Fix a bug which prevented suspend/resume to work properly
  * Display the status of simulated processes when receiving SIGINT
    This fixes a regression of v3.3. due to the introduction of SIMIX
  * Bug fixing in failure management:
    - trace could not start by a failure at time 0
    - failure during communications were not working

 SIMIX:
  * Add SIMIX_process_set_name() to change the name of the current
    process in the log messages.
  * Store smx_hosts in a dict since we only retrieve them by name
  * Move the configuration infrastructure to surf

 SIMDAG:
  * Move the configuration infrastructure to surf

 SMPI:
  * Massive internal cleanups:
    - Store internal structures on processes instead of hosts (allows
      to have more than one process per host, in addition of being more
      logical)
    - Cleanup the initialization/finalization process
    - Kill a whole bunch of unneeded synchronization:
      processes run in exclusive manner within the simulator
    - Move queues from global tables to process data fields
  * Improve smpirun:
    - now accept -platform and -hostfile arguments
    - Pass the right rank value to processes according to the hostfile
  * Compile the examples by default, and use them as regression tests
  * Implement MPI_Wtime()
  * Change the reference speed to a command line option

 SURF:
  * TCP_gamma can now be specified as command line option using
    --cfg=TCP_gamma:10000000.0
  * Change the --surf-path cmd line option into --cfg=path:

 XBT:
  * Also include strbuff from xbt.h public header
  * xbt_ex_display(): do not free the exception after displaying
    This allows to do more with the given exception afterward.
    Users should call xbt_ex_free() themselves.



 Portability report of this version:
  * Main portability targets:
    - Linux(debian)/x86/context
    - Linux(debian)/x86/pthreads
    - Linux(debian)/amd64/context
    - Linux(debian)/amd64/pthreads
    These targets fail about 1/10 of times on gras/pmm, but we believe
      that this is because of the test, not because of simgrid.
    amok/saturate_sg fails even more rarely, and the test may not be
      the problem.

    - Mac OSX Leopard/x86/context
    The test suite still spits tons of errors because some obscure
      force prevents us from removing the temporary directories
      arguing that they still contain some metadata I've never heard of.
    Smpi fails because seq is not installed.
    Everything seems to work properly beside of that.

  * Exotic platforms:
    - AIX version 5.3 (both contexts and pthread)
      Smpi still fails there because mktemp is not installed.
      XML inclusions seems rosty on AIX.

  * Windows: it's still lagging behind. If you want to help, please
    stand up.

 -- Da SimGrid team <simgrid-devel@lists.gforge.inria.fr>  Sat, 27 Jun 2009 00:14:30 +0200

SimGrid (3.3) stable; urgency=high

 OVERALL CHANGES:

  * JAVA BINDINGS for MSG (you dreamt of them? We made them)
    [Malek Cherier & Mt]

  * Introduce the SIMIX module: factorize code between MSG and GRAS.
    [Bruno Donassolo]

    Until now, GRAS were using MSG as an interface to SURF. It was
    quite difficult because both interface have several differences
    (MSG channels vs GRAS sockets were the most notable point).

    This also opens the gate to SMPI (which should occur soon) and speed
    up simulations by to 40% (even if it were not the main goal).

    **************************************
    *DO NOT MIX 3.2 RESULTS WITH 3.3 ONES* Simix may changes simulations!
    **************************************
    The point is that events occuring at the exact same timestamp are
    not scheduled in the same order with the old and new version. This
    may be enough to completely change the execution of simulations in
    some cases. Sorry for the inconvenience.

  * Cleanup and upgrade the XML format to push further scalability
    issues (check http://hal.inria.fr/inria-00256883/ for more info)

  * Improve the testing infrastructure with tesh. Now a very large part of
    the code is tested not only by being run but also by checking that the
    output match an expected output [Mt].

  * Move on to FleXML v1.7 for the embeeded XML parsers. This version
    is really less memory-demanding, which should allow you to use
    larger files in SimGrid [AL].

  * Inform valgrind about our contextes, so that it becomes usable
    with the default (and more effecient) version of SimGrid
    [contributed by Sékou Diakite, many thanks]

 GRAS:
  * Introduce a listener thread in charge of receiving incoming
    messages from the network. It allows to overlap communication and
    computation but most notably, it removes some stupid deadlocks due
    to the fact that so far, a process could not send and receive at
    the same time. This made most non trivial communication schema
    impossible.
  * Convert the PIDs from long int to int to match the MSG ones (and
    linux ones too) [Mt]
  * New function: gras_agent_spawn() to launch a new process on
    current host. Only working in simulation for now. [Mt]
  * New function: gras_os_hostport() returning a constant form (ie,
    not needing to be freed) of "gras_os_hostname():gras_os_myport()"

 XBT:
  * Make the backtrace of exceptions more human readable [Mt]
  * New module: xbt/str [Mt]
    a ton of string utility functions (split, join, printf to a newly
    allocated buffer, trim, etc)
  * New module: xbt/hash [Mt]
    SHA1 hashing algorithm (more to come if needed)
  * New module: xbt/synchro [Mt]
    synchronization tools (mutex and conditions) working the same way
    in simulation and in real life (mainly useful for GRAS, but not
    only).
  * New module: xbt/queue [Mt]
    classical producer/consumer synchronization scheme
  * xbt_dynar_new_sync() creates a synchronized dynar. All access
    (using the classical functions will get serialized) [Mt]
  * Make dictionary internal table dynamic. No need to specify its size
    anymore; functions xbt_dict_new_ext() and xbt_dict_hashsize_set()
    thus dropped. [Mt].
  * Make sure the log channels are organized as a tree under windows
    (because of ANSI C compatibility issue, any channel were child of
     root directly) [Mt].

 SURF:
  * Cleaned many thing in surf and fixed a few bugs [AL].
  * Add a nice command line configuration mechanism to compose models [AL].
  * Add a new model for parallel tasks (ptask_L07) that is less buggy than
    the previous one (KCCFLN05). It relies on something that looks like
    a max-min sharing mechanism but cannot be written as such. A new solver
    was thus designed [AL].
  * Add a new solver to lmm. Based on Lagrange optimization and
    gradient-based descent, it enables to efficiently maximise systems s.a

     sum f_i(x_i) s.t Ax<= b  with A_{i,j}>=0 and f_i a concave function.

    This solver enables to propose two new network models for TCP Reno and
    TCP Vegas based on Low's work. These models still need to be fully
    tested though [Pedro Velho].

 SIMDAG [AL]:
  * Bug fix in SD_simulate. Now the time bound given as argument is
    used.
  * Use the new parallel task model (ptask_L07) as default.
  * Use the SURF command line configuration mechanism.
  * 0-size tasks (for synchronization) should now work.

 -- Da SimGrid team <simgrid-devel@lists.gforge.inria.fr> Sun Apr 12 05:20:36 CEST 2009

SimGrid (3.2) stable; urgency=high

  OVERALL CHANGES:
   * Port to windows.
     We still experience issues on this platform, but we believe that at
     least MSG is usable.

  GRAS API BREAKAGE (for simplification purpose, sorry):
   * the gras_msgtype_by_name is not used anymore. Instead of
       gras_msg_send(toserver, gras_msgtype_by_name("request"), &request);
     you can write (and must)
       gras_msg_send(toserver, "request", &request);
   - If you still want to pass a gras_msgtype_t to the function (to cache
     the type and avoid the lookup time), use the gras_msg_send_() variant.
   - Impacted functions:
     gras_cb_register, gras_cb_unregister, gras_msg_send, gras_msg_wait,
     gras_msg_rpccall, gras_msg_rpc_async_call, gras_msg_wait_ext
   * The callbacks are now expected to return 0 when everything went well
     (just like the main() function)

  GRAS new features and improvements:
  * New module mechanism where user code can use per process globals [Mt]
    This is similar to gras_userdata_*() functions, but for libraries. It
      factorize some code developped over and over in the examples and AMOK.
    It has still to be documented and used (only amok/peermanagement is
      converted for now).
  * Fix a vicious bug in the TCP buffering mechanism which leaded to message
    loss when they were small enough to fit into the buffer and sent quickly
    enough so that they can all get received in one shoot.
  * gras_datadesc_by_name and gras_msgtype_by_name: now raise an exception
    if not found. Use the *_or_null() variant for the old semantic.
  * In gras_msg_handle, do not discard messages without callback.
    They are probably messages to be explicitly awaited later (ie, proofs of
    mis-synchronization in userland since they are sent before being awaited)
    No big deal usually.
  * gras_socket_meas_send/recv: semantic changed!
    The numerical arguments used to be (1) the total amount of data to send
    and (2) msg_size. This was changed to (1) msg_size and (2) amount of
    messages. This was need for the fool willing to send more than MAXINT
    bytes on quite fat pipes.

  AMOK:
  * Do really rename the hostmanagement module to peermanagement. [Mt]
    Ie, rename functions from amok_hm_* to amok_pm_*. This breaks the API,
    but this is rather new and this was documented in the module
    documentation (poor excuses, I admit)
  * Bandwidth measurement semantic changed! This follows the changes to
    gras_socket_meas_send/recv explained above.

  SIMDAG:
  * A sequential mode has been added to the workstations. When a workstation
    is in sequential mode, it can execute only one task, and the other tasks
    are waiting in a FIFO. [Christophe Thiery]

  SURF:
  * The KCCFLN05 workstation model now handles parallel tasks. It is the
    model for SIMDAG. [Christophe Thiery]
  * Bug fix in the maxmin solver: Some values were close to 0 instead of
    equal to 0, which caused some bad behaviors in
    saturated_constraint_set_update. I now use a threshold mechanism like in
    surf. [AL]

  XBT:
  * When running manually src/testall, you select specific units [Mt]
    testall is the result of our cunit mechanism, and should replace all
    the scripty thingy around since bash don't run easily on billware.

  * A mallocator system has been added. [Christophe Thiery]
    Mallocators allow you to recycle your unused objects instead of freeing them
    and allocating new ones.

  Documentation update:
  * FAQ reworking + New FAQs:
    - "Valgrind spits tons of errors!" [Mt]
    - "How to repport bugs" [Mt]
    - "Cross-compiling a Windows DLL of SimGrid from Linux" [Mt]
    - "What is the difference between MSG, SimDag, and GRAS?" [Mt]
    - Communication time measurement within MSG [AL]
    - I experience weird communication times when I change the latency [AL]
  * GRAS tutorial [Mt]
    It contains:
     - an introduction to the framework and to the used communication model
     - an initiatic tour introducing the most proheminent features:
       o Part 1: Bases
         . Lesson 0: Installing GRAS
         . Lesson 1: Setting up your own project
       o Part 2: Message passing
         . Lesson 2: Exchanging simple messages
         . Lesson 3: Passing arguments to the processes (in SG)
         . Lesson 4: Attaching callbacks to messages
         . Lesson 5: Using globals in processes
         . Lesson 6: Logging information properly
         . Lesson 7: Using internal timers
         . Lesson 8: Handling errors through exceptions
         . Lesson 9: Exchanging simple data
         . Lesson 10: Remote Procedure Calling (RPC)
         . Lesson 11: Explicitely waiting for messages
         . Recapping of message passing features in GRAS
     - A HOWTO section containing:
       o HOWTO design a GRAS application
       More are due, of course. They will come latter. In the meanwhile, you can
       check the examples which are still here.

 -- Da SimGrid team <simgrid-devel@lists.gforge.inria.fr> Fri Mar 16 21:11:46 CET 2007

SimGrid (3.1) stable; urgency=high

  General:
  * Port to gcc 4.x
    There was a stack corruption somewhere, visible only when optimizing
    with these versions. [Vince]

  SIMDAG:
  * This is a NEW module! SimDAG (SD for short) is a revival of the old SG
    module that enabled to play with Directed Acyclic Graphs. It is built
    directly on top of SURF and provides an API rather close to the old
    SG. Some old codes using SG are currently under rewrite to check that
    all needful functions are provided. [Christophe Thiery]

  SURF:
  * Complete rewrite of the KCCFLN05 workstation model. It is now an
    extension of the classical CLM03 model that gracefully handles
    failures. This is now the default model for MSG and GRAS. It doesn't
    handle parallel tasks yet though. [AL]
  * Bug fix: Weights were not correctly set in the network part.
    WARNING: This may have resulted in incorrect results with simulations
    where there are more than one flow on a given link. [AL]

  SURF, MSG, GRAS:
  * After a (long ?) discussion on simgrid-devel, we have decided that the
    convention we had on units was stupid. That is why it has been decided
    to move from (MBits, MFlops, seconds) to (Bits, Flops, seconds).
    WARNING: This means that all previous platform files will not work as
    such with this version! A warning is issued to ask users to update
    their files. [AL]
    A conversion script can be found in the contrib module of the CVS, under
    the name contrib/platform_generation/surfxml_update.pl [MQ]

  MSG,GRAS:
  * Bug fix: Processes were started in reverse order, wrt deployment file.
    WARNING: if your code relies on this bug, please fix it.    [AL]
  * Bug fix: Add a test in MSG_task_execute to stop whenever a task is
    being executed on two different locations.                  [AL]
  * Bug fix: Failures are now better supported thanks to Derrick's tests
    (there was many failure situations I hadn't thought of and that weren't
    correctly handled). [AL]
  * New function: MSG_host_is_avail indicates you whether a given m_host_t
    is up or down. [AL]

  GRAS:
  * New! a real RPC mechanism, as it ought to be since too long. [MQ]
      Exception occurring on server-side are propagated back to client (!).

    API CHANGE: the callback changed their prototype. Change:
        int my_handler(gras_socket_t expeditor, void *payload_data) {
      to:
        int my_handler(gras_msg_cb_ctx_t ctx  , void *payload_data) {
          gras_socket_t expeditor=gras_msg_cb_ctx_from(ctx);
      and you're set.
  * New! function: gras_msg_handleall to deal with all messages arriving
      within a given period.
  * New! function: gras_socket_server_range to get a server socket in a
    range of port numbers (ease to avoid port number conflicts) [MQ]
  * New! gras processes display their backtrace when they get a SIGUSR1
      or when Ctrl-C is pressed. Use Ctrl-C Ctrl-C to exit.
      Sweet to debug RL processes [MQ]

  AMOK:
  * Bandwidth module:
    - Do not force experiment sizes to be expressed in kb, or it becomes
      impossible to measure the latency this way (needs one byte-long tests)
    WARNING: this changes the amok_bw_* function semantic. [MQ]
    - Implements the link saturation stuff. [MQ]
  * Peer management module:
    New! module factorizing code that we wrote over and over [MQ].

  XBT:
  * New module: cunit (my jUnit implementation in ansi C) [MQ]
    - Test units are placed directly into the library code, they get extracted
      automatically and placed into the src/testall binary.
    - Convert most of the XBT tests to this system.
  * New functions: xbt_dynar_getfirst_as() and xbt_dynar_getlast_as() [MQ]
  * XML parsing: rewrote parts of flexml to enable multiple xml parsers to
    live in the same C code. This required to change a little bit the API
    of surfxml parsing but shouldn't be an issue for end-users. [AL]
  * New module: sparse graph structure with basic algorithms (this is work
    in progress and the API is not considered to be frozen yet). [AL]
  * Display more information on backtraces: source line & function names are
    now displayed just like valgrind does (rely on addr2line tool) [MQ]
  * New function: xbt_backtrace_display(). Sweet while debuging [MQ]
  * Reworked a little bit some #include statements to load only required
    headers. Some user code that relied on SimGrid to include stdlib or
    stdio may need to include it by themselves. [AL]
  * Fixed xbt/log.h. A missing SG_BEGIN_DECL prevented compilation with
    g++. [AL]
  * Renamed xbt_host_t into xbt_peer_t since it betterly describes what I
    meant. This breaks the API of AMOK and of xbt/config. Sorry about this,
    but I guess that almost nobody used those parts. [MQ]

 -- Da SimGrid team <simgrid-devel@lists.gforge.inria.fr> Fri, 14 Jul 2006 01:32:27 +0200

SimGrid (3.0.1) stable; urgency=low

  XBT:
  * Unfortunately, I had missed 5 misnamed functions:
      xbt_fifo_item_t xbt_fifo_newitem(void);
      void xbt_fifo_freeitem(xbt_fifo_item_t);
      xbt_fifo_item_t xbt_fifo_getFirstItem(xbt_fifo_t l);
      xbt_fifo_item_t xbt_fifo_getNextItem(xbt_fifo_item_t i);
      xbt_fifo_item_t xbt_fifo_getPrevItem(xbt_fifo_item_t i);
    They're now deprecated. Please use their new versions:
      xbt_fifo_item_t xbt_fifo_new_item(void);
      void xbt_fifo_free_item(xbt_fifo_item_t);
      xbt_fifo_item_t xbt_fifo_get_first_item(xbt_fifo_t l);
      xbt_fifo_item_t xbt_fifo_get_next_item(xbt_fifo_item_t i);
      xbt_fifo_item_t xbt_fifo_get_prev_item(xbt_fifo_item_t i);
    [AL]
  * Bugfix: really disconnect fifo items which are remove_item()ed [AL]
  * Documentation: xbt_log module unmercifully reworked [MQ]
  * Bugfix: there was a problem with the ending of contexts with
    the pthread backend. It caused some weird deadlock or behavior
    depending on the pthread implementation. [AL]
  * Bugfix: get the exceptions raised in the simulator repport where
    and why they come from when they are not caught in time [AL, MQ]

  SURF:
  * Bugfix: Do repport the error when two non-connected hosts try to
    exchange data (Thanks to Flavien for stumbling into this one) [AL]

  SURF:
  * Add additionnal checkings on communications. Assert that two
    communicating hosts are connected by a set of links... [AL]

  MSG:
  * Add additionnal checkings on channel values in communication [AL]
  * New: MSG_task_get_source to see on which host a task was generated [HC]
  * New: int MSG_task_probe_from_host(int channel, m_host_t host): returns
    the number of tasks waiting to be received on channel and sent
    by host. [AL]
  * New: MSG_error_t MSG_task_get_from_host(m_task_t * task, int channel, m_host_t host);
    waits for the first task coming from a given host.. [AL]

  GRAS new functionnalities: [MQ]
  * Enhance the parsing macro to allow the size of multidimentional objects
    to be given thru annotations.
  * New example (and documentation): Matrix Multiplication a la RPC
    (as when I was young!) and fix a bunch of bugs found on the way.

  GRAS performance improvements: [MQ]
  [DataDesc]
  * Reduce the amount of cbps creation/destruction by making it static to
    datadesc_send/recv() and using a (newly created) cbps_reset (based on
    dynar_reset ())
  [Virtu]
  * Change libdata to a set so that we can search for stuff by ID (and thus
    reduce the insane amount of dict lookups)

  [Transport]
  * Actually implement gras_datadesc_copy() so that we don't have to mimick
    RL communication on top of SG since it's so uneffective.
    It may also be used for inter-thread communication in RL, one day.
  * Use gras_datadesc_copy() to exchange messages on top of SG
    Allows to:
    - improve message exchange performance on top of SG
    - deprecate transport_plugin_sg.c:gras_trp_sg_chunk_send() & recv()
  * Don't exchange on the network the size of the used part of buffer,
    instead, specify the possible buffer size to read().
    Advantages:
     - reduces the amount of read/write calls (one pair per exchange)
     - reduces the amount of exchanged data (the size)
     - allows to retrieve all arrived data on receiver side, if we don't need
       it right now (subsequent read will peek the buffer)
     - allows the receiver to proceed with the begining of the stream before
       everything is arrived
     - make it possible to build an iov transport (using readv/writev)
    Extra difficulty:
     - take care of the data with non-stable storage (like stacked data),
       and bufferize them.
  * If possible, TCP send uses vector I/O (when writev() is here)
     - Don't use it for receive since we send data sizes and data on the
       same stream, so we wouldn't be able to chain large amount of chunks
       before having to flush the stuff to read the size.
  * Rework the transport plugin mechanism to simplify it and reduce the
    amount of pointer dereferencement when searching for the right function
    to use.

  * I guess that now, we do almost as few system calls as possible while
    doing as few data copy as possible.

    To improve it further, we could try to send all the sizes first and then
    all the data (to use iov on receiving size), but it's only a partial
    solution: when you have 2 dimensional data, the sizes of the second
    dimension is data of the first dimension, so you need 3 streams.

    I'm not sure the potential performance gains justify the coding burden.

 -- Da SimGrid team <simgrid-devel@lists.gforge.inria.fr>  Fri, 21 Oct 2005 14:42:20 +0200

SimGrid (3.00) stable; urgency=high

 SURF:
  * New! Give the possibility to hijack the surf parser and thus bypass
    MSG_create_environment and MSG_launch_application. Have a look at
    examples/msg/msg_test_surfxml_bypassed.c to see how it can be done.

 -- Arnaud Legrand <simgrid-devel@lists.gforge.inria.fr>  Sat, 20 Aug 2005 23:25:25 -0700

SimGrid (2.96) unstable; urgency=low

  AKA SimGrid 3 rc 2.

  XBT:
  * New! Exception handling with setjmp or such (code from OSSP ex) [MQ]
    This deprecates the xbt_error_t mechanisms.
    It modifies (simplifies) all XBT and GRAS API.
    MSG API keeps unchanged (exceptions raised by XBT are caught from
     within MSG and masked with existing error handling facilities)

  SURF:
  * New! Add a FATPIPE model. [AL]
  * New! Add a parallel task model. [AL]
  * New! Add automatically a loopback interface (in the default
    network model) if none was precised.

  MSG
  * Bugfix: MSG_process_resume now works with the current running process.
    [AL]
  * New! Add MSG_parallel_task_create and MSG_parallel_task_execute. [AL]
  * Modification of MSG_task_get_compute_duration. Once a task has been
    processed, the value returned by this function is now equal to 0. [AL]
  * New! Add double MSG_task_get_remaining_computation(m_task_t task) and
    MSG_error_t MSG_task_cancel(m_task_t task). Add a state
    (MSG_TASK_CANCELLED) to MSG_error_t corresponding to the cancelation
    of a m_task. For now, MSG_task_cancel only works with computation
    tasks. [AL]
  * New! Add double MSG_get_host_speed(m_host_t h) that returns the speed
    of the processor (in Mflop/s) regardless of the current load on the
    machine. [AL]
  * API Change: use proper naming convention for MSG_getClock and
    MSG_process_isSuspended: MSG_get_clock and MSG_process_is_suspended.
    [AL]
  * New! Add void MSG_task_set_priority(m_task_t task, double priority).
    This function changes the priority of a computation task. This priority
    doesn't affect the transfer rate. A priority of 2 will make a task
    receive two times more cpu power than the other ones. This function
    has been added to suit the needs of Nguyen The Loc and hasn't been that
    much tested yet. So if it fails, please report it and send me your code.
    [AL]
  * API Change: removed all functions and types that were marked "deprecated"
    since many months. Renamed MSG_global_init_args to MSG_global_init.

 -- Da SimGrid team <simgrid-devel@lists.gforge.inria.fr>  Mon,  8 Aug 2005 17:58:47 -0700

SimGrid (2.95) unstable; urgency=low

  XBT
  * Steal some nice code to GNU pth to fix context detection and usage [AL]
  * Cleanup in the xbt_config API; add configuration callbacks. [MQ]
  * Cleanup in the initialization API: the unused "defaultlog" is dead. [MQ]

  SURF
  * Bugfix: Allow absolute paths for platform description files [MQ]
  * Bugfix: do free the variables after use. Leads to drastic performance
    improvement [AL]
  * Implement max_duration (ie, timeouts) on resources [AL]

  MSG
  * Implement MSG_config to configure MSG at runtime. xbt_cfg test on a real
    case ;) [MQ]
  * Implement MSG_channel_select_from() to help GRAS now that SURF provide
    the needed support (timeouts) [AL]

  GRAS (new features)
  * Implement measurement sockets. You can now get the bandwidth between two
    hosts thanks to AMOK (see below). [MQ]
  * gras_datadesc_dynar() builds a dynar type descriptor, allowing to send
    dynar over the network (yeah) [MQ]
  * Real (even if simplistic) implementation of gras_os_myname() on RL [MQ]
  * simple/static token-ring example. [Alexandre Colucci and MQ]
  * Use MSG_channel_select_from() and remove the *slow* hack we had to put
    in place before [MQ]

  GRAS (bug fixes)
  * Differentiate the types "char[22]" and "unsigned char[22]" in automatic
    type parsing. "short" and "long" modifiers were also ignored; other
    modifier (such as reference level) are still ignored. [MQ]
  * Embeed the buffer size within the buffer itself on SG. [MQ]
    That way, send() are atomic and cannot get intermixed anymore (at least
    the ones which are less than 100k; bigger messages still have the issue)
  * Array size pushed by the field, not by the field type (or each
    and every long int will push stuff to the cbps) [MQ]
  * use select() to sleep since it allows to portably sleep less than one
    second. [MQ]

  GRAS (minor cleanups)
  * <project>.Makefile.local (generated from gras_stub_generator) |MQ]:
    - Do clean .o files
    - Compile with -g
  * Type Callbacks now receive the gras_datadesc_type_t they work on as argument.
  * type category 'ignored' killed as it was never used and were difficult
    to transmit.
  * whether a type can cycle or not is now a flag, leaving room for more
    flags (as "ignored", if we feel the need one day ;)
  * Rename raw sockets to measurement sockets since "raw" has another
    meaning in networking community.

  AMOK
  * Advanced Metacomputing Overlay Kit introduction. It is based over GRAS
    and offers features not belonging to GRAS but that most applications
    need. One day, it may be a set of plugins loadable at runtime.
  * New module: bandwidth
    bandwidth measurement between arbitrary nodes running this module. [MQ]

 -- Da SimGrid team <simgrid-devel@lists.gforge.inria.fr>  Thu, 30 Jun 2005 16:29:20 -0700

SimGrid (2.94) unstable; urgency=low

  The first beta release of SimGrid 3 !

  >>>Arnaud<<<
  (documentation)
  * Update the main page and the FAQ. Adding references to gforge.

  (gras)
  * Add a gras_os_getpid function.

  (msg)
  * Add MSG_task_get_compute_duration() and MSG_task_get_data_size()
  * Extend the logs so that they also print PID, hostname, date, ... if
    available.
  * Convert the MSG example to the use of xbt_logs instead of PRINT_MESSAGE,
    and kill the old version which were in testsuite/
  * Rewrite tools/MSG_visualization/colorize.pl for using with logs instead
    of PRINT_MESSAGE

  (xbt)
  * Add xbt_os_time(). As the rest of xbt/portability, this is not public
    for users. Instead, each programming environment (GRAS, MSG,...) use it
    when needed to provide such a feature to users.
    Don't shortcut the mechanism or you will also shortcut the virtualization
    you need on the simulator.

  >>>Martin<<<
  (infrastructure)
  * Cleanups in configury with regard to compile optimization/warning flags.
    Also add -fno-loop-optimize to any powerpc since it's the optimization
    killing gcc (< 3.4.0).
  * Doxygen cleanups: move MSG examples, kill the second Doxygen phase
    needed by MSG examples complications
  * Borrow configury beautifications from PHP

  (xbt)
  * Bugfix: XBT_LOG_NEW_DEFAULT_CATEGORY now compiles without compiler
    warning (thanks loris for stumbling into this one).
  * Bugfix: stop loading private headers (gras_config.h) from the public
    ones (xbt/swag.h).

  (gras)
  * Change SIMGRID_INSTALL_PATH to GRAS_ROOT in Makefiles generated for user.
  * Rename gras_get_my_fqdn to gras_os_myname and implement it in the simulator
    RL would imply a DNS resolver, which is *hard* to do in a portable way
    (and therefore delayed).
  * Implement a real timer mechanism and use it in timing macros. This allows
    to avoid rounding errors and get a 0.000005 sec precision in timing
    macros. While I was at it, various cleanups:
     - allow to declare more than one timed section per file (fix a stupid bug)
     - move some private declaration to the right place
     - merge conditional execution and timing macros into emulation module
     - document the module
     - make sure the module cleanups its mess on gras_exit
  * Documentation improvements:
     - (new) how to compile applications using GRAS
     - (new) emulation support (timing macros)

 -- Da SimGrid team <simgrid-devel@lists.gforge.inria.fr>  Fri, 13 May 2005 10:49:31 +0200

SimGrid (2.93) unstable; urgency=low

  Alpha 4 on the path to SimGrid 3 (aka the "neuf-trois" version)

  [Arnaud]
   - Use Paje properly where used. Still to be sanitized properly.
   - Portability fix: Add an implementation of the contexts using pthread

  [Martin]
  (misc)
   - Add xbt_procname(): returns the name of the current process.
     Use it to show the current process's name in all logging.
  (infrastructure)
   - fix detection of older flex version and the reaction, since we do
     depend on modern ones (we use lex_destroy)
   - Better separation of SG and RL in the libs: remove all simulation code
     from libgras. As a result, this lib is now only 200k when stripped.
     Some of the xbt modules may also be duplicated (two sets and such) and
     should be cleaned/killed before SG3.
   - Insist on using xlC on AIX because of weird problems involving gcc there.
   - Cleanup the make remote stuff. This is now done by scripts
     tools/graspe-{master,slave} (GRAS Platform Expender). This is still
     mainly for our private use, but we're working on changing them to user
     tools, too.
  (gras)
   - Bugfix: flush the socket on close only if there is some *output*.
   - Bugfix: flush idempotent when there's nothing to send (don't send size=0)
  (msg)
   - Add MSG_task_get_name. The task names are mainly for debugging purpose,
     but anyway.

 -- SimGrid team <simgrid2-users@listes.ens-lyon.fr>  Fri,  4 Mar 2005 14:32:37 -0800

SimGrid (2.92) unstable; urgency=low

  Alpha 3 on the path to SimGrid 3

  [Arnaud]
  (gras)
   - New! First try of benchmarking macros.
   - New! First try so that gras_stub_generator generate deployment and
     remote compilation helpers.
  (msg)
   - Bugfix: Initialization fix in msg_test.

  [Martin]
  (surf)
   - Bugfix: applied patch to lexer so that it doesn't need a huge heap.
  (xbt)
   - Bugfix: let dicts work with NULL content (_foreach didn't) and cleanups
  (gras)
   - API Change: gras_os_sleep to take the amount of seconds as a double.
     Accepting an int was error prone since it was the only location where
     seconds were coded as such. It leaded to damn rounding errors.
   - Bugfix: Hard to belive that timers ever worked before this.

 -- SimGrid team <simgrid2-users@listes.ens-lyon.fr>  Wed, 23 Feb 2005 22:09:21 +0100

SimGrid (2.91) unstable; urgency=low

  Alpha 2 on the path to SimGrid 3

  [Arnaud]
  (surf)
   - Bug fix in the lmm_solver.
  (msg)
   - New! Interface to Paje (see http://www-id.imag.fr/Logiciels/paje/)
     through the function MSG_paje_output.
   - New! Introducing two new functions MSG_process_kill() and MSG_process_killall().
   - It is possible to bound the rate of a communication in MSG with
     MSG_task_put_bounded() (was already in the previous version but I had forgotten
     to write it in the changelog).
   - Bug fix to let GRAS run on top of MSG until we move it directly on top
     of the SURF.

  [Martin]
  (infrastructure)
   - Various cleanups to the autotools stuff
   - Begin to move Gras examples to examples/gras/
   - Let make distcheck work again (yeah!)
  (documentation)
   - documentation overhauled using doxygen.
     gtk-doc-tools is dead in SimGrid now.
   - Automatically extract all existing logging categories, and add the list
     to the documentation (long standing one, to say the less)
  (gras)
   - Cleanup the known architecture table. Reorder the entries to group what
     should be, and use a more consistent naming scheme.
     (some of the test dataset are still to be regenerated)
   - New! Allow library to register globals on each process just as userdata
     does.
      This is implemented using a xbt_dict and not a xbt_set, so we loose the
       lookup time (for now).
      Use it in msg and trp.
      This cleans a lot the internals and helps enforcing privacy of the
       headers between the gras components.
   - New! Add a timer mechanism, not unlike cron(8) and at(1).
   - Bugfix: gras_os_time was delirious in RL.
   - Bugfix: gras_trp_select/RL don't run into the wall when asked to select
     onto 0 sockets.
   - Reenable GRAS now that it works.

 -- Arnaud Legrand <Arnaud.Legrand@imag.fr>  Mon, 14 Feb 2005 14:02:13 -0800

SimGrid (2.90) unstable; urgency=low

  Alpha 1 on the path to SimGrid 3

  * It is a long time since the last release of SimGrid. I'm sorry about
    that but as I had told you, I was rewriting a lot of things. I apologize
    to those who had been reporting bugs to me and that I had not answered.
    If your bug is still in the new version, please tell me. Here is a
    summary of the main changes.

  * REVOLUTION 1: The SimGrid project has merged with the GRAS project
    lead by Martin Quinson. As a consequence SimGrid gains a lot in
    portability, speed, and a lot more but you'll figure it out later.
    SimGrid now comprises 3 different projects: MSG, GRAS and SMPI.
    I wanted to release the new MSG as soon as possible and I have
    broken GRAS, which is the reason why, for now, only MSG is fully
    functional. A laconic description of these projects is available
    in the documentation.

  * REVOLUTION 2: I have removed SG and I am now using a new simulation
    kernel optimized for our needs (called SURF but only the developers
    should use it). Hence, MSG is now roughly 30 times faster and I think
    that by rewriting a little bit MSG, I could event speed it up a little
    bit more. Beside the gain in speed, it is also much easier to encode a
    new platform model with SURF than it was with SG. More to come...

  * REVOLUTION 3: I have tried to change a little as possible the API of
    MSG but a few things really had to disappear. The main differences
    with the previous version are:
       1) no more m_links_t and the corresponding functions. Platforms are
         directly read from a XML description and cannot be hard-coded
         anymore. The same format is used for application deployment
         description. The new format is described in the documentation.
         Have a look in tools/platform_generation. There is a tiny script
         that converts from the old platform format to the new one. Concerning
         the application deployment format, parsing the old one is tricky.
         I think most of you should however be able to convert your files.  If
         it is really an issue, I can write a C code that does the conversion.
         Let me know.
       2) the toolbox tbx does not exist anymore. We now have a library
          with much more data-structures but without the hash-tables (we have
          dictionaries that are much faster).

 -- Arnaud Legrand <Arnaud.Legrand@imag.fr>  Mon, 31 Jan 2005 10:45:53 -0800

*****************************************************************************
* Follows the old GRAS changelog. It does not follow the same syntax, but I *
* don't feel like converting the oldies. (Mt)                                *
*****************************************************************************

2005-01-31 Arnaud
  Version 2.90: "the long awaited one"
  - Finished rewriting and debugging MSG. Rewrote the documentation.
  - disable GRAS for now since it needs to be ported to the newest SG

2004-12-16 Martin
  - Finish the port to windows (using mingw32 for cross-compile)

2004-11-28 Arnaud
  - Main loop and datastructures of SURF. A cpu resource object is
    functional. Surf can thus be used to create cpu's with variable
    performance on which you can execute some actions.

2004-11-15 Martin Quinson
  - Port to ARM. Simply added the alignment and size descriptions. Should
    work, but the ARM machines are so slow that I didn't had the opportunity
    to 'make check' over there yet.

2004-11-15 Arnaud Legrand
  - Trace manager now written. It uses a heap structure and is therefore
    expected to be efficient. It may however be speeded up (particularly
    when many events occur at the same date) by using red and black
    trees. One day maybe...
  - Max-min linear system solver written. It uses a sparse matrix
    structure taking advantage of its expected use. Most operations are
    O(1) and free/calloc are called as few as possible. The computation of
    the minimum could however be improved by using a red and black tree
    (again ! ;).

2004-11-03 Arnaud Legrand
  - Rename every gras_* function that was in xbt/ to its xbt_
    counterpart.
  - Add a heap and a doubly-linked list to xbt
  - Added a dichotomy to the dictionaries. make check works as well before
    so I assume that the patch is correct. I do not know however if things
    run effectively faster than before now. :)

  Inclusion of the SimGrid tree in the GRAS one. The archive is renamed to
  SimGrid, and the version number is bumped to 2.x

2004-10-29 Martin Quinson
  - Introduction of the remote errors.
    They are the result of a RMI/RPC on the remote machine.
    ErrCodes being scalar values, you can't get the host on which those
    errors did happen. Extending the error mechanism as in Gnome is possible.
    No idea yet whether it is a good idea.

2004-10-28 Martin Quinson
  - Interface revolution: the Starred Structure Eradication.
    I used to do typedef struct {} toto_t; and then handle *toto_t.
    Arnaud (and Oli) didn't like it, and I surrendered. Now, you have:
      - ???_t is a valid type (builded with typedef)
      - s_toto_t is a structure (access to fields with .)
      - s_toto   is a structure needing 'struct' keyword to be used
      - e_toto_t is an enum
      -   toto_t is an 'object' (struct*)
    Exemple:
      typedef struct s_toto {} s_toto_t, *toto_t;
      typedef enum {} e_toto_t;
    Moreover, only toto_t (and e_toto_t) are public. The rest (mainly
     s_toto_t) is private.

  - While I was at it, all gras_<obj>_free() functions want a gras_<obj>_t*
    so that it can set the variable to NULL. It was so for dicts and sets,
    it changed for dynars.

  - Fix a bunch of memleaks in dict_remove
  - Fix a bug in sg/server_socket opening: it failed all the time.

2004-10-07 Martin Quinson
  - Speed up dynar lookup operation a bit.

    gras_dynar_get is dead.

    Now, you can choose between gras_dynar_get_cpy (the old gras_dynar_get
    but should be avoided for efficiency reasons) and gras_dynar_get_ptr
    (which gives you the address of the stored data).

    gras_dynar_get_as is an helpful macro which allows you to retrieve a
    copy of the data using an affectation to do the job and not a memcpy.

    int toto = gras_dynar_get_as(dyn,0,int); rewrites itself to
    int toto = *(int*)gras_dynar_get_ptr(dyn,0);

    It does not really speedup the dynar test because they are
    setting elements all the time (and look them seldom). But the dict does
    far more lookup than setting.

    So, this brings the dict_crash test from ~33s to ~25s (200000 elms).

2004-10-05 Martin Quinson
  - Allow to (en/dis)able the cycle detection at run time.

    Whether we should check for cycle or not is now a property of each
    datatype. When you think there may be some cycle, use datadesc_cycle_set.
    datadesc_cycle_unset allow to remove this property when previously set.

    Note that the cycle detection is off by default since it impacts the
    performance. Watch the data you feed GRAS with ;)

    This property is hereditary. Any element embedded in a structure having it
    set have it set for the time of this data exchange.

    You should set it both on sender and receiver side. If you don't set it on
    sender side, it will enter an endless loop. If you forget on receiver
    side, the cycles won't be recreated after communication.

  - Header reorganization.
    Kill gras_private.h, each submodule must load the headers it needs.

2004-10-04 Martin Quinson
  - Interface revolution: do not try to survive to malloc failure.

    Now, gras_malloc and friends call gras_abort() on failure.
    As a conclusion, malloc_error is not a valid error anymore, and all
      functions for which it was the only gras_error_t return value are
      changed. They now return void, or there result directly.
    This simplify the API a lot.

2004-09-29 Martin Quinson
  - Re-enable raw sockets.
    Created by gras_socket_{client,server}_ext;
    Used with gras_raw_{send,recv}
    No select possible.

    It should allow to kill the last bits of gras first version soon.

    This is not completely satisfactory yet (duplicate code with
     chunk_{send,recv}; a bit out of the plugin mechanism), but it should
     work.

  - Simplify transport plugin (internal) interface by not passing any
    argument to _server and _client, but embedding them in the socket
    struct directly.

2004-09-28 Martin Quinson
  - Finish the port to AIX.
    autoconf was my problem (segfault within the malloc replacement
    function. No idea why)

2004-09-16 Martin Quinson
  - Fix some size_t madness on 64bit architectures.

2004-09-08 Martin Quinson
  - Reduce the number of system headers loaded, overload some more system
    calls (such as malloc to cast the result of the system one, and work
    properly on AIX)
  - Fix and reintroduce the config support

2004-09-07 Martin Quinson
  - Source code reorganization to allow Arnaud to surf all over there.
  - Allow to document the logging categories.
  - Remove all uppercase from logging categories and useless cleanup in names.

2004-08-18 Martin Quinson
  Version 0.6.2 (protocol not changed; API changed)
  - Interface cleanup: gras_msgtype_by_name returns the type (instead of a
     gras_error_t), and NULL when not found. Functions expecting a msgtype
     as argument (msg_wait; msg_send) deal with NULL argument by providing a
     hopefully usefull message.
  - Portability to prehistoric sparcs again

2004-08-17 Martin Quinson
  Version 0.6.1 (protocol not changed; ABI not changed)
  - prealloc some buffers to speed things up

2004-08-11 Martin Quinson
  Version 0.6 (protocol not changed; ABI expended)
  - The parsing macro can deal with the references, provided that you add
    the relevant annotations (using GRAS_ANNOTE(size,field_name))

2004-08-09 Martin Quinson
  Version 0.5 (protocol not changed; ABI changed)
  - Allow to off turn the cycle detection code in data exchange at
    compilation time. It should be at run time, but I'm short of time (and
    the config stuff is still broken). That way, we keep dict out of the
    critical path, which is good because the performance is poor:
     - search not dichotomial yet
     - dynar give no way to access their content and memcpy everytime
  - In composed data description (struct, ref and so on), stop foolness of
    keeping the subtype's ID, but store the type itself. This keeps sets out
    of the critical path, which is good since they rely on dynar and
    dictionnaries. The only loose of that is that we cannot detect the
    redeclaration of a structure/union with another content (but I'm not sure
    the code detected well this error before anyway). We still can detect
    the redefinition discrepancy for the other types.
  - Use a whole bunch of optimisation flags (plus -fno-strict-aliasing since
    it breaks the code because of type-punning used all over the place).
    This breaks on all non-gcc architectures (for now).

  All those changes (plus the buffer of last time) allow me to gain 2 order
  of magnitude on cruel tests consisting of 800000 array of integers on two
  level of a hierarchical structure (200 secondes -> 4 secondes)

  API change:
    - the selector of reference must now return the type it points to, not
      the ID of this type.

2004-08-06 Martin Quinson
  Version 0.4 (protocol changed; ABI not changed)
  - Allow to pass --gras-log argument to processes in simulation mode. Really.
  - New debugging level: trace (under debug) to see effect of GRAS_IN/OUT
  - Implement a buffer transport, and use it by default (it relies on tcp in
     real life and on sg in simulation).
    That's a bit hackish since I had a new field to the structure to store
     its data without interfering with the subtype ones. Inheritance
     is tricky in C. And that's a kind of reverse inheritance with one class
     derivating two classes. Or maybe a game with java interfaces. Anyway,
     that's damn hard in C (at least).
    Moreover, I got tired while trying to ensure plugin separation and
     genericity in SG mode. MSG wants me to do weird things, so let's go for
     cruel hacks (temporarily of course ;).
     See comment in transport_private.h:71
  - do not include all the _interface headers in private but in the files
    which really need them (to cut the compilation time when they are
    modified)

2004-07-26 Martin Quinson
  Version 0.3 (protocol not changed; ABI changed)
  - Major overhault of the datadesc interface to simplify it:
    - shorted the function names:
      s/gras_datadesc_declare_struct/gras_datadesc_struct/ and so on
    - add a trivial way to push/pop integers into the cbps without malloc.
      This allows to make really generic sub_type description, which simply
        pop their size of the stack.
    - add a function gras_datadesc_ref_pop_arr() which does what users want
      most of the time: Declare a dynamic array (which pops its size of the
      stack) and declare a reference to it. Poor name, but anyway.
    - kill the post-send callback, add a post-receive one

2004-07-23 Martin Quinson
  Version 0.2 (protocol changed; ABI changed)
  - add some testing for cpbs in the test cases, and fix some more bugs.
    This invalidate again the little64 data file, since I cannot regenerate
    it myself.
  - remove an awfull optimization in the logging stuff, allowing me to:
    - understand it again
    - learn gcc how to check that the argument match the provided format
    - fix all errors revealed by gcc after that
  - internal keys of dict are not \0 terminated. Deal with it properly in
    loggings instead of segfaulting when the user want to see the logs :-/

2004-07-22 Martin Quinson
  - Fix some stupid bug preventing cbps (callback postit) from working

2004-07-21 Martin Quinson
  - Some documentation cleanups
  - remove the useless last argument of msgtype_declare
  - rename the Virtu functions to fit into the 'os' namespace
  - move headers src/include -> src/include/gras/ and stop fooling with
    gras -> . symbolic link
  - make distcheck is now successful

2004-07-19 Martin Quinson
  Version 0.1.1
  - Build shared library also
  - Install html doc to the right location
  - stop removing maintainer files in make clean
  - build tests only on make check

2004-07-13 Martin Quinson
  version 0.1
  - No major issue in previous version => change versioning schema
  - Re-enable little64 convertion test now that Abdou kindly regenerated the
    corresponding dataset.

2004-07-11 Martin Quinson
  version 0.0.4
  - Get it working with any kind of structure (we can compute the padding
    bytes remotely for all the architectures I have access to)
  - Implement the structure parsing macro (still not quite robust/complete)
  - Improvement to the remote testing toysuite

2004-07-10 Martin Quinson
 [autoconf mechanism]
  - get ride of a bunch of deprecated macros
  - actually run the test for two-compliment, not only compile it :-/
  - test whether the structures get packed (and bail out if yes. Damn.
    Alignment is a serious matter)
  - test whether the structures get compacted (but respecting the alignment
    constraints of each types)
  - test whether the array fields of structures can straddle alignment boundaries
 [base]
  - Damnit, double are bigger than float (typo in creation of 'double' datadesc)
    (took me 2 hours to find that bug, looking at the wrong place)
  - Add gras_datadesc_declare_{union,struct}_close(). They must be used
    before sending/receiving and are used to compute the offsets of fields
  - Given that padding size depend even on compiler options, keep track of
    alignment and aligned_size only for the current architecture. Not a big
    deal since we send structure fields one after the other (seems
    reasonable).
  - Add the datastructure used for IEEE paper by the PBIO guys to the test
    program, let it work on linux/gcc/little32. portability todo.

2004-07-08 Martin Quinson
  - import and improve remote compilation support from FAST
  - make sure make check works on half a dozen of machines out there

2004-07-07 Martin Quinson
 Let's say it's version 0.0.3 ;)
  - Implement conversions (yuhu!)
  - Let it work on solaris (beside conversion, of course)
  - Stupid me, using rand() to generate the conversion datatests in not wise.

2004-07-06 Martin Quinson
  - Let make dist work, since I'm gonna need it to compile on remote hosts
  - Let Tests/datadesc_usage write the architecture on which the file was
    generated as first byte.
  - Add PowerPC (being also IRIX64), SPARC (also power4) and ALPHA
    architecture descriptions.
  - Add datadesc_usage.{i386,ppc,sparc} files being the result of execution
    on those architectures.
  - Optimization: send/recv array of scalar in one shoot

2004-07-05 Martin Quinson
  - YEAH! GRAS/SG and GRAS/RL are both able to run the ping example !

  - Plug a whole bunch of memleaks
  - each process now have to call gras_{init,exit}. One day, their log
    settings will be separated
  - Continue the code factorisation between SG, RL and common in Transport.

2004-07-04 Martin Quinson
 [Transport]
  - Redistribution between SG and RL.
    We wanna have to accept in SG, so move accepted related parts of RL in
    the common part. (more precisely, the dynar of all known sockets is no
    more a static in transport.c, but part of the process_data)
 [Core/module.c]
 [gras_stub_generator]
  - Bug fix: Do call gras_process_init from gras_init (wasnt called in RL).

2004-07-03 Martin Quinson
  - Create a new log channel tbx containing dict, set, log, dynar (to shut
    them all up in one shot)
 [DataDesc]
  - Fix the ugly case of reference to dynamic array.
  - New (semi-public) function gras_datadesc_size to allow the messaging
    layer to malloc the needed space for the buffer.
 [Transport]
  - gras_socket_close now expect the socket to close (and not its address to
    put NULL in it after it). This is because the socket passed to handlers
    is one of their argument (=> not writable).
 [Messaging]
  - propagate the interface cleanup from last week in datadesc, ie remove a
    superfluous level of indirection. User pass adress of variable
    containing data (both when sending and receiving), and not of a variable
    being a pointer to the data. Let's say that I like it better ;)
      The price for that is constructs like "int msg=*(int*)payload" in
    handlers, but it's a fine price, IMHO.
 [examples/ping]
  - Let it work in RL (yuhu)

2004-06-21 Martin Quinson
 [Transport]
   - porting SG plugin and SG select to new standards (works almost).
   - plug memleaks and fix bugs around.

 [DataDesc]
   - cleanup the prototype of data recv and force users to specify when they
     want to handle references to objects. Test case working even for cycles.
   - plug memleaks. Valgrind is perfectly ok with this.

2004-06-12 Martin Quinson
 [Transport]
   - cleanup the separation between plugin and main code in plugin creation

2004-06-11 Martin Quinson
 [Transport]
   - Reput hook for raw sockets, needed for BW experiments
   - kill a few lines of dead code
 [Data description] Interface cleanup
   - gras_datadesc_by_name returns the searched type or NULL.
     That way, no variable is needed to use a type desc once, which makes
      the code clearer.
   - gras_datadesc_declare_[struct|union]_append_name is removed. The last
      two parameters were strings (field name, type name), leading to
      common errors.
 [Dicos] Interface cleanup
   - gras_dico_retrieve -> gras_dico_get ; gras_dico_insert -> gras_dico_set
     This is consistant with the dynar API.

2004-04-21 Martin Quinson
 [Messaging]
   - Porting to new standards.
 [Data description]
   - interface cleanup.
     There is no bag anymore, no need to take extra provision to mask the
       pointers behind "ID".
     Better splitup of functions between files create/exchange/convert.
       This is still a bit artificial since convert and receive are so
       interleaved, but anyway.
 [Virtu(process)]
   - add a queued message list to procdata (the ones not matching criteria
     in msg_wait)
   - factorize some more code between SG and RL wrt procdata
 [Tests]
   - use gras_exit in example to track memleaks
   - get rid of gs_example now that GS is properly integrated into gras
   - update run_test to integrate the latest tests (datadesc)
 [Logging]
   - rename WARNINGn macros to WARNn since it prooved error-prone

2004-04-19 Martin Quinson
 [Data description]
   - register init/exit functions within gras module mechanism
   - send/receive function.
   Convertion is not implemented, but short-cutted if not needed.
   struct/array elements are sent one by one (instead of block-wise), but
     nobody really cares (yet). Get a prototype before optimizing.
   - tests (using a file socket) for DD send/receive on:
     - base types: int, float
     - array: fixed size, string (ie ref to dynamic string)
     - structure: homogeneous, heterogeneous
     - chained list, graph with cycle
   Believe it or not, valgrind is not too unhappy with the results. The
    cycle happily segfaults, but the others are ok. And I'm sick of pointers
    for now.
 [Transport]
   [File plugin]
     - Bugfix when using a filename explicitely (instead of '-')

2004-04-09 Martin Quinson
 [Transport plugins]
   - factorize more code between RL and SG in socket creation
   - Complete the implementation and tests of:
     o TCP
     o file (only in RL, and mainly for debugging)

     I lost 3 days to design a portable address resolver, and then decided
       that the prototype mainly have to run on my box.
     Addressing portability too early may be like optimizing too early :-/
 [Tests]
   - use gras_init in the Tests instead of the crappy parse_log_opt
     (the latter function is removed)
 [Conditional execution]
   - New functions: gras_if_RL/gras_if_SG (basic support for this)
 [Code reorganisation]
  - Get rid of libgrasutils.a since it makes more trouble than it solves.
    Build examples against the RL library, since there is no way to disable
    its creation for now.

For information, the beginning of coding on GRAS was back in june
2003. I guess that every line has been rewritten at least twice since
then.<|MERGE_RESOLUTION|>--- conflicted
+++ resolved
@@ -60,12 +60,8 @@
  - FG!15: execute_flops now logs compute
  - FG!16: Fix the ns-3 bindings when several flows are simultaneously finishing
  - FG!17: ns-3: unblock the right number of communications + others issues
-<<<<<<< HEAD
+ - FG!18: Improving the performance of the ns-3 bindings
  - GH#207: Error in the throughput of TCP transfer
-=======
- - FG!18: Improving the performance of the ns-3 bindings
-
->>>>>>> 50ec1cbe
 ----------------------------------------------------------------------------
 
 SimGrid (3.23.2) July 8. 2019
