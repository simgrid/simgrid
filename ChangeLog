SimGrid (3.7) NOT RELEASED; urgency=low 

  Models:
  * Use the partial invalidation optimization by default for the
    network too. Should produce the exact same results, only faster.

  SimDag:
  * Performance boost by using a swag internally to compute the set of
    tasks that are finished and should constitute the return value of
    SD_simulate.

  -- $date Da SimGrid team <simgrid-devel@lists.gforge.inria.fr>

SimGrid (3.6.2) stable; urgency=low 

 The "Not coding new stuff allows to polish old things" release.

 General
 * New bindings to the NS3 packet level simulator (experimental)
 * Use the raw (efficient) execution contextes instead of the sysv
   (portable) ones when possible.
 * libpcre is now mandatory in any cases since not using it led to
    severe performance loss and possibly other issues
 * Update the XML platforms:
   - G5K: include the lastest machine in Nancy 
   - GridPP and LCG: new platforms
 * Documentation was partially updated, at least (more to come)
   
 Bug fixes, cosmetics and small improvements
 * Free terminated processes before the end of the simulation to avoid
   exhausting the memory of users having very dynamic amount of
   processes.
 * Bug fix and cosmetics about canceling non-running tasks
 * Bug fix about the dot loader's issues when using libcgraph

 Portability
 * Create an installer for windows with nsis (amd64 and win32)
   - Add an hello world project to illustrate simgrid project creation.
   - Embed libpcre into the Simgrid installer to avoid 
     its compilation burden 
 * The raw execution contextes should work on Apple now
 * Port to Windows 64 bits
    - Sysv contextes now have an implementation for this arch
    - GRAS communication features now support this arch
 * Drop support for borland compiler on windows
    - this code was not maintained, and we kinda depend on gcc nowadays
 * Fix portability issues on kfreebsd/gnu: build error about semaphores
 * Fix portability issue on unstable ubuntu: linker became picky on
   argument order

 -- Wed Oct  5 15:51:01 CEST 2011 Da SimGrid team <simgrid-devel@lists.gforge.inria.fr>


SimGrid (3.6.1) stable; urgency=low 

 The "Oops, we broke Macs too" release

 Portability
 * Fixed contextes detection so that raw ones are used when possible   
 * On Mac, do not use Posix Ucontextes with gcc v4.[1-5] since this
   leads to a strange error, with user code segfaulting sometimes when
   the generated code is not perfectly aligned (which is not
   controlable from the user side, depends on the amount of code)

 XBT
 * New macro: CATCH_ANONYMOUS, which is like CATCH(e) but without argument.

 -- Mon Jun 27 13:59:03 CEST 2011 Da SimGrid team <simgrid-devel@lists.gforge.inria.fr>

SimGrid (3.6) stable; urgency=medium

 The Summer Release, also known as the "OMG! They Killed Kenny!" version

 Java and Ruby: 
 * Bindings now constitute their own package, separated from the main one.
   Rationale: reduce our maintainance nightmare by reducing the module coupling
   They will soon be released on their own on gforge. 
 * In the meanwhile:
   svn co svn://scm.gforge.inria.fr/svn/simgrid/contrib/trunk/simgrid-java
   svn co svn://scm.gforge.inria.fr/svn/simgrid/contrib/trunk/simgrid-ruby
 
 GRAS: It is not considered as stable anymore, but experimental. Sorry.
 * It's not quite deprecated for now because we have no replacement,
   but it may soon become the case.

 SMPI
 * New MPI functions supported: MPI_Comm_disconnect, MPI_Comm_get_name
 * Fortran: New user-level cache variable to store the rank of the running
   process. This improves performance by an order of magnitude.
 * C: New coccinelle script to automatically locate and modifiy global and
   local static variables.
 * Improved SMPI network model with a sender-side gap to account for multiple
   parallel sends.

 MSG
 * New function MSG_comm_get_status(). MSG_comm_test() and MSG_comm_testany()
   only say if a communication is finished, no matter whether it succeeded or
   failed. You can call MSG_comm_get_status() to know the status of a finished
   communication.
 * New function MSG_task_dsend() to send a task and detach it. When a
   communication is detached, you are never notified of its success or failure
   and the memory is released automatically once it is finished. This function
   is useful when you don't care about the end nor the success of a
   communication.
 * Change the prototypes of action replay. Sorry for inconvenience,
   but this is really more efficient this way (and to adapt your code,
   you just have to fix the initialization, that shouldn't be too long)
 * Kill the braindead MSG_task_refcount_dec() function. I guess nobody
   ever managed to do anything useful with it.
 * New function MSG_comm_testany(). Similarly to MSG_comm_waitany(), it
   takes a dynar of communications. It returns immediately and gives the
   index of a finished communication (if any).
 * New example: a basic implementation of the Chord P2P algorithm.

 SURF
 * New model for multi-core CPUs. You can now use the core attribute to
   precise the number of cores of a host. This is a basic model. Every
   process running on the host receives at most the power provided in
   the DTD (throughput<=power). Total throughput of process cannot exceed
   power * num_cores.
 * New peer tag. This peer tag creates a tiny AS comprising a host and a
   router linked by an up-link and a down-link (possibly asymmetrical).
   This kind of pattern allows to easily build last-mile model style platforms.
   Aggregating such patterns in a rule-based AS is thus the technique of
   choice for modeling large peer-to-peer/volunteer computing/cloud platforms.
 * New model for Vivaldi routing. We transformed the Vivaldi network model
   into a Vivaldi routing model (based on the rule-based model). This allows to
   combine Vivaldi based latencies with last-mile platforms.

<<<<<<< HEAD
 SIMIX
=======
 Simix
 * Added a check for NaN of IEEE754 infinite in the double entries of 
   the smx_user.c file
>>>>>>> 270b3199
 * Introduce a new context factory "raw", highly inspirated from the
   ucontext factory, but using manually crafted functions in assembly to
   do the work in an efficient manner.
 * Allow to change the used context factory at run time, not only at
   compilation time. Use --cfg=contexts/factory:raw for maximal speed.
 * Add an option --cfg=contexts/stacksize:N to set the stack size of the user
   contextes at runtime (only with raw contexts or ucontexts).
 * Completely rewrote this module to allow parallel execution of user
   processes. Use --cfg=contexts/nthreads:N to execute user processes
   with N parallel threads (the default is 1, meaning no parallelism).
 * Allow to decide dynamically between sequential and parallel modes.
   When nthreads > 1, you can use --cfg=contexts/threshold:P to run the user
   processes in parallel only when their number is greater than or equal to P
   (the default is 2).
 * Added a check for NaN of IEEE754 infinite in the double entries of 
   the smx_user.c file

 XBT
 * New command line option: if you pass --cfg=verbose-exit:0, SimGrid
   won't output the state of processes when interrupted with Ctrl-C
 * Add a new function xbt_dynar_to_array that transforms a dynar into a
   NULL-terminated array. This may solve backward compatibility issues
   due to the change to return type of SD_simulate. See also:
   http://lists.gforge.inria.fr/pipermail/simgrid-user/2010-December/002206.html
 * Add new macros with variable number of arguments.
   - in xbt/log.h: XBT_DEBUG, XBT_VERB, XBT_INFO, etc.
   - in xbt/asserts.h: xbt_assert
   - in xbt/cunit.h: xbt_test_{add,fail,assert,log}
   - in xbt/ex.h: THROWF and RETHROWF.
   Define XBT_USE_DEPRECATED if you want to use the old numbered macros like
   INFO1, INFO2, etc.
 * Change xbt_die() to accept a format string with arguments, just like printf.
 * New data structure: xbt_lib_t, like a dict but more general and with better
   memory handling.

 INSTR
 * New configuration options
   Options triva/categorized and triva/uncategorized can be used to generate
   graph configuration files for Triva visualization tool.
 * Configuration option tracing/platform is renamed to tracing/categorized
 * XBT logging makes tracing error checks easier, new root log hierarchy: instr
 * New TRACE_user_link_variable interface:
   User provides the name of the link and the tracing variable to attach to it
 * the declaration of tracing categories must be done after the environment
   creation
 * simpler tracing interface, just one way to declare categories
    TRACE_category or TRACE_category_with_color, it is up to you
 * links in the trace file are again identified by their names
 * trace contains the full platform hierarchy exactly as declared using the ASes
 * Options tracing/msg/[task|process]:1 groups the process by hosts
   for both cases, tasks and processes must have names that are unique during the simulation
   these options generate traces that are suited to gantt-charts, such as the space-time view of Paje
 * The experimental option tracing/msg/volume is deprecated
   its functionality may be reincorporated if needed
 * Buffering
   The tracing generates a trace file with unordered timestamped events,
   because of the way the core simulator (surf) works. A script available
   at the tools directory (fix-paje-trace.sh) can be used to put the events
   in order. We have changed the tracing so it can generate ordered timestamped
   events in the final trace, but depending on the simulator (and how much time
   is simulated) that can lead to a huge memory utilization. It is desactivated 
   by default, but it can be activated using the --cfg=tracing/buffer:1 switch.
   
 Build Infrastructure
 * Define a SIMGRID_VERSION macro in simgrid_config.h.
   - We are trying hard to keep the API stable, but it may happen that
     some things change (we're a research project after all, not a
     nuclear plant operating system). If such things should happen, you
     could rely on that macro to adapt.
   - current value: 30600 for 3.06.00, aka 3.6
 * Define macro MAKE_SIMGRID_VERSION(major, minor, patch) to help building
   a number that can be compared with SIMGRID_VERSION.
 * Add a build option -Denable_debug (set to ON by default): when set to OFF,
   assertions and verbose/debug logging events are disabled at compile time.

 -- Tue Jun 21 08:57:43 CEST 2011 Da SimGrid team <simgrid-devel@lists.gforge.inria.fr>

SimGrid (3.5) stable; urgency=medium

 Model Checking
 * New feature to any SimGrid-based simulator: Model-Checking
   Check SIN#1 for more details.

 SMPI
 * New Model SMPI (three-interval linear regression for correction factors)
   See RR-7426, available at http://hal.inria.fr/inria-00527150
 * Ability to use FORTRAN MPI code (through f2c, automatically privatized)
 * New MPI functions supported: MPI_Get_count(), MPI_Comm_split()
 * New: RAM folding (see RR-7426 and examples/smpi/NAS/DT-folding)
 * New: execution sampling (see RR-7426 and examples/smpi/NAS/EP-sampling)
 * See also src/smpi/README

 Tracing:
 Tracing:
 * Tracing system
   - Tracing API changes: TRACE_start and TRACE_end should not be called
     by user-code. They are automatically called by simulators created
     with SimDAG, MSG and SMPI if the toolkit is compiled with
     tracing_enabled=ON. Categories declaration and utilization remain the
     same for MSG and SimDag.
   - A function was added to the tracing API to declare categories with
     colors:
        - TRACE_category_with_color (char *category, char *color)
                where color must be in the following format
                    "%f %f %f", red, green, blue
                and red, green, blue are float values in the interval [0, 1]
        - User can specify NULL as color parameter, or continue calling
            TRACE_category (cat)
          On that case, the tracing system will define random colors
   - The following command-line options are supported:
        --cfg=tracing/filename:msg.trace
        --cfg=tracing:1               (activate tracing, needed to use others)
        --cfg=tracing/platform:1      (categorized resource use)
        --cfg=tracing/uncategorized:1 (uncategorized resource use)
        --cfg=tracing/msg/task:1      (task creation)
        --cfg=tracing/msg/process:1   (process creation, migration)
        --cfg=tracing/msg/volume:1    (volume of MSG send/recv)
        --cfg=tracing/smpi:1          (SMPI interface tracing)
        --cfg=tracing/simdag:1        (allow SimDAG tasks receive categories)
   - examples of examples/msg/tracing updated
 * Tracing SimDag
   - DAXLoader and DOTLoader functions can generate tasks with categories
   - A new function to attribute a category to SD tasks:
        TRACE_sd_set_task_category (SD_task_t task, char *category)
 * Tracing the MPI interface implemented by SMPI
   - Collective operations are traced with states
   - Point-to-Point operations are traced with states/links
   - Tracing activated by a parameter "-trace filename" passed
     to smpirun during execution (considering that simgrid
     is compiled with tracing enabled)
   - To run the simulation with gdb, the simulator
     accepts --cfg=tracing/smpi:1 to trace SMPI
   - tesh files to check if smpi tracing is ok
   - See examples/smpi/NAS/DT-trace
 * GTNetS tracing re-worked
   - adaptation to the tracing system of GTNets to cope
     with modifications regarding the fullduplex mode
   - new tesh files to check if gtnets tracing is ok

 MSG
 * Asynchronous communications through the functions:
   MSG_task_isend/irecv and MSG_comm_test/wait/waitall
 * New function: MSG_load_platform_script()
   to make possible using a lua script instead of XML files to set up platforms
 * New function: MSG_set_function
   to associate functions to processes, used when bypassing the parser
 * New functions: MSG_task_set_name(), MSG_task_set_compute_duration()

 Platforms: Add some more examples in examples/platforms
 * Grid'5000: see www.grid5000.fr
 * *_30000_hosts.xml: various huge files [mainly scalability testing]

 SURF
 * Change the XML format. This is a very important modification. SimGrid
   3.5 introduces a new hierarchical format based on the notion of
   Autonomous Systems. Compatibility with old format is ensured
   through the perl script provided in the install bin directory
   bin/simgrid_update_xml.
   It is now possible to build platforms with specific routing
   mechanism (Full/Dijkstra/DijkstraCache/Floyd) and to easily
   connect several platforms together. We will try to provide soon
   set of realistic platforms exploiting these properties (have a
   look at examples/platforms/ for the moment).
 * Take the opportunity of the XML format change to be a good XML citizen:
   rename link:ctn to link_ctn and similar changes (also dealed with by
   simgrid_update_xml)
 * Add a new routing scheme (rule-based) using regular expressions. It
   enables to have an extremely low memory footprint when the
   underlying routing is simple and can be compactly described. You
   need to have libpcre4-dev (perl regular expressions) installed if
   you want to use this routing scheme.
 * Revive the cluster TAG and allow to easily and efficiently (both in
   term of memory and speed) connect clusters together. Have a look
   at teshsuite/simdag/platforms/ to see how this can be done. With
   this tag, you can create clusters with thousands of tasks at no
   cost (have a look at examples/platforms/).
   Note: clusters are implemented as ASes, so there is no need for an
   enclosing AS tag if you have only one cluster in your platform.
 * Add new generic functions in the public interface that allows the user
   to call SURF 'create_resource' methods from your code (same
   functionality as the XML bypass mechanism but with a much lighter
   burden).
 * Add a new model (enabled through command line --cfg=network/model:SMPI)
   that uses a piecewise linear approximation to produce better
   results when exchanging small messages.
 * Add a new parameter to handle correctly full duplex link and account
   for interferences between uplink and downlink communications
   (activate with --cfg=fullduplex:1).

 SIMDAG
 * Rename the SD_READY (all dependencies are satisfied and task is
   scheduled) state in SD_RUNNABLE and define a new SD_SCHEDULABLE (all
   dependencies are satisfied) state.
   This prevents a confusion between the notion of "ready to schedule"
   (SD_SCHEDULABLE) used in DAG scheduling and that of "ready to be
   simulated" (SD_RUNNABLE) used by the simulation kernel.
 * Change the way a task is considered as ready. Instead of removing
   dependencies when a task is done, a counter is decreased. This way,
   it is always possible to reach ancestors thanks to the
   SD_taks_get_parents function (even after the end of the simulation.)
 * Change the return type of SD_Simulate from (SD_task_t*) into
   xbt_dynar_t. This function was in handling a dynar internally and
   converted it into a NULL terminated array for historical reasons.
 * New function SD_dotload(char*) to load a DAG described in dot
   format. This loader and the corresponding examples require the
   installation of the graphviz library.
 * Fix a bug in the management of tasks of size 0 in the surf network
   models. This problem was only visible with SIMDAG and you should
   thus disregard results produced with earlier versions if you
   relied on this feature (some tasks were blocked because of this).
 * Fix a bunch of stuff that prevented to use classical models with SIMDAG
   even though your applications were doing only point-to-point
   communications and sequential computations. Now you can really use any
   model you want (of course, if you create real parallel tasks, which are
   not implemented in most models beside ptaskL07, this will abort).
 * Add an example that schedules a DAX on an heterogeneous platform
   using a Min-Min strategy.
 * New function SD_workstation_get_current_task() that returns the kind
   of task currently running on a workstation in the sequential access
   mode.
 * Raise some warnings when unexecuted tasks remains at the end of the
   simulation. This is usually caused by cycles in the DAG.

 SIMIX
 * New function: SIMIX_process_set_function() called by MSG_set_function
 * Change the underlying waiting queue in semaphores so that a process
   can wait on several of them simultaneously (as in waitany).
 * Fix the way to handle tokens in semaphores so that all access patterns
   work: {acquire, acquire_timeout, waitany} / {release, release_forever}.
 * kill the dirty pimple SIMIX_message_sizes_output()
   Please use (proper) visualization instead

 XBT
 * New data container: setset (set of sets of elements)
 * New module: mmalloc (mapped malloc, allowing to have several
   independent segments of malloc)
 * New function: xbt_dict_cursor_set_data()
 * New functions: xbt_dynar_sort(), xbt_dynar_compare()
 * New function: xbt_dynar_is_empty()
 * New function: xbt_fifo_get_last_item()
 * Fix xbt_dynar_shrink(): use the right element size.
 * Fix xbt_dynar_set*(): allow index larger than current size and memset 0
   uninitialized areas during expand.
 * Fix semaphores: previous implementation was severely broken.
 * Use library init/fini functions for our initialization.
   - you can use logs and other feature as soon as you want in your
     code (even before the xbt_init / MSG_init)
   - xbt_exit is now a no-op and produce a warning when used.

 GRAS:
 * Port GRAS to new SIMIX mechanisms. This allows gras users to
   benefit from the latest improvement to the simulation kernel.
 * Kill measurement sockets for now. If you rely on them, sorry. This
   release is not for you. This feature will be reintroduced in the
   future, but we cannot delay the release any further.
 * New function: gras_msgtype_get_name().
 * Implement gras_agent_spawn in RL too (the prototype changed a bit)
 * Fix (at last) the pmm example: it should not randomly fail anymore.

 Build chain: bug fixes and overall polishing
 * Cmake is now stable enough. Hence, we killed the autotools.
 * Port to windows ( TM :)
 * Fix the 'make install' target.
   No need to use 'make install-simgrid' anymore
 * Introduce a 'make dist' target compiling a *source* archive
   'make package' compiles a binary archive
 * Compile java files only on need
 * Add --cd and --setenv command line options to tesh
 * Out of source builds are not fully supported yet, but we are close
 * Enable supernovae and optimization flags by default for our users

 LUA Bindings
 * Add layer to set up environment directly from lua, without XML.
 * The effect of gras_stub_generator can be achieved through
   lua too (check examples/gras/console/ping_generator.lua)

 -- Wed, 01 Dec 2010 22:09:23 +0100 Da SimGrid team <simgrid-devel@lists.gforge.inria.fr>

SimGrid (3.4.1) stable; urgency=low

 The "Polishing easter eggs is probably a good idea" release.
 This is a bug fixes release only.


 Java Bindings
 * Fix a bug preventing the tasks from begin garbage collected.

 MSG
 * Fix a bug occuring when a host involved in a communication fails.
   This was not detected properly by the other peer involved in the
   communication. Now, it's reported as a network error.

 SimDag
 * Warn the user about loop dependencies in data flow of DAX files
 * Obey the control-flow dependencies of DAX files

 Cmake
 * Add option "enable_smpi" allowing to not compile SMPI.
   Probably useful for the (Mac) users experiencing a build error here
 * Improve the detection of lua5.1 and ruby1.8

 -- Da SimGrid team <simgrid-devel@lists.gforge.inria.fr> Tus, 04 May 2010 28 16:11:16 +0100

SimGrid (3.4) stable; urgency=low

 The "Easter in Cargese" release. Also known as (major changes):

  * the "se habla Java, Ruby 話せます, fala-se Lua (and deaf-friendly)"
    ~> bindings were greatly improved
    ~> new tracing infrastructure for better visualization introduced

  * the "Welcome to configury modernity" release.
    ~> we switched from autotools to cmake, and improved our cdash


 A more detailled list of changes follow (full detail in svn log).

 Java Bindings: Various Cleanups
  * (install java-gcj-compat-dev on debian-like to use them)
  * Remove put/get: no need to export deprecated interface in Java
    Use send/receive instead.
  * Cleanup the examples and add a README per directory
  * Remove example autoDestination (that's the only way to go now)
  * Remove example explicitDestination (was a plain copy of basic)
  * Make JniException a runtime exception, so that there is no need to
    declare the fact that you may encounter such a beast. I guess that
    nobody will ever want to survive such error.
  * Create specific errors for each MSG case of failure:
    host failure, transfer failure, timeout, task cancelled
  * Cleanup the exceptions that may get thrown by each function
  * Other internal cleanups in Java bindings. Performance still bad :/
 Ruby and Lua Bindings: create them
  * (install ruby1.8-dev/liblua5.1-0-dev on debian-like to use them)
  * That's new and great, you should try them out.
    Same functionalities than Java bindings, only even less polished
 SimDag:
  * Kill the useless "rate" argument of SD_task_get_execution_time()
    Everyone used to provide -1 as a value, it was not used, and the
    semantic of a possible use wasn't even clear.
  * SD_SCHED_NO_COST: Constant to use as cost in SD_task_schedule()
    either as comm costs or compute costs to mean that there is no
    such thing for that specific task.
  * Add a SD_task_set_name() function
  * Fix SD_task_unschedule() on typed tasks
  * Fix SD_task_get_execution_time() to return seconds, not flop*sec
  * In DAX loader, accept useless 'level' attributes to <job> since
    LIGO DAGs have them (seem to be to ease graphical representation).
 MSG:
  * Add an example masterslave_mailbox.c using send/receive and not
    the deprecated put/get interface.
  * Kill the MSG_paje_output() function. It's a noop since 2 years.
  * Kill MSG_WARNING and MSG_FATAL return codes: they were not used
    anywere in source.
  * Rename MSG_TIMEOUT_FAILURE into MSG_TIMEOUT for sake of logic
    (declare MSG_USE_DEPRECATED to still have the old name)
  * Add a MSG_task_set_data() function
  * About trace replay (see examples/msg/actions):
    - implement barrier
    - Allow to work with splitted trace files for each process
      Give the specific trace file as argument of each process,
        and call MSG_action_trace_run(NULL)
      You can still have one merged file for all processes.
    - Fix implementation of collective operations
  * Allow task_execute() on 0-sized tasks (closes #10063)
 SMPI:
  * This is the first release of SimGrid where SMPI is not considered
    beta anymore (even if some corners should still be improved)
  * Port over the new SIMIX_network submodule (internal refactoring)
  * Basic support to log events as with SMPE (use --cfg=SMPE:1)
  * Implement more missing elements of the standard:
    - MPI_COMM_SELF
    - MPI_MAXLOC MPI_MINLOC + all associated datatype MPI_DOUBLE_INT,
      MPI_FLOAT_INT, etc.
    - MPI_Address() MPI_Get_count() MPI_Type_free() MPI_Type_extent()
      MPI_Scan() MPI_Get_processor_name()
    - Added implementation of missing case for Alltoall (warning: it's
      *not* the bruck variant from OpenMPI; based on Alltoallv instead)
    - SMPI_MPI_Gather() SMPI_MPI_Gatherv() SMPI_MPI_Scatterv()
      SMPI_MPI_Reduce_scatter() SMPI_MPI_Allgather()
      SMPI_MPI_Allgatherv()
  * Bug fixes include:
    - MPI_Waitsome() was broken
    - Allow relative includes in smpicc
    - Command line cfg argument 'reference_speed' was ignored...
    - Some functions did not properly lead to auto-benching of user code
    - smpicc passes -O2 by default (just like openmpi one)
 SIMIX:
  * add SIMIX_action_suspend() and SIMIX_action_resume() functions
  * Bug fixes about timeouts during communications
  * add SIMIX_message_sizes_output() as a pimple to write to file the
    amount of messages per size. Use gnuplot to get histogram.
    Pimple because that's the only user-visible function of simix,
     defined directly in xbt.h (irk, sorry)
  * About semaphores:
     - Add a SIMIX_sem_get_capacity() function
     - Fix interactions with processe resume/suspende
     - release_forever() was stupidly broken
     - Fix SIMIX_display_process_status() for processes in a semaphore
     - Make SIMIX_sem_block_onto() user-visible
  * Refactoring context stuff:
    - Use pseudo-OOP for better modularity
    - reimplement SIMIX_process_kill() without process_schedule() so
      that the latter can take as invariant that it is called from
      maestro.
    - Merge context_start into context_new for sake of simplicity
 SURF:
  * Add a Vivaldi network model, coded live during SUD'10 ;)
  * Rename configuration variables to start a hierarchy:
    o cpu_model -> cpu/model
    o network_model -> network/model
    o workstation_model -> workstation/model
  * New configuration variables:
    o network/bandwidth_factor: correction to bandwith
    o network/latency_factor: correction to latency
    o netwotk/weight_S: correction to the weight of competing streams
  * Add a long description to the models, that users can see with such
    argument on the command line: --cfg=cpu/model:help
  * --help-models display the long description of all known models
 XBT:
  * config: add the ability to set a default value after registration
    Does not override any previously set value (e.g. from cmd line)
  * dict: allow to have integer key and data.
    When so, you need to use the following functions
     void xbt_dicti_set(xbt_dict_t dict, uintptr_t key, uintptr_t data);
     uintptr_t xbt_dicti_get(xbt_dict_t dict, uintptr_t key);
     void xbt_dicti_remove(xbt_dict_t dict, uintptr_t key);
    In contrary to regular dicts, the key is not malloced before copy.
    Mixing scalar and regular elements in the same dict is not tested
      (but may work).
  * Allow to use xbt_dynar_shrink() to expend the dynar instead
 Tracing for Visualization:
  * SimGrid is now instrumented in order to generate a trace file for
    visualization analysis: to use it, need to compile SimGrid with the
    "tracing" option enabled, and instrument the program using SimGrid with
    TRACE_start, TRACE_category, TRACE_msg_set_task_category and TRACE_end
    (among other functions).
  * The instrumentation only traces the platform utilization for now
  * Documentation to use the tracing functions and how to analyze the
    traces with the Triva tool is written.
  * More information about: SimGrid FAQ (in the section Tracing Simulations
    for Visualization)
 Build system:
  * We moved to cmake as default build system. Autotools support will
    be dropped soon. Check the FAQ for more info about how to use it.
  * Greatly improved our cdash/ctest interactions
    Check http://cdash.inria.fr/CDash/index.php?project=Simgrid
  * Added memory checking tests with valgrind; lot of memleak fixing.
    This may be the first release of simgrid with so few memory issues
  * Added code coverage tests.
    Our coverage is still improvable, but at least we see it on cdash.

 -- Da SimGrid team <simgrid-devel@lists.gforge.inria.fr> Wed, 28 Apr 2010 28 17:11:16 +0100

SimGrid (3.3.4) stable; urgency=low

 The "Desktop Grid needs love too" release (also called Xmas release).

 Models improvements:
 * Major speedup in the maxmin system solving by using lazy evaluation
   Instead of solving completely the maxmin system at each iteration,
     only invalidate (and recompute) the modified parts.
   This new feature is enabled in default models but you can try to
     turn it on with "--cfg:maxmin-selective-update=1" for other models.
 * Cas01 IMproved as default CPU model
   This CPU model is the same Cas01 model, but it uses the
     maxmin-selective-update flag and a heap structure to manage
     actions on SURF kernel.
   It reduces the complexity to find the next action to finish and,
     consequently, it's faster than the old Cas01.
   This is the new default CPU model (Cas01).
 * Rename the old Cas01 model to Cas01_fullupdate
   Keep the old cpu model Cas01 with the new name of Cas01_fullupdate.
   Use "--cfg=cpu_model:Cas01_fullupdate" to use the old default CPU model.
 * CpuTI (CPU Trace Integration)
   A new CPU model whose objective is simulate faster when using
     availability trace files.
   Instead of using a full featured, over engineered maxmin system for
     CPU modeling, this model does the pre-integration of traces files
     to calculate the amount of CPU power available, and so, executes
     faster than the old CPU models.
   Use "--cfg=cpu_model:CpuTI" to change to this CPU model.
 * Use LV08 as default network model since it gives better accuracy
    for small messages and shouldn't change things for big ones.
   Use --cfg=network_model:CM02 to get the previous behavior.


         ******************************************
         *DO NOT MIX 3.3.4 RESULTS WITH OLDER ONES*
         ******************************************
   * The new CPU model may changes simulations!
     The point is that events occurring at the exact same timestamp
        are not scheduled in the same order with the old and new
        version. This may be enough to completely change the execution
        of simulations in some cases.
   * The new network model will change simulations!
     This new model is more realistic than the previous one, so you
       should consider redoing your old experiments with this model.
     Sorry for the inconvenience.

 Build System:
 * Introduce the supernovae compilation mode
   When compiled that way, the whole SimGrid (or almost) is put in a
     single compilation unit and compiled in one shoot.
  This is to help gcc which has difficulties to inline stuff from one
     file into another.
  The speedup seem to be above 15%, althrough more tests are needed on
     amd64 to confirm that gain.

 MSG:
 * Port of MSG's mailbox on top of SIMIX network
   The put/get mechanism was greatly simplified on the way.

 SIMIX:
 * New SIMIX network module. Provides:
   - Mailbox: rendez-vous mecanism to find with who you want to speak
   - Synchronous send/recv: easier and hopefully faster since the
     logic is handled in the maestro process directly now
   - Asynchronous send/recv: you dreamt of it? It's here now
     Too bad that nobody cared enough to propagate the change to MSG.
 * Add semaphores as SIMIX synchronization mechanism.

 SimDag:
 * new function SD_daxload(char*) to load a DAX file
   (see http://vtcpc.isi.edu/pegasus/index.php/WorkflowGenerator)
 * Introduce typed tasks. Specify its kind and cost at creation.
   At scheduling, just give where it should be placed, and the cost
   for each involved resource is automatically computed.
   Existing constructors so far (more to come of course):
    - SD_task_create_comm_e2e() for end-to-end communication
    - SD_task_create_comp_seq() for sequential computation
   Use SD_task_schedulev() / SD_task_schedulel() to schedule them.
 * new function SD_task_dump() for debuging display
 * new function SD_task_dotty(task,FILE*) writing to file the info
   about the task in dotty format
 * SD_task_dependency_exists() can now cope with having one of its
   arguments NULL. If so, it tests whether the other argument has any
   dependency.
 * Add getters on list of preceding/following tasks:
    SD_task_get_parents(task) and SD_task_get_children(task)
 * Add getters on amount of workstations and list:
    SD_task_get_workstation_count(t) and SD_task_get_workstation_list(t)
 * Add getter on task kind: SD_task_get_kind(task)
 * Update the start_time and finish_time of tasks on completion/failure
 * Bugfix: Remove task from state swags when destroyed

 GRAS:
 * New function: void gras_cpu_burn(double flops) -- a simple CPU burner

 XBT:
 * New function: xbt_dynar_dopar(dynar,fun) to map a function over the
   dynar with one separate thread per value of the dynar.
 * Change the prototype of xbt_thread_create(), sorry.
   Added a boolean parameter indicating whether we want to join this
   thread (used in SG only for now)
 * Implement xbt_thread_join and xbt_thread_yield in SG also.

 Bug fixes:
 * GTNetS wrappers should now be usable again (and betterly tested too)
 * Fix a major regression from 3.2 where the timeout provided to
   MSG_task_put_with_timeout() was used as absolute time before which
   the comm should be done.
 * Start to fix the <cluster> tag.
   - Internal links should be good now (beside of the loopback, which
     use the private link instead)
   - paths to the external world is still rather broken
   - the <route:multi> tag is just broken. Actually that's brain-dead.
     We need sth like <route:multi src="myCluster" dst="$*-${myCluster}">
     to make it less stupid
   ** Check your platform with teshsuite/simdag/platforms/flatifier **
 * Fix a source-level compatibility glitch from 3.2: after defining
   MSG_USE_DEPRECATED, you can use the old name
   MSG_task_put_with_time_out() for MSG_task_put_with_timeout()
 * Allow to compile from the SVN with automake 1.11
 * Fix some problems when using the "start_time" tag in deployment XMLs.
 * Fix #8569: XBT/synchro.h has redundant declarations
 * Fix #8563: MSG return values and exceptions
   Introduce a MSG_TIMEOUT_FAILURE return code and use it consistently.
 * Integrate patch #8636: Obey DESTDIR when installing documentation.
   Thanks to Robson Peixoto.
 * Fix a vicious bug in dictionaries inducing that some elements were
   not freed on xbt_dict_free()

 Portability report of this version:
  * Main portability targets:
    - linux (ubuntu (804/810/910) /debian (4/5/testing) /fedora (core11))
      on (amd64/i386/ia64)
    - mac leopard on i386
    Known problems: http://cdash.inria.fr/CDash/index.php?project=Simgrid
     but nothing critical.
  * Other platforms: windows, AIX and others were not tested for this release

 Timing report of this version:
  * Lazy evaluation brings arbitrary speedup (ie, speedup depending on
    scenario parameters). From 8h to a few seconds in desktop grid settings.
  * Supernovae brings about 25% speedup on i386.

 -- Da SimGrid team <simgrid-devel@lists.gforge.inria.fr> Thu, 24 Dec 2009 19:07:39 +0100

SimGrid (3.3.3) stable; urgency=low

 The "Need for Speed" release.

 The timings done to validate the 3.3.2 were faulty.
 Instead of being 5% faster, it was 15% slower (compared to 3.3.1).

 The problem was a conversion from a manually handled vector to
   xbt_dynar_t on the critical path.
 xbt_dynar_foreach calls functions, inducing stack management crap.

 We inlined these functions and xbt_dynar_foreach is now breath taking.
 We also inlined xbt_swag_belong on the way.

 Here are some approximate speedup measurements (on master/slaves
  simulations lasting between 10s and 20s each):
   3.3.1                   -> 3.3.2: about same performance
   3.3.2                   -> 3.3.3: 40% speedup
   3.3.1                   -> 3.3.3: 40% speedup
   3.3.1 with inline patch -> 3.3.3: 30% speedup

 Our reading is that the refactoring which occurred in 3.3.2 made us
  suffer much more from the xbt_dynar_foreach low performance, but
  once we solved this, this refactoring proved to be very performance
  effective. From the 40% speedup, somehow, 10% are due to the
  inlining and 30% to the refactoring.

 That's a pitty that gcc cannot inline functions placed in other files
  alone. We have to choose between:
  - break the encapsulation (by putting private data structures and
    accessors in headers files to help gcc)
  - live with low performance
  - switch to a decent compiler such as icc (not quite possible).

 -- Da SimGrid team <simgrid-devel@lists.gforge.inria.fr> Thu, 20 Aug 2009 21:21:33 +0200

SimGrid (3.3.2) stable; urgency=low

 The "Simplicity does not preceed complexity, but follows it" release.

 The main contributors of this release were (lexical order):
   Silas De Munck, Stéphane Genaud, Martin Quinson, Cristian Rosa.

 SURF:
  * Extract the routing logic into its own object.
    (was dupplicated in network.c and workstation_LV07.c;
     Allows to implement other ways of storing that info)
    => kill now useless network_card concept
    - Use dynar to represent routes (instead of void** + int*)
    - kill link_set (use surf_network_model->resource_set instead)
    - Add a command-line option to choose the routing schema to use
    - Add three new models:
      * Floyd (shortest path computed at initialization)
      * Dijikstra (shortest path recomputed all the time)
      * Cached Dijikstra (shortest path computed on need)
      All these models where contributed by Silas De Munck, and are
      described in his ICCS09 paper.

  * Simplify model declaration
    (less redirections, less function to write when defining a model)
    - Factorize stuff between models:
      - model_init/exit
      - Set of resources:
        surf_model_resource_set(model)
        surf_model_resource_by_name(model, name)
    - Unify the types of models in s_surf_model_t (using an union)
    - Embeed fields of common_public directly into s_surf_model_t
    - Rename model methods:
      action_free ~> action_unref
      action_change_state ~> action_state_set
      action_get_state    ~> action_state_get
    - Change model methods into functions :
      (model)->common_public->action_use  ~> surf_action_ref

  * Implement a generic resource; use it as ancestor to specific ones
    (allows to kill duplicated code in models)
    Drawback: timer command don't need no name nor properties;
              workstation_CLM03 don't need no properties
    (but I guess we can live with those few bytes wasted)

  * Improve the action object model
    - implement a constructor avoiding dupplicated code about field
      initialization in generic_action part.

  * Kill the SDP model: it has an external dependency, is deprecated
    in flavor of modern lmm models, and didn't compile since a while

 SIMIX:
  * Relocation of the context module from XBT to SIMIX.
    (the context were decoupled from the simix processes, duplicating a lot of code)
    => a lot of code was factorized
    - less overhead is introduced during scheduling
    - simpler API for the context factory
    - the logic for process creation,destruction and manipulation was simplified
  * Simplification of the s_smx_process_t data structure.
    => accesing the simix level data associated to a process is faster now,
       and the code is a lot more readable.

 SMPI:
  * Implement some more MPI primitives:
    MPI_Bcast, MPI_Waitany, MPI_Waitall, MPI_Reduce, MPI_Allreduce, MPI_Scatter, MPI_Sendrecv, MPI_Alltoall
    -implementation: Bcast: flat or 2-ary tree (default),
                     Barrier: 4-ary tree,
                     Reduce: flat tree
                     Allreduce: Reduce then Bcast
                     Alltoall: "basic_linear" if data per proc < 3Kb, "otherwise pairwise".
                               Not yet implemented: "Bruck" for data per proc < 200b and comm size > 12
                     Alltoallv: flat tree, like ompi
                     Scatter: flat tree
  * Add support for optimized collectives (Bcast is now binomial by default)
  * Port smpirun and smpicc to OS X

 SimDag:
  * Kill SD_link_get_properties: hard to maintain and makes very little sense
    Shout out if you used it.

 GRAS:
  * Display the list of still queued messages in SG mode when existing
    the process.

 XBT:
  * Add xbt_set_get_by_name_or_null() [Silas De Munck]
  * Add xbt_graph_node_get_outedges() [Silas De Munck]
  * Add xbt_str_from_file(FILE*)
  * Add xbt_dict_get_key achieving a linear reverse search
  * Remove the context module

 Portability report of this version:
  * Main portability targets:
    - Linux(debian)/x86/context
    - Linux(debian)/x86/pthreads
    - Linux(debian)/amd64/context
    - Linux(debian)/amd64/pthreads
    On these, we still have the eratic breakages of gras/pmm and
      amok/saturate_sg reported in previous version. We still think
      that the tests are the cause of the fault, not the tested code.

    - Mac OSX Leopard/x86/context
    Still false negative in tesh autotesting.
    Smpi still fails, but this time because readlink does not accept -f
    Everything seems to work properly beside of that.

  * Exotic platforms:
    - AIX version 5.3 (only tested contexts this time)
      Smpi still fails there because mktemp is not installed.
      Everything seems to work properly beside of that.
    - OpenSolaris 11
      I managed to compile it for the first time, but several breakages.
      Won't delay the release for this exotic platform.

  * Windows: it's still lagging behind. If you want to help, please
    stand up.

 Timing report of this version:
  This version seem to be more than 5% faster than 3.3.1 (on linux
    64bits with contextes). The gain is less than expected, we are
    investigating this for next release.

 -- Da SimGrid team <simgrid-devel@lists.gforge.inria.fr> Wed, 19 Aug 2009 17:07:12 +0200

SimGrid (3.3.1) stable; urgency=low

 OVERALL CHANGES:
  * Implement a --cfg-help to show existing configuration variables
  * Build chain do not require doxygen in maintainer mode

 GRAS:
  * fix a bug on struct sizeof computation, which prevented the
    exchange of arrays of structs in some conditions
    - added a regression test about this in datadesc_usage
  * Allow the exchange of 0-long dynamic vectors.
    - for that, use -1 as indicator of dynamic size instead of 0
    - This implied to change any size from unsigned long to long,
      reducing a bit communication abilities, but I guess that with
      64bits being quite common, this is more than enough.
    - This also induce a protocol change, thus bumping network protocol
      version from 0 to 1 (if we have external users, we have to get
      clean on that point too ;)
    - added two regression tests about this in datadesc_usage
  * Be more verbose when propagating local exceptions
    This helps debugging.
  * Display the status of simulated processes when receiving SIGINT in
    simulation mode

 MSG:
  * Allow to control the simulation from a trace file.
    New functions MSG_action_register() and MSG_action_trace_run()
    The first one allows to associate a function execution to each
     kind of action while the second one parses a trace file and
     triggers the corresponding actions within the system.
    For now, only a toy example is provided in examples/msg/actions
  * Add an exemple of process migration in examples/msg/migration
  * Fix a bug in task exchange which broke MSG_task_get_sender()
    Add a teshsuite regression test for that.
    [Bug: if MSG_task_get_sender() is called after sender exit,
     bad things happen]
  * Fix a bug which prevented suspend/resume to work properly
  * Display the status of simulated processes when receiving SIGINT
    This fixes a regression of v3.3. due to the introduction of SIMIX
  * Bug fixing in failure management:
    - trace could not start by a failure at time 0
    - failure during communications were not working

 SIMIX:
  * Add SIMIX_process_set_name() to change the name of the current
    process in the log messages.
  * Store smx_hosts in a dict since we only retrieve them by name
  * Move the configuration infrastructure to surf

 SIMDAG:
  * Move the configuration infrastructure to surf

 SMPI:
  * Massive internal cleanups:
    - Store internal structures on processes instead of hosts (allows
      to have more than one process per host, in addition of being more
      logical)
    - Cleanup the initialization/finalization process
    - Kill a whole bunch of unneeded synchronization:
      processes run in exclusive manner within the simulator
    - Move queues from global tables to process data fields
  * Improve smpirun:
    - now accept -platform and -hostfile arguments
    - Pass the right rank value to processes according to the hostfile
  * Compile the examples by default, and use them as regression tests
  * Implement MPI_Wtime()
  * Change the reference speed to a command line option

 SURF:
  * TCP_gamma can now be specified as command line option using
    --cfg=TCP_gamma:10000000.0
  * Change the --surf-path cmd line option into --cfg=path:

 XBT:
  * Also include strbuff from xbt.h public header
  * xbt_ex_display(): do not free the exception after displaying
    This allows to do more with the given exception afterward.
    Users should call xbt_ex_free() themselves.



 Portability report of this version:
  * Main portability targets:
    - Linux(debian)/x86/context
    - Linux(debian)/x86/pthreads
    - Linux(debian)/amd64/context
    - Linux(debian)/amd64/pthreads
    These targets fail about 1/10 of times on gras/pmm, but we believe
      that this is because of the test, not because of simgrid.
    amok/saturate_sg fails even more rarely, and the test may not be
      the problem.

    - Mac OSX Leopard/x86/context
    The test suite still spits tons of errors because some obscure
      force prevents us from removing the temporary directories
      arguing that they still contain some metadata I've never heard of.
    Smpi fails because seq is not installed.
    Everything seems to work properly beside of that.

  * Exotic platforms:
    - AIX version 5.3 (both contexts and pthread)
      Smpi still fails there because mktemp is not installed.
      XML inclusions seems rosty on AIX.

  * Windows: it's still lagging behind. If you want to help, please
    stand up.

 -- Da SimGrid team <simgrid-devel@lists.gforge.inria.fr>  Sat, 27 Jun 2009 00:14:30 +0200

SimGrid (3.3) stable; urgency=high

 OVERALL CHANGES:

  * JAVA BINDINGS for MSG (you dreamt of them? We made them)
    [Malek Cherier & Mt]

  * Introduce the SIMIX module: factorize code between MSG and GRAS.
    [Bruno Donassolo]

    Until now, GRAS were using MSG as an interface to SURF. It was
    quite difficult because both interface have several differences
    (MSG channels vs GRAS sockets were the most notable point).

    This also opens the gate to SMPI (which should occur soon) and speed
    up simulations by to 40% (even if it were not the main goal).

    **************************************
    *DO NOT MIX 3.2 RESULTS WITH 3.3 ONES* Simix may changes simulations!
    **************************************
    The point is that events occuring at the exact same timestamp are
    not scheduled in the same order with the old and new version. This
    may be enough to completely change the execution of simulations in
    some cases. Sorry for the inconvenience.

  * Cleanup and upgrade the XML format to push further scalability
    issues (check http://hal.inria.fr/inria-00256883/ for more info)

  * Improve the testing infrastructure with tesh. Now a very large part of
    the code is tested not only by being run but also by checking that the
    output match an expected output [Mt].

  * Move on to FleXML v1.7 for the embeeded XML parsers. This version
    is really less memory-demanding, which should allow you to use
    larger files in SimGrid [AL].

  * Inform valgrind about our contextes, so that it becomes usable
    with the default (and more effecient) version of SimGrid
    [contributed by Sékou Diakite, many thanks]

 GRAS:
  * Introduce a listener thread in charge of receiving incomming
    messages from the network. It allows to overlap communication and
    computation but most notably, it removes some stupid deadlocks due
    to the fact that so far, a process could not send and receive at
    the same time. This made most non trivial communication schema
    impossible.
  * Convert the PIDs from long int to int to match the MSG ones (and
    linux ones too) [Mt]
  * New function: gras_agent_spawn() to launch a new process on
    current host. Only working in simulation for now. [Mt]
  * New function: gras_os_hostport() returning a constant form (ie,
    not needing to be freed) of "gras_os_hostname():gras_os_myport()"

 XBT:
  * Make the backtrace of exceptions more human readable [Mt]
  * New module: xbt/str [Mt]
    a ton of string utility functions (split, join, printf to a newly
    allocated buffer, trim, etc)
  * New module: xbt/hash [Mt]
    SHA1 hashing algorithm (more to come if needed)
  * New module: xbt/synchro [Mt]
    synchronization tools (mutex and conditions) working the same way
    in simulation and in real life (mainly useful for GRAS, but not
    only).
  * New module: xbt/queue [Mt]
    classical producer/consumer synchronization scheme
  * xbt_dynar_new_sync() creates a synchronized dynar. All access
    (using the classical functions will get serialized) [Mt]
  * Make dictionary internal table dynamic. No need to specify its size
    anymore; functions xbt_dict_new_ext() and xbt_dict_hashsize_set()
    thus dropped. [Mt].
  * Make sure the log channels are organized as a tree under windows
    (because of ANSI C compatibility issue, any channel were child of
     root directly) [Mt].

 SURF:
  * Cleaned many thing in surf and fixed a few bugs [AL].
  * Add a nice command line configuration mechanism to compose models [AL].
  * Add a new model for parallel tasks (ptask_L07) that is less buggy than
    the previous one (KCCFLN05). It relies on something that looks like
    a max-min sharing mechanism but cannot be written as such. A new solver
    was thus designed [AL].
  * Add a new solver to lmm. Based on Lagrange optimization and
    gradient-based descent, it enables to efficiently maximise systems s.a

     sum f_i(x_i) s.t Ax<= b  with A_{i,j}>=0 and f_i a concave function.

    This solver enables to propose two new network models for TCP Reno and
    TCP Vegas based on Low's work. These models still need to be fully
    tested though [Pedro Velho].

 SIMDAG [AL]:
  * Bug fix in SD_simulate. Now the time bound given as argument is
    used.
  * Use the new parallel task model (ptask_L07) as default.
  * Use the SURF command line configuration mechanism.
  * 0-size tasks (for synchronization) should now work.

 -- Da SimGrid team <simgrid-devel@lists.gforge.inria.fr> Sun Apr 12 05:20:36 CEST 2009

SimGrid (3.2) stable; urgency=high

  OVERALL CHANGES:
   * Port to windows.
     We still experience issues on this platform, but we believe that at
     least MSG is usable.

  GRAS API BREAKAGE (for simplification purpose, sorry):
   * the gras_msgtype_by_name is not used anymore. Instead of
       gras_msg_send(toserver, gras_msgtype_by_name("request"), &request);
     you can write (and must)
       gras_msg_send(toserver, "request", &request);
   - If you still want to pass a gras_msgtype_t to the function (to cache
     the type and avoid the lookup time), use the gras_msg_send_() variant.
   - Impacted functions:
     gras_cb_register, gras_cb_unregister, gras_msg_send, gras_msg_wait,
     gras_msg_rpccall, gras_msg_rpc_async_call, gras_msg_wait_ext
   * The callbacks are now expected to return 0 when everything went well
     (just like the main() function)

  GRAS new features and improvements:
  * New module mecanism where user code can use per process globals [Mt]
    This is similar to gras_userdata_*() functions, but for libraries. It
      factorize some code developped over and over in the examples and AMOK.
    It has still to be documented and used (only amok/peermanagement is
      converted for now).
  * Fix a vicious bug in the TCP buffering mecanism which leaded to message
    loss when they were small enough to fit into the buffer and sent quickly
    enough so that they can all get received in one shoot.
  * gras_datadesc_by_name and gras_msgtype_by_name: now raise an exception
    if not found. Use the *_or_null() variant for the old semantic.
  * In gras_msg_handle, do not discard messages without callback.
    They are probably messages to be explicitly awaited later (ie, proofs of
    mis-synchronization in userland since they are sent before being awaited)
    No big deal usually.
  * gras_socket_meas_send/recv: semantic changed!
    The numerical arguments used to be (1) the total amount of data to send
    and (2) msg_size. This was changed to (1) msg_size and (2) amount of
    messages. This was need for the fool willing to send more than MAXINT
    bytes on quite fat pipes.
	
  AMOK:
  * Do really rename the hostmanagement module to peermanagement. [Mt]
    Ie, rename functions from amok_hm_* to amok_pm_*. This breaks the API,
    but this is rather new and this was documented in the module
    documentation (poor excuses, I admit)
  * Bandwidth measurement semantic changed! This follows the changes to
    gras_socket_meas_send/recv explained above.

  SIMDAG:
  * A sequential mode has been added to the workstations. When a workstation
    is in sequential mode, it can execute only one task, and the other tasks
    are waiting in a FIFO. [Christophe Thiery]

  SURF:
  * The KCCFLN05 workstation model now handles parallel tasks. It is the
    model for SIMDAG. [Christophe Thiery]
  * Bug fix in the maxmin solver: Some values were close to 0 instead of
    equal to 0, which caused some bad behaviors in
    saturated_constraint_set_update. I now use a threshold mechanism like in
    surf. [AL]

  XBT:
  * When running manually src/testall, you select specific units [Mt]
    testall is the result of our cunit mecanism, and should replace all
    the scripty thingy around since bash don't run easily on billware.

  * A mallocator system has been added. [Christophe Thiery]
    Mallocators allow you to recycle your unused objects instead of freeing them
    and allocating new ones.

  Documentation update:
  * FAQ reworking + New FAQs:
    - "Valgrind spits tons of errors!" [Mt]
    - "How to repport bugs" [Mt]
    - "Cross-compiling a Windows DLL of SimGrid from Linux" [Mt]
    - "What is the difference between MSG, SimDag, and GRAS?" [Mt]
    - Communication time measurement within MSG [AL]
    - I experience weird communication times when I change the latency [AL]
  * GRAS tutorial [Mt]
    It contains:
     - an introduction to the framework and to the used communication model
     - an initiatic tour introducing the most proheminent features:
       o Part 1: Bases
         . Lesson 0: Installing GRAS
         . Lesson 1: Setting up your own project
       o Part 2: Message passing
         . Lesson 2: Exchanging simple messages
         . Lesson 3: Passing arguments to the processes (in SG)
         . Lesson 4: Attaching callbacks to messages
         . Lesson 5: Using globals in processes
         . Lesson 6: Logging informations properly
         . Lesson 7: Using internal timers
         . Lesson 8: Handling errors through exceptions
         . Lesson 9: Exchanging simple data
	 . Lesson 10: Remote Procedure Calling (RPC)
	 . Lesson 11: Explicitely waiting for messages
	 . Recapping of message passing features in GRAS
     - A HOWTO section containing:
       o HOWTO design a GRAS application
       More are due, of course. They will come latter. In the meanwhile, you can
       check the examples which are still here.

 -- Da SimGrid team <simgrid-devel@lists.gforge.inria.fr> Fri Mar 16 21:11:46 CET 2007

SimGrid (3.1) stable; urgency=high

  General:
  * Port to gcc 4.x
    There was a stack corruption somewhere, visible only when optimizing
    with these versions. [Vince]

  SIMDAG:
  * This is a NEW module! SimDAG (SD for short) is a revival of the old SG
    module that enabled to play with Directed Acyclic Graphs. It is built
    directly on top of SURF and provides an API rather close to the old
    SG. Some old codes using SG are currently under rewrite to check that
    all needful functions are provided. [Christophe Thiery]
	
  SURF:
  * Complete rewrite of the KCCFLN05 workstation model. It is now an
    extension of the classical CLM03 model that gracefully handles
    failures. This is now the default model for MSG and GRAS. It doesn't
    handle parallel tasks yet though. [AL]
  * Bug fix: Weights were not correctly set in the network part.
    WARNING: This may have resulted in incorrect results with simulations
    where there are more than one flow on a given link. [AL]

  SURF, MSG, GRAS:
  * After a (long ?) discussion on simgrid-devel, we have decided that the
    convention we had on units was stupid. That is why it has been decided
    to move from (MBits, MFlops, seconds) to (Bits, Flops, seconds).
    WARNING : This means that all previous platform files will not work as
    such with this version! A warning is issued to ask users to update
    their files. [AL]
    A conversion script can be found in the contrib module of the CVS, under
    the name contrib/platform_generation/surfxml_update.pl [MQ]

  MSG,GRAS:
  * Bug fix: Processes were started in reverse order, wrt deployment file.
    WARNING: if your code relies on this bug, please fix it.    [AL]
  * Bug fix: Add a test in MSG_task_execute to stop whenever a task is
    being executed on two different locations.                  [AL]
  * Bug fix: Failures are now better supported thanks to Derrick's tests
    (there was many failure situations I hadn't thought of and that weren't
    correctly handled). [AL]
  * New function: MSG_host_is_avail indicates you whether a given m_host_t
    is up or down. [AL]

  GRAS:
  * New! a real RPC mecanism, as it ought to be since too long. [MQ]
      Exception occurring on server-side are propagated back to client (!).

    API CHANGE: the callback changed their prototype. Change:
        int my_handler(gras_socket_t expeditor, void *payload_data) {
      to:
        int my_handler(gras_msg_cb_ctx_t ctx  , void *payload_data) {
          gras_socket_t expeditor=gras_msg_cb_ctx_from(ctx);
      and you're set.
  * New! function: gras_msg_handleall to deal with all messages arriving
      within a given period.
  * New! function: gras_socket_server_range to get a server socket in a
    range of port numbers (ease to avoid port number conflicts) [MQ]
  * New! gras processes display their backtrace when they get a SIGUSR1
      or when Ctrl-C is pressed. Use Ctrl-C Ctrl-C to exit.
      Sweet to debug RL processes [MQ]

  AMOK:
  * Bandwidth module:
    - Do not force experiment sizes to be expressed in kb, or it becomes
      impossible to measure the latency this way (needs one byte-long tests)
    WARNING: this changes the amok_bw_* function semantic. [MQ]
    - Implements the link saturation stuff. [MQ]
  * Peer management module:
    New! module factorizing code that we wrote over and over [MQ].

  XBT:
  * New module: cunit (my jUnit implementation in ansi C) [MQ]
    - Test units are placed directly into the library code, they get extracted
      automatically and placed into the src/testall binary.
    - Convert most of the XBT tests to this system.
  * New functions: xbt_dynar_getfirst_as() and xbt_dynar_getlast_as() [MQ]
  * XML parsing: rewrote parts of flexml to enable multiple xml parsers to
    live in the same C code. This required to change a little bit the API
    of surfxml parsing but shouldn't be an issue for end-users. [AL]
  * New module: sparse graph structure with basic algorithms (this is work
    in progress and the API is not considered to be frozen yet). [AL]
  * Display more information on backtraces: source line & function names are
    now displayed just like valgrind does (rely on addr2line tool) [MQ]
  * New function: xbt_backtrace_display(). Sweet while debuging [MQ]
  * Reworked a little bit some #include statements to load only required
    headers. Some user code that relied on SimGrid to include stdlib or
    stdio may need to include it by themselves. [AL]
  * Fixed xbt/log.h. A missing SG_BEGIN_DECL prevented compilation with
    g++. [AL]
  * Renamed xbt_host_t into xbt_peer_t since it betterly describes what I
    meant. This breaks the API of AMOK and of xbt/config. Sorry about this,
    but I guess that almost nobody used those parts. [MQ]

 -- Da SimGrid team <simgrid-devel@lists.gforge.inria.fr> Fri, 14 Jul 2006 01:32:27 +0200

SimGrid (3.0.1) stable; urgency=low

  XBT:
  * Unfortunately, I had missed 5 misnamed functions:
      xbt_fifo_item_t xbt_fifo_newitem(void);
      void xbt_fifo_freeitem(xbt_fifo_item_t);
      xbt_fifo_item_t xbt_fifo_getFirstItem(xbt_fifo_t l);
      xbt_fifo_item_t xbt_fifo_getNextItem(xbt_fifo_item_t i);
      xbt_fifo_item_t xbt_fifo_getPrevItem(xbt_fifo_item_t i);
    They're now deprecated. Please use their new versions:
      xbt_fifo_item_t xbt_fifo_new_item(void);
      void xbt_fifo_free_item(xbt_fifo_item_t);
      xbt_fifo_item_t xbt_fifo_get_first_item(xbt_fifo_t l);
      xbt_fifo_item_t xbt_fifo_get_next_item(xbt_fifo_item_t i);
      xbt_fifo_item_t xbt_fifo_get_prev_item(xbt_fifo_item_t i);
    [AL]
  * Bugfix: really disconnect fifo items which are remove_item()ed [AL]
  * Documentation: xbt_log module unmercifully reworked [MQ]
  * Bugfix: there was a problem with the ending of contexts with
    the pthread backend. It caused some weird deadlock or behavior
    depending on the pthread implementation. [AL]
  * Bugfix: get the exceptions raised in the simulator repport where
    and why they come from when they are not catched in time [AL, MQ]

  SURF:
  * Bugfix: Do repport the error when two non-connected hosts try to
    exchange data (Thanks to Flavien for stumbling into this one) [AL]

  SURF:
  * Add additionnal checkings on communications. Assert that two
    communicating hosts are connected by a set of links... [AL]
	
  MSG:
  * Add additionnal checkings on channel values in communication [AL]
  * New: MSG_task_get_source to see on which host a task was generated [HC]
  * New: int MSG_task_probe_from_host(int channel, m_host_t host): returns
    the number of tasks waiting to be received on channel and sent
    by host. [AL]
  * New: MSG_error_t MSG_task_get_from_host(m_task_t * task, int channel, m_host_t host);
    waits for the first task coming from a given host.. [AL]
	
  GRAS new functionnalities: [MQ]
  * Enhance the parsing macro to allow the size of multidimentional objects
    to be given thru annotations.
  * New example (and documentation): Matrix Multiplication a la RPC
    (as when I was young!) and fix a bunch of bugs found on the way.

  GRAS performance improvements: [MQ]
  [DataDesc]
  * Reduce the amount of cbps creation/destruction by making it static to
    datadesc_send/recv() and using a (newly created) cbps_reset (based on
    dynar_reset ())
  [Virtu]
  * Change libdata to a set so that we can search for stuff by ID (and thus
    reduce the insane amount of dict lookups)

  [Transport]
  * Actually implement gras_datadesc_copy() so that we don't have to mimick
    RL communication on top of SG since it's so uneffective.
    It may also be used for inter-thread communication in RL, one day.
  * Use gras_datadesc_copy() to exchange messages on top of SG
    Allows to:
    - improve message exchange performance on top of SG
    - deprecate transport_plugin_sg.c:gras_trp_sg_chunk_send() & recv()
  * Don't exchange on the network the size of the used part of buffer,
    instead, specify the possible buffer size to read().
    Advantages:
     - reduces the amount of read/write calls (one pair per exchange)
     - reduces the amount of exchanged data (the size)
     - allows to retrieve all arrived data on receiver side, if we don't need
       it right now (subsequent read will peek the buffer)
     - allows the receiver to proceed with the begining of the stream before
       everything is arrived
     - make it possible to build an iov transport (using readv/writev)
    Extra difficulty:
     - take care of the data with non-stable storage (like stacked data),
       and bufferize them.
  * If possible, TCP send uses vector I/O (when writev() is here)
     - Don't use it for receive since we send data sizes and data on the
       same stream, so we wouldn't be able to chain large amount of chunks
       before having to flush the stuff to read the size.
  * Rework the transport plugin mecanism to simplify it and reduce the
    amount of pointer dereferencement when searching for the right function
    to use.

  * I guess that now, we do almost as few system calls as possible while
    doing as few data copy as possible.

    To improve it further, we could try to send all the sizes first and then
    all the data (to use iov on receiving size), but it's only a partial
    solution: when you have 2 dimensional data, the sizes of the second
    dimension is data of the first dimension, so you need 3 streams.

    I'm not sure the potential performance gains justify the coding burden.

 -- Da SimGrid team <simgrid-devel@lists.gforge.inria.fr>  Fri, 21 Oct 2005 14:42:20 +0200

SimGrid (3.00) stable; urgency=high

 SURF:
  * New! Give the possibility to hijack the surf parser and thus bypass
    MSG_create_environment and MSG_launch_application. Have a look at
    examples/msg/msg_test_surfxml_bypassed.c to see how it can be done.
	
 -- Arnaud Legrand <simgrid-devel@lists.gforge.inria.fr>  Sat, 20 Aug 2005 23:25:25 -0700

SimGrid (2.96) unstable; urgency=low

  AKA SimGrid 3 rc 2.

  XBT:
  * New! Exception handling with setjmp or such (code from OSSP ex) [MQ]
    This deprecates the xbt_error_t mecanisms.
    It modifies (simplifies) all XBT and GRAS API.
    MSG API keeps unchanged (exceptions raised by XBT are catched from
     within MSG and masked with existing error handling facilities)

  SURF:
  * New! Add a FATPIPE model. [AL]
  * New! Add a parallel task model. [AL]
  * New! Add automatically a loopback interface (in the default
    network model) if none was precised.

  MSG
  * Bugfix: MSG_process_resume now works with the current running process.
    [AL]
  * New! Add MSG_parallel_task_create and MSG_parallel_task_execute. [AL]
  * Modification of MSG_task_get_compute_duration. Once a task has been
    processed, the value returned by this function is now equal to 0. [AL]
  * New! Add double MSG_task_get_remaining_computation(m_task_t task) and
    MSG_error_t MSG_task_cancel(m_task_t task). Add a state
    (MSG_TASK_CANCELLED) to MSG_error_t corresponding to the cancelation
    of a m_task. For now, MSG_task_cancel only works with computation
    tasks. [AL]
  * New! Add double MSG_get_host_speed(m_host_t h) that returns the speed
    of the processor (in Mflop/s) regardless of the current load on the
    machine. [AL]
  * API Change: use proper naming convention for MSG_getClock and
    MSG_process_isSuspended: MSG_get_clock and MSG_process_is_suspended.
    [AL]
  * New! Add void MSG_task_set_priority(m_task_t task, double priority).
    This function changes the priority of a computation task. This priority
    doesn't affect the transfer rate. A priority of 2 will make a task
    receive two times more cpu power than the other ones. This function
    has been added to suit the needs of Nguyen The Loc and hasn't been that
    much tested yet. So if it fails, please report it and send me your code.
    [AL]
  * API Change: removed all functions and types that were marked "deprecated"
    since many months. Renamed MSG_global_init_args to MSG_global_init.

 -- Da SimGrid team <simgrid-devel@lists.gforge.inria.fr>  Mon,  8 Aug 2005 17:58:47 -0700

SimGrid (2.95) unstable; urgency=low

  XBT
  * Steal some nice code to GNU pth to fix context detection and usage [AL]
  * Cleanup in the xbt_config API; add configuration callbacks. [MQ]
  * Cleanup in the initialization API: the unused "defaultlog" is dead. [MQ]

  SURF
  * Bugfix: Allow absolute paths for platform description files [MQ]
  * Bugfix: do free the variables after use. Leads to drastic performance
    improvement [AL]
  * Implement max_duration (ie, timeouts) on resources [AL]

  MSG
  * Implement MSG_config to configure MSG at runtime. xbt_cfg test on a real
    case ;) [MQ]
  * Implement MSG_channel_select_from() to help GRAS now that SURF provide
    the needed support (timeouts) [AL]

  GRAS (new features)
  * Implement measurement sockets. You can now get the bandwidth between two
    hosts thanks to AMOK (see below). [MQ]
  * gras_datadesc_dynar() builds a dynar type descriptor, allowing to send
    dynar over the network (yeah) [MQ]
  * Real (even if simplistic) implementation of gras_os_myname() on RL [MQ]
  * simple/static token-ring example. [Alexandre Colucci and MQ]
  * Use MSG_channel_select_from() and remove the *slow* hack we had to put
    in place before [MQ]

  GRAS (bug fixes)
  * Differentiate the types "char[22]" and "unsigned char[22]" in automatic
    type parsing. "short" and "long" modifiers were also ignored; other
    modifier (such as reference level) are still ignored. [MQ]
  * Embeed the buffer size within the buffer itself on SG. [MQ]
    That way, send() are atomic and cannot get intermixed anymore (at least
    the ones which are less than 100k; bigger messages still have the issue)
  * Array size pushed by the field, not by the field type (or each
    and every long int will push stuff to the cbps) [MQ]
  * use select() to sleep since it allows to portably sleep less than one
    second. [MQ]

  GRAS (minor cleanups)
  * <project>.Makefile.local (generated from gras_stub_generator) |MQ]:
    - Do clean .o files
    - Compile with -g
  * Type Callbacks now receive the gras_datadesc_type_t they work on as argument.
  * type category 'ignored' killed as it was never used and were difficult
    to transmit.
  * whether a type can cycle or not is now a flag, leaving room for more
    flags (as "ignored", if we feel the need one day ;)
  * Rename raw sockets to measurement sockets since "raw" has another
    meaning in networking community.

  AMOK
  * Advanced Metacomputing Overlay Kit introduction. It is based over GRAS
    and offers features not belonging to GRAS but that most applications
    need. One day, it may be a set of plugins loadable at runtime.
  * New module: bandwidth
    bandwidth measurement between arbitrary nodes running this module. [MQ]

 -- Da SimGrid team <simgrid-devel@lists.gforge.inria.fr>  Thu, 30 Jun 2005 16:29:20 -0700

SimGrid (2.94) unstable; urgency=low

  The first beta release of SimGrid 3 !

  >>>Arnaud<<<
  (documentation)
  * Update the main page and the FAQ. Adding references to gforge.

  (gras)
  * Add a gras_os_getpid function.

  (msg)
  * Add MSG_task_get_compute_duration() and MSG_task_get_data_size()
  * Extend the logs so that they also print PID, hostname, date, ... if
    available.
  * Convert the MSG example to the use of xbt_logs instead of PRINT_MESSAGE,
    and kill the old version which were in testsuite/
  * Rewrite tools/MSG_visualization/colorize.pl for using with logs instead
    of PRINT_MESSAGE

  (xbt)
  * Add xbt_os_time(). As the rest of xbt/portability, this is not public
    for users. Instead, each programming environment (GRAS, MSG,...) use it
    when needed to provide such a feature to users.
    Don't shortcut the mecanism or you will also shortcut the virtualization
    you need on the simulator.

  >>>Martin<<<
  (infrastructure)
  * Cleanups in configury with regard to compile optimization/warning flags.
    Also add -fno-loop-optimize to any powerpc since it's the optimization
    killing gcc (< 3.4.0).
  * Doxygen cleanups: move MSG examples, kill the second Doxygen phase
    needed by MSG examples complications
  * Borrow configury beautifications from PHP

  (xbt)
  * Bugfix: XBT_LOG_NEW_DEFAULT_CATEGORY now compiles without compiler
    warning (thanks loris for stumbling into this one).
  * Bugfix: stop loading private headers (gras_config.h) from the public
    ones (xbt/swag.h).

  (gras)
  * Change SIMGRID_INSTALL_PATH to GRAS_ROOT in Makefiles generated for user.
  * Rename gras_get_my_fqdn to gras_os_myname and implement it in the simulator
    RL would imply a DNS resolver, which is *hard* to do in a portable way
    (and therefore delayed).
  * Implement a real timer mecanism and use it in timing macros. This allows
    to avoid rounding errors and get a 0.000005 sec precision in timing
    macros. While I was at it, various cleanups:
     - allow to declare more than one timed section per file (fix a stupid bug)
     - move some private declaration to the right place
     - merge conditional execution and timing macros into emulation module
     - document the module
     - make sure the module cleanups its mess on gras_exit
  * Documentation improvements:
     - (new) how to compile applications using GRAS
     - (new) emulation support (timing macros)

 -- Da SimGrid team <simgrid-devel@lists.gforge.inria.fr>  Fri, 13 May 2005 10:49:31 +0200

SimGrid (2.93) unstable; urgency=low

  Alpha 4 on the path to SimGrid 3 (aka the "neuf-trois" version)

  [Arnaud]
   - Use Paje properly where used. Still to be sanitized properly.
   - Portability fix: Add an implementation of the contexts using pthread

  [Martin]
  (misc)
   - Add xbt_procname(): returns the name of the current process.
     Use it to show the current process's name in all logging.
  (infrastructure)
   - fix detection of older flex version and the reaction, since we do
     depend on modern ones (we use lex_destroy)
   - Better separation of SG and RL in the libs: remove all simulation code
     from libgras. As a result, this lib is now only 200k when stripped.
     Some of the xbt modules may also be duplicated (two sets and such) and
     should be cleaned/killed before SG3.
   - Insist on using xlC on AIX because of weird problems involving gcc there.
   - Cleanup the make remote stuff. This is now done by scripts
     tools/graspe-{master,slave} (GRAS Platform Expender). This is still
     mainly for our private use, but we're working on changing them to user
     tools, too.
  (gras)
   - Bugfix: flush the socket on close only if there is some *output*.
   - Bugfix: flush idempotent when there's nothing to send (don't send size=0)
  (msg)
   - Add MSG_task_get_name. The task names are mainly for debugging purpose,
     but anyway.

 -- SimGrid team <simgrid2-users@listes.ens-lyon.fr>  Fri,  4 Mar 2005 14:32:37 -0800

SimGrid (2.92) unstable; urgency=low

  Alpha 3 on the path to SimGrid 3

  [Arnaud]
  (gras)
   - New! First try of benchmarking macros.
   - New! First try so that gras_stub_generator generate deployment and
     remote compilation helpers.
  (msg)
   - Bugfix: Initialization fix in msg_test.

  [Martin]
  (surf)
   - Bugfix: applied patch to lexer so that it doesn't need a huge heap.
  (xbt)
   - Bugfix: let dicts work with NULL content (_foreach didn't) and cleanups
  (gras)
   - API Change: gras_os_sleep to take the amount of seconds as a double.
     Accepting an int was error prone since it was the only location where
     seconds were coded as such. It leaded to damn rounding errors.
   - Bugfix: Hard to belive that timers ever worked before this.

 -- SimGrid team <simgrid2-users@listes.ens-lyon.fr>  Wed, 23 Feb 2005 22:09:21 +0100

SimGrid (2.91) unstable; urgency=low

  Alpha 2 on the path to SimGrid 3

  [Arnaud]
  (surf)
   - Bug fix in the lmm_solver.
  (msg)
   - New! Interface to Paje (see http://www-id.imag.fr/Logiciels/paje/)
     through the function MSG_paje_output.
   - New! Introducing two new functions MSG_process_kill() and MSG_process_killall().
   - It is possible to bound the rate of a communication in MSG with
     MSG_task_put_bounded() (was already in the previous version but I had forgotten
     to write it in the changelog).
   - Bug fix to let GRAS run on top of MSG until we move it directly on top
     of the SURF.

  [Martin]
  (infrastructure)
   - Various cleanups to the autotools stuff
   - Begin to move Gras examples to examples/gras/
   - Let make distcheck work again (yeah!)
  (documentation)
   - documentation overhauled using doxygen.
     gtk-doc-tools is dead in SimGrid now.
   - Automatically extract all existing logging categories, and add the list
     to the documentation (long standing one, to say the less)
  (gras)
   - Cleanup the known architecture table. Reorder the entries to group what
     should be, and use a more consistent naming scheme.
     (some of the test dataset are still to be regenerated)
   - New! Allow library to register globals on each process just as userdata
     does.
      This is implemented using a xbt_dict and not a xbt_set, so we loose the
       lookup time (for now).
      Use it in msg and trp.
      This cleans a lot the internals and helps enforcing privacy of the
       headers between the gras components.
   - New! Add a timer mechanism, not unlike cron(8) and at(1).
   - Bugfix: gras_os_time was delirious in RL.
   - Bugfix: gras_trp_select/RL don't run into the wall when asked to select
     onto 0 sockets.
   - Reenable GRAS now that it works.

 -- Arnaud Legrand <Arnaud.Legrand@imag.fr>  Mon, 14 Feb 2005 14:02:13 -0800

SimGrid (2.90) unstable; urgency=low

  Alpha 1 on the path to SimGrid 3

  * It is a long time since the last release of SimGrid. I'm sorry about
    that but as I had told you, I was rewriting a lot of things. I apologize
    to those who had been reporting bugs to me and that I had not answered.
    If your bug is still in the new version, please tell me. Here is a
    summary of the main changes.

  * REVOLUTION 1: The SimGrid project has merged with the GRAS project
    lead by Martin Quinson. As a consequence SimGrid gains a lot in
    portability, speed, and a lot more but you'll figure it out later.
    SimGrid now comprises 3 different projects : MSG, GRAS and SMPI.
    I wanted to release the new MSG as soon as possible and I have
    broken GRAS, which is the reason why, for now, only MSG is fully
    functional. A laconic description of these projects is available
    in the documentation.

  * REVOLUTION 2: I have removed SG and I am now using a new simulation
    kernel optimized for our needs (called SURF but only the developers
    should use it). Hence, MSG is now roughly 30 times faster and I think
    that by rewriting a little bit MSG, I could event speed it up a little
    bit more. Beside the gain in speed, it is also much easier to encode a
    new platform model with SURF than it was with SG. More to come...

  * REVOLUTION 3: I have tried to change a little as possible the API of
    MSG but a few things really had to disappear. The main differences
    with the previous version are :
       1) no more m_links_t and the corresponding functions. Platforms are
         directly read from a XML description and cannot be hard-coded
         anymore. The same format is used for application deployment
         description. The new format is described in the documentation.
         Have a look in tools/platform_generation. There is a tiny script
         that converts from the old platform format to the new one. Concerning
         the application deployment format, parsing the old one is tricky.
         I think most of you should however be able to convert your files.  If
         it is really an issue, I can write a C code that does the conversion.
         Let me know.
       2) the toolbox tbx does not exist anymore. We now have a library
          with much more data-structures but without the hash-tables (we have
          dictionaries that are much faster).

 -- Arnaud Legrand <Arnaud.Legrand@imag.fr>  Mon, 31 Jan 2005 10:45:53 -0800

*****************************************************************************
* Follows the old GRAS changelog. It does not follow the same syntax, but I *
* don't feel like converting the oldies. (Mt)                                *
*****************************************************************************

2005-01-31 Arnaud
  Version 2.90: "the long awaited one"
  - Finished rewriting and debugging MSG. Rewrote the documentation.
  - disable GRAS for now since it needs to be ported to the newest SG

2004-12-16 Martin
  - Finish the port to windows (using mingw32 for cross-compile)

2004-11-28 Arnaud
  - Main loop and datastructures of SURF. A cpu resource object is
    functional. Surf can thus be used to create cpu's with variable
    performance on which you can execute some actions.
	
2004-11-15 Martin Quinson
  - Port to ARM. Simply added the alignment and size descriptions. Should
    work, but the ARM machines are so slow that I didn't had the opportunity
    to 'make check' over there yet.

2004-11-15 Arnaud Legrand
  - Trace manager now written. It uses a heap structure and is therefore
    expected to be efficient. It may however be speeded up (particularly
    when many events occur at the same date) by using red and black
    trees. One day maybe...
  - Max-min linear system solver written. It uses a sparse matrix
    structure taking advantage of its expected use. Most operations are
    O(1) and free/calloc are called as few as possible. The computation of
    the minimum could however be improved by using a red and black tree
    (again ! ;).

2004-11-03 Arnaud Legrand
  - Rename every gras_* function that was in xbt/ to its xbt_
    counterpart.
  - Add a heap and a doubly-linked list to xbt
  - Added a dichotomy to the dictionaries. make check works as well before
    so I assume that the patch is correct. I do not know however if things
    run effectively faster than before now. :)

  Inclusion of the SimGrid tree in the GRAS one. The archive is renamed to
  SimGrid, and the version number is bumped to 2.x

2004-10-29 Martin Quinson
  - Introduction of the remote errors.
    They are the result of a RMI/RPC on the remote machine.
    ErrCodes being scalar values, you can't get the host on which those
    errors did happen. Extending the error mechanism as in Gnome is possible.
    No idea yet whether it is a good idea.

2004-10-28 Martin Quinson
  - Interface revolution: the Starred Structure Eradication.
    I used to do typedef struct {} toto_t; and then handle *toto_t.
    Arnaud (and Oli) didn't like it, and I surrendered. Now, you have:
      - ???_t is a valid type (builded with typedef)
      - s_toto_t is a structure (access to fields with .)
      - s_toto   is a structure needing 'struct' keyword to be used
      - e_toto_t is an enum
      -   toto_t is an 'object' (struct*)
    Exemple:
      typedef struct s_toto {} s_toto_t, *toto_t;
      typedef enum {} e_toto_t;
    Moreover, only toto_t (and e_toto_t) are public. The rest (mainly
     s_toto_t) is private.

  - While I was at it, all gras_<obj>_free() functions want a gras_<obj>_t*
    so that it can set the variable to NULL. It was so for dicts and sets,
    it changed for dynars.

  - Fix a bunch of memleaks in dict_remove
  - Fix a bug in sg/server_socket opening: it failed all the time.

2004-10-07 Martin Quinson
  - Speed up dynar lookup operation a bit.

    gras_dynar_get is dead.

    Now, you can choose between gras_dynar_get_cpy (the old gras_dynar_get
    but should be avoided for efficiency reasons) and gras_dynar_get_ptr
    (which gives you the address of the stored data).

    gras_dynar_get_as is an helpful macro which allows you to retrieve a
    copy of the data using an affectation to do the job and not a memcpy.

    int toto = gras_dynar_get_as(dyn,0,int); rewrites itself to
    int toto = *(int*)gras_dynar_get_ptr(dyn,0);

    It does not really speedup the dynar test because they are
    setting elements all the time (and look them seldom). But the dict does
    far more lookup than setting.

    So, this brings the dict_crash test from ~33s to ~25s (200000 elms).

2004-10-05 Martin Quinson
  - Allow to (en/dis)able the cycle detection at run time.

    Whether we should check for cycle or not is now a property of each
    datatype. When you think there may be some cycle, use datadesc_cycle_set.
    datadesc_cycle_unset allow to remove this property when previously set.

    Note that the cycle detection is off by default since it impacts the
    performance. Watch the data you feed GRAS with ;)

    This property is hereditary. Any element embedded in a structure having it
    set have it set for the time of this data exchange.

    You should set it both on sender and receiver side. If you don't set it on
    sender side, it will enter an endless loop. If you forget on receiver
    side, the cycles won't be recreated after communication.

  - Header reorganization.
    Kill gras_private.h, each submodule must load the headers it needs.

2004-10-04 Martin Quinson
  - Interface revolution: do not try to survive to malloc failure.

    Now, gras_malloc and friends call gras_abort() on failure.
    As a conclusion, malloc_error is not a valid error anymore, and all
      functions for which it was the only gras_error_t return value are
      changed. They now return void, or there result directly.
    This simplify the API a lot.

2004-09-29 Martin Quinson
  - Re-enable raw sockets.
    Created by gras_socket_{client,server}_ext;
    Used with gras_raw_{send,recv}
    No select possible.

    It should allow to kill the last bits of gras first version soon.

    This is not completely satisfactory yet (duplicate code with
     chunk_{send,recv}; a bit out of the plugin mechanism), but it should
     work.

  - Simplify transport plugin (internal) interface by not passing any
    argument to _server and _client, but embedding them in the socket
    struct directly.

2004-09-28 Martin Quinson
  - Finish the port to AIX.
    autoconf was my problem (segfault within the malloc replacement
    function. No idea why)

2004-09-16 Martin Quinson
  - Fix some size_t madness on 64bit architectures.

2004-09-08 Martin Quinson
  - Reduce the number of system headers loaded, overload some more system
    calls (such as malloc to cast the result of the system one, and work
    properly on AIX)
  - Fix and reintroduce the config support

2004-09-07 Martin Quinson
  - Source code reorganization to allow Arnaud to surf all over there.
  - Allow to document the logging categories.
  - Remove all uppercase from logging categories and useless cleanup in names.

2004-08-18 Martin Quinson
  Version 0.6.2 (protocol not changed; API changed)
  - Interface cleanup: gras_msgtype_by_name returns the type (instead of a
     gras_error_t), and NULL when not found. Functions expecting a msgtype
     as argument (msg_wait; msg_send) deal with NULL argument by providing a
     hopefully usefull message.
  - Portability to prehistoric sparcs again

2004-08-17 Martin Quinson
  Version 0.6.1 (protocol not changed; ABI not changed)
  - prealloc some buffers to speed things up

2004-08-11 Martin Quinson
  Version 0.6 (protocol not changed; ABI expended)
  - The parsing macro can deal with the references, provided that you add
    the relevant annotations (using GRAS_ANNOTE(size,field_name))

2004-08-09 Martin Quinson
  Version 0.5 (protocol not changed; ABI changed)
  - Allow to off turn the cycle detection code in data exchange at
    compilation time. It should be at run time, but I'm short of time (and
    the config stuff is still broken). That way, we keep dict out of the
    critical path, which is good because the performance is poor:
     - search not dichotomial yet
     - dynar give no way to access their content and memcpy everytime
  - In composed data description (struct, ref and so on), stop foolness of
    keeping the subtype's ID, but store the type itself. This keeps sets out
    of the critical path, which is good since they rely on dynar and
    dictionnaries. The only loose of that is that we cannot detect the
    redeclaration of a structure/union with another content (but I'm not sure
    the code detected well this error before anyway). We still can detect
    the redefinition discrepancy for the other types.
  - Use a whole bunch of optimisation flags (plus -fno-strict-aliasing since
    it breaks the code because of type-punning used all over the place).
    This breaks on all non-gcc architectures (for now).

  All those changes (plus the buffer of last time) allow me to gain 2 order
  of magnitude on cruel tests consisting of 800000 array of integers on two
  level of a hierarchical structure (200 secondes -> 4 secondes)

  API change:
    - the selector of reference must now return the type it points to, not
      the ID of this type.

2004-08-06 Martin Quinson
  Version 0.4 (protocol changed; ABI not changed)
  - Allow to pass --gras-log argument to processes in simulation mode. Really.
  - New debugging level: trace (under debug) to see effect of GRAS_IN/OUT
  - Implement a buffer transport, and use it by default (it relies on tcp in
     real life and on sg in simulation).
    That's a bit hackish since I had a new field to the structure to store
     its data without interfering with the subtype ones. Inheritance
     is tricky in C. And that's a kind of reverse inheritance with one class
     derivating two classes. Or maybe a game with java interfaces. Anyway,
     that's damn hard in C (at least).
    Moreover, I got tired while trying to ensure plugin separation and
     genericity in SG mode. MSG wants me to do weird things, so let's go for
     cruel hacks (temporarily of course ;).
     See comment in transport_private.h:71
  - do not include all the _interface headers in private but in the files
    which really need them (to cut the compilation time when they are
    modified)

2004-07-26 Martin Quinson
  Version 0.3 (protocol not changed; ABI changed)
  - Major overhault of the datadesc interface to simplify it:
    - shorted the function names:
      s/gras_datadesc_declare_struct/gras_datadesc_struct/ and so on
    - add a trivial way to push/pop integers into the cbps without malloc.
      This allows to make really generic sub_type description, which simply
        pop their size of the stack.
    - add a function gras_datadesc_ref_pop_arr() which does what users want
      most of the time: Declare a dynamic array (which pops its size of the
      stack) and declare a reference to it. Poor name, but anyway.
    - kill the post-send callback, add a post-receive one

2004-07-23 Martin Quinson
  Version 0.2 (protocol changed; ABI changed)
  - add some testing for cpbs in the test cases, and fix some more bugs.
    This invalidate again the little64 data file, since I cannot regenerate
    it myself.
  - remove an awfull optimization in the logging stuff, allowing me to:
    - understand it again
    - learn gcc how to check that the argument match the provided format
    - fix all errors revealed by gcc after that
  - internal keys of dict are not \0 terminated. Deal with it properly in
    loggings instead of segfaulting when the user want to see the logs :-/

2004-07-22 Martin Quinson
  - Fix some stupid bug preventing cbps (callback postit) from working

2004-07-21 Martin Quinson
  - Some documentation cleanups
  - remove the useless last argument of msgtype_declare
  - rename the Virtu functions to fit into the 'os' namespace
  - move headers src/include -> src/include/gras/ and stop fooling with
    gras -> . symbolic link
  - make distcheck is now successful

2004-07-19 Martin Quinson
  Version 0.1.1
  - Build shared library also
  - Install html doc to the right location
  - stop removing maintainer files in make clean
  - build tests only on make check

2004-07-13 Martin Quinson
  version 0.1
  - No major issue in previous version => change versionning schema
  - Re-enable little64 convertion test now that Abdou kindly regenerated the
    corresponding dataset.

2004-07-11 Martin Quinson
  version 0.0.4
  - Get it working with any kind of structure (we can compute the padding
    bytes remotely for all the architectures I have access to)
  - Implement the structure parsing macro (still not quite robust/complete)
  - Improvement to the remote testing toysuite

2004-07-10 Martin Quinson
 [autoconf mechanism]
  - get ride of a bunch of deprecated macros
  - actually run the test for two-compliment, not only compile it :-/
  - test whether the structures get packed (and bail out if yes. Damn.
    Alignment is a serious matter)
  - test whether the structures get compacted (but respecting the alignment
    constraints of each types)
  - test whether the array fields of structures can straddle alignment boundaries
 [base]
  - Damnit, double are bigger than float (typo in creation of 'double' datadesc)
    (took me 2 hours to find that bug, looking at the wrong place)
  - Add gras_datadesc_declare_{union,struct}_close(). They must be used
    before sending/receiving and are used to compute the offsets of fields
  - Given that padding size depend even on compiler options, keep track of
    alignment and aligned_size only for the current architecture. Not a big
    deal since we send structure fields one after the other (seems
    reasonable).
  - Add the datastructure used for IEEE paper by the PBIO guys to the test
    program, let it work on linux/gcc/little32. portability todo.

2004-07-08 Martin Quinson
  - import and improve remote compilation support from FAST
  - make sure make check works on half a dozen of machines out there

2004-07-07 Martin Quinson
 Let's say it's version 0.0.3 ;)
  - Implement conversions (yuhu!)
  - Let it work on solaris (beside conversion, of course)
  - Stupid me, using rand() to generate the conversion datatests in not wise.

2004-07-06 Martin Quinson
  - Let make dist work, since I'm gonna need it to compile on remote hosts
  - Let Tests/datadesc_usage write the architecture on which the file was
    generated as first byte.
  - Add PowerPC (being also IRIX64), SPARC (also power4) and ALPHA
    architecture descriptions.
  - Add datadesc_usage.{i386,ppc,sparc} files being the result of execution
    on those architectures.
  - Optimization: send/recv array of scalar in one shoot

2004-07-05 Martin Quinson
  - YEAH! GRAS/SG and GRAS/RL are both able to run the ping example !

  - Plug a whole bunch of memleaks
  - each process now have to call gras_{init,exit}. One day, their log
    settings will be separated
  - Continue the code factorisation between SG, RL and common in Transport.

2004-07-04 Martin Quinson
 [Transport]
  - Redistribution between SG and RL.
    We wanna have to accept in SG, so move accepted related parts of RL in
    the common part. (more precisely, the dynar of all known sockets is no
    more a static in transport.c, but part of the process_data)
 [Core/module.c]
 [gras_stub_generator]
  - Bug fix: Do call gras_process_init from gras_init (wasnt called in RL).

2004-07-03 Martin Quinson
  - Create a new log channel tbx containing dict, set, log, dynar (to shut
    them all up in one shot)
 [DataDesc]
  - Fix the ugly case of reference to dynamic array.
  - New (semi-public) function gras_datadesc_size to allow the messaging
    layer to malloc the needed space for the buffer.
 [Transport]
  - gras_socket_close now expect the socket to close (and not its address to
    put NULL in it after it). This is because the socket passed to handlers
    is one of their argument (=> not writable).
 [Messaging]
  - propagate the interface cleanup from last week in datadesc, ie remove a
    superfluous level of indirection. User pass adress of variable
    containing data (both when sending and receiving), and not of a variable
    being a pointer to the data. Let's say that I like it better ;)
      The price for that is constructs like "int msg=*(int*)payload" in
    handlers, but it's a fine price, IMHO.
 [examples/ping]
  - Let it work in RL (yuhu)

2004-06-21 Martin Quinson
 [Transport]
   - porting SG plugin and SG select to new standards (works almost).
   - plug memleaks and fix bugs around.

 [DataDesc]
   - cleanup the prototype of data recv and force users to specify when they
     want to handle references to objects. Test case working even for cycles.
   - plug memleaks. Valgrind is perfectly ok with this.

2004-06-12 Martin Quinson
 [Transport]
   - cleanup the separation between plugin and main code in plugin creation

2004-06-11 Martin Quinson
 [Transport]
   - Reput hook for raw sockets, needed for BW experiments
   - kill a few lines of dead code
 [Data description] Interface cleanup
   - gras_datadesc_by_name returns the searched type or NULL.
     That way, no variable is needed to use a type desc once, which makes
      the code clearer.
   - gras_datadesc_declare_[struct|union]_append_name is removed. The last
      two parameters were strings (field name, type name), leading to
      common errors.
 [Dicos] Interface cleanup
   - gras_dico_retrieve -> gras_dico_get ; gras_dico_insert -> gras_dico_set
     This is consistant with the dynar API.

2004-04-21 Martin Quinson
 [Messaging]
   - Porting to new standards.
 [Data description]
   - interface cleanup.
     There is no bag anymore, no need to take extra provision to mask the
       pointers behind "ID".
     Better splitup of functions between files create/exchange/convert.
       This is still a bit artificial since convert and receive are so
       interleaved, but anyway.
 [Virtu(process)]
   - add a queued message list to procdata (the ones not matching criteria
     in msg_wait)
   - factorize some more code between SG and RL wrt procdata
 [Tests]
   - use gras_exit in example to track memleaks
   - get rid of gs_example now that GS is properly integrated into gras
   - update run_test to integrate the lastest tests (datadesc)
 [Logging]
   - rename WARNINGn macros to WARNn since it prooved error-prone

2004-04-19 Martin Quinson
 [Data description]
   - register init/exit functions within gras module mechanism
   - send/receive function.
   Convertion is not implemented, but short-cutted if not needed.
   struct/array elements are sent one by one (instead of block-wise), but
     nobody really cares (yet). Get a prototype before optimizing.
   - tests (using a file socket) for DD send/receive on:
     - base types: int, float
     - array: fixed size, string (ie ref to dynamic string)
     - structure: homogeneous, heterogeneous
     - chained list, graph with cycle
   Believe it or not, valgrind is not too unhappy with the results. The
    cycle happily segfaults, but the others are ok. And I'm sick of pointers
    for now.
 [Transport]
   [File plugin]
     - Bugfix when using a filename explicitely (instead of '-')

2004-04-09 Martin Quinson
 [Transport plugins]
   - factorize more code between RL and SG in socket creation
   - Complete the implementation and tests of:
     o TCP
     o file (only in RL, and mainly for debugging)

     I lost 3 days to design a portable address resolver, and then decided
       that the prototype mainly have to run on my box.
     Addressing portability too early may be like optimizing too early :-/
 [Tests]
   - use gras_init in the Tests instead of the crappy parse_log_opt
     (the latter function is removed)
 [Conditional execution]
   - New functions: gras_if_RL/gras_if_SG (basic support for this)
 [Code reorganisation]
  - Get rid of libgrasutils.a since it makes more trouble than it solves.
    Build examples against the RL library, since there is no way to disable
    its creation for now.

For information, the beginning of coding on GRAS was back in june
2003. I guess that every line has been rewritten at least twice since
then.<|MERGE_RESOLUTION|>--- conflicted
+++ resolved
@@ -127,13 +127,9 @@
    into a Vivaldi routing model (based on the rule-based model). This allows to
    combine Vivaldi based latencies with last-mile platforms.
 
-<<<<<<< HEAD
  SIMIX
-=======
- Simix
  * Added a check for NaN of IEEE754 infinite in the double entries of 
    the smx_user.c file
->>>>>>> 270b3199
  * Introduce a new context factory "raw", highly inspirated from the
    ucontext factory, but using manually crafted functions in assembly to
    do the work in an efficient manner.
